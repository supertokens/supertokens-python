--- conflicted
+++ resolved
@@ -81,11 +81,7 @@
 
 setup(
     name="supertokens_python",
-<<<<<<< HEAD
     version="0.19.0",
-=======
-    version="0.18.11",
->>>>>>> 8ad2d6ae
     author="SuperTokens",
     license="Apache 2.0",
     author_email="team@supertokens.com",
