--- conflicted
+++ resolved
@@ -90,15 +90,10 @@
         'typing_extensions==4.1.1',
         'Deprecated==1.2.13',
         'cryptography==35.0',
-<<<<<<< HEAD
         'phonenumbers==8.12',
-        "twilio"
-        'Werkzeug>=2.0 ,<2.1.0' # flask depends on this and flask has > '2.0' for this. However, the version before 2.1.0 breaks our lib.
-=======
-        'phonenumbers==8.12.48',
         'Werkzeug>=2.0 ,<2.1.0', # flask depends on this and flask has > '2.0' for this. However, the version before 2.1.0 breaks our lib.
-        "aiosmtplib==1.1.6"
->>>>>>> fd4ac3d6
+        "twilio",
+        "aiosmtplib==1.1.6",
     ],
     python_requires='>=3.7',
     include_package_data=True,
