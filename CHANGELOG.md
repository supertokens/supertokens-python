# Changelog
All notable changes to this project will be documented in this file.

The format is based on [Keep a Changelog](https://keepachangelog.com/en/1.0.0/),
and this project adheres to [Semantic Versioning](https://semver.org/spec/v2.0.0.html).

## [unreleased]
### Fixes
- Fixes Cookie same_site config validation.

-   Changes `get_email_for_user_id` function inside thirdpartypasswordless to take into account passwordless emails and return an empty string in case a passwordless email doesn't exist. This helps situations where the dev wants to customise the email verification functions in the thirdpartypasswordless recipe.

<<<<<<< HEAD
### Breaking change

-   https://github.com/supertokens/supertokens-node/issues/220
    -   Adds `{status: "GENERAL_ERROR", message: string}` as a possible output to all the APIs.
    -   Changes `FIELD_ERROR` output status in third party recipe API to be `GENERAL_ERROR`.
    -   Replaced `FIELD_ERROR` status type in third party signinup API with `GENERAL_ERROR`.
    -   Removed `FIELD_ERROR` status type from third party signinup recipe function.
-   If sms or email sending failed in passwordless recipe APIs, we now throw a regular JS error from the API as opposed to returning a `GENERAL_ERROR` to the client.
-   If there is an error whilst getting the profile info about a user from a third party provider (in /signinup POST API), then we throw a regular JS error instead of returning a `GENERAL_ERROR` to the client.

=======
## [0.8.4] - 2022-06-17
>>>>>>> bfe1bdfa
### Added

-   `email_delivery` user config for Emailpassword, Thirdparty, ThirdpartyEmailpassword, Passwordless and ThirdpartyPasswordless recipes.
-   `sms_delivery` user config for Passwordless and ThirdpartyPasswordless recipes.
-   `Twilio` service integartion for `sms_delivery` ingredient.
-   `SMTP` service integration for `email_delivery` ingredient.
-   `Supertokens` service integration for `sms_delivery` ingredient.

### Deprecated

-   For Emailpassword recipe input config, `reset_password_using_token_feature.create_and_send_custom_email` and `email_verification_feature.create_and_send_custom_email` have been deprecated.
-   For Thirdparty recipe input config, `email_verification_feature.create_and_send_custom_email` has been deprecated.
-   For ThirdpartyEmailpassword recipe input config, `reset_password_using_token_feature.create_and_send_custom_email` and `email_verification_feature.create_and_send_custom_email` have been deprecated.
-   For Passwordless recipe input config, `create_and_send_custom_email` and `createAndSendCustomTextMessage` have been deprecated.
-   For ThirdpartyPasswordless recipe input config, `create_and_send_custom_email`, `createAndSendCustomTextMessage` and `email_verification_feature.create_and_send_custom_email` have been deprecated.


### Migration

Following is an example of ThirdpartyPasswordless recipe migration. If your existing code looks like

```python
from supertokens_python import InputAppInfo, SupertokensConfig, init
from supertokens_python.recipe import thirdpartypasswordless

async def send_pless_login_email(input_: TypePasswordlessEmailDeliveryInput, user_context: Dict[str, Any]):
    print("SEND_PLESS_LOGIN_EMAIL", input_.email, input_.user_input_code)

async def send_pless_login_sms(input_: TypeThirdPartyPasswordlessSmsDeliveryInput, user_context: Dict[str, Any]):
    print("SEND_PLESS_LOGIN_SMS", input_.phone_number, input_.user_input_code)

async def send_ev_verification_email(user: TpPlessUser, link: str, user_context: Any):
    print("SEND_EV_LOGIN_SMS", user.email, user.phone_number, user.third_party_info)


init(
    supertokens_config=SupertokensConfig('http://localhost:3567'),
    app_info=InputAppInfo(
        api_domain="...",
        app_name="...",
        website_domain="...",
    ),
    framework='...',
    recipe_list=[thirdpartypasswordless.init(
        contact_config=passwordless.ContactEmailOrPhoneConfig(
            create_and_send_custom_email=send_pless_login_email,
            create_and_send_custom_text_message=send_pless_login_sms,
        ),
        flow_type='...',
        email_verification_feature=thirdpartypasswordless.InputEmailVerificationConfig(
            create_and_send_custom_email=send_ev_verification_email,
        )
    )]
)
```

After migration to using new `email_delivery` and `sms_delivery` config, your code would look like:

```python
from supertokens_python import InputAppInfo, SupertokensConfig, init
from supertokens_python.ingredients.emaildelivery.types import EmailDeliveryInterface, EmailDeliveryConfig
from supertokens_python.ingredients.smsdelivery.types import SMSDeliveryInterface, SMSDeliveryConfig
from supertokens_python.recipe import thirdpartypasswordless, passwordless

from supertokens_python.recipe.emailverification.types import TypeEmailVerificationEmailDeliveryInput


async def send_pless_login_email(input_: TypePasswordlessEmailDeliveryInput, user_context: Dict[str, Any]):
    print("SEND_PLESS_LOGIN_EMAIL", input_.email, input_.user_input_code)

async def send_pless_login_sms(input_: TypeThirdPartyPasswordlessSmsDeliveryInput, user_context: Dict[str, Any]):
    print("SEND_PLESS_LOGIN_SMS", input_.phone_number, input_.user_input_code)

async def send_ev_verification_email(user: TpPlessUser, link: str, user_context: Any):
    print("SEND_EV_LOGIN_SMS", user.email, user.phone_number, user.third_party_info)


class EmailDeliveryService(EmailDeliveryInterface):
    async def send_email(self, input_: TypeThirdPartyPasswordlessEmailDeliveryInput, user_context: Dict[str, Any]):
        if isinstance(input_, TypeEmailVerificationEmailDeliveryInput):
            await send_ev_verification_email(input_, user_context)
        elif isinstance(input_, TypePasswordlessEmailDeliveryInput):
            await send_pless_login_email(input_, user_context)

class SMSDeliveryService(SMSDeliveryInterface):
    async def send_sms(self, input_: TypeThirdPartyPasswordlessSmsDeliveryInput, user_context: Dict[str, Any]):
        await send_pless_login_sms(input_, user_context)

init(
    supertokens_config=SupertokensConfig('http://localhost:3567'),
    app_info=InputAppInfo(
        app_name="...",
        api_domain="...",
        website_domain="...",
    ),
    framework='...',
    recipe_list=[thirdpartypasswordless.init(
        contact_config=passwordless.ContactEmailOrPhoneConfig(),
        flow_type='...',
        email_delivery=EmailDeliveryConfig(
            service=EmailDeliveryService(),
        ),
        sms_delivery=SMSDeliveryConfig(
            service=SMSDeliveryService(),
        ),
    )]
)
```

## [0.8.3] - 2022-06-09
- Fix bugs in syncio functions across all the recipes
- Fixes bug in resend code POST API in passwordless recipe to use the correct instance type during checks.
- Fixes bug in thirdpartypasswordless recipe to prevent infinite loop during resent code API

## [0.8.2] - 2022-05-27
- Update phonenumbers lib dependency version
- Adds type checks to the parameters of the emailpassword init funtion.
- Adds type checks to the parameters of the emailverification init funtion.
- Adds type checks to the parameters of the jwt init funtion.
- Adds type checks to the parameters of the openid init funtion.
- Adds type checks to the parameters of the session init funtion.
- Adds type checks to the parameters of the passwordless init funtion.
- Adds type checks to the parameters of the thirdparty init funtion.
- Adds type checks to the parameters of the thirdpartyemailpassword init funtion.
- Adds type checks to the parameters of the thirdpartypasswordless init funtion.
- Adds type checks to the parameters of the usermetadata init funtion.
- Adds django with thirdpartyemailpassword example.

## [0.8.1]
- Fixed execute_async to check and use asyncio mode.
- Ignores any exception from send_telemetry, not to prevent the app from starting up.

## [0.8.0]
- Updates `RecipeInterface` and `APIInterface` methods to return exact return types instead of abstract base types, for the emailpassword recipe.
- Updates `RecipeInterface` and `APIInterface` methods to return exact return types instead of abstract base types, for the thirdparty recipe.
- Updates `RecipeInterface` and `APIInterface` methods to return exact return types instead of abstract base types, for the passwordless recipe.
- Updates `RecipeInterface` and `APIInterface` methods to return exact return types instead of abstract base types, for the openid recipe.
- Updates `RecipeInterface` and `APIInterface` methods to return exact return types instead of abstract base types, for the JWT recipe.
- Updates `RecipeInterface` and `APIInterface` methods to return exact return types instead of abstract base types, for the session recipe.
- Updates `RecipeInterface` methods to return exact return types instead of abstract base types, for the usermetadata recipe.
- Adds `EmailPasswordSignInOkResult`, `EmailPasswordSignUpOkResult` and `ThirdPartySignInUpOkResult` to use the thirdpartyemailpassword recipe's `User` class.
- Adds `ThirdPartySignInUpPostOkResult`, `EmailPasswordSignInPostOkResult` and `EmailPasswordSignUpPostOkResult` to use the thirdpartyemailpassword recipe's `User` class.
- Renames wrongly named `ResetPasswordUsingTokenWrongUserIdErrorResult` to `ResetPasswordUsingTokenInvalidTokenError`, one of the return types of `reset_password_using_token` method in the `RecipeInterface`.
- Removes unused classes `GeneratePasswordResetTokenResponse`, `EmailExistsResponse` and `PasswordResetResponse`.
- Removed `third_party_info` from emailpassword `User` class.
- Exports re-used Result and Response classes from `thirdparty` & `emailpassword` recipe interfaces in the `thirdpartyemailpassword` recipe interfaces.
- Exports re-used Result and Response classes from `thirdparty` & `passwordless` recipe interfaces in the `thirdpartypasswordless` recipe interfaces.
- Renames `*ErrorResult` classes to `*Error`.
- Renames `*ErrorResponse` classes to `*Error`.
- Renames `*OkResponse` classes to `*OkResult`.
- Renames `*ResultOk` classes to `*OkResult`.

## [0.7.3] - 2022-05-12
- Fixed execute_async to check and use asyncio mode.
- Ignores any exception from send_telemetry, not to prevent the app from starting up.

## [0.7.2] - 2022-05-08
- Bug fix in telemetry data API

## [0.7.1] - 2022-05-06
- Updates Project Setup, Modifying Code and Testing sections in the contributing guide
- Fixed async execution of `send_telemetry` in init and `call_get_handshake_info` in session recipe implementation.
- Fixed `Content-length` in FastAPI Response wrapper.

## [0.7.0] - 2022-04-28
- Changes third party provider type to get client ID dynamically so that it can be changed based on user context.

## [0.6.7] - 2022-04-23
- Adds delete email (`delete_email_for_user`) and phone number (`delete_phone_number_for_user`) functions for passwordless and thirdpartypasswordless recipe
- Adds check for user type in update passwordless info in thirdpartypasswordless recipe

## [0.6.6] - 2022-04-22
- Fixes issue in user metadata recipe where as are exposing async functions in the syncio file.

## [0.6.5] - 2022-04-18
- Upgrade and freeze pyright version
- Rename `compare_version` to `get_max_version` for readability
- Add user metadata recipe

## [0.6.4] - 2022-04-11
- bug fix in `default_create_and_send_custom_email` for emailverification recipe where we were not sending the email if env var was not set.
- Fix telemetry issues related to asyncio when using FastAPI. Related issue: https://github.com/supertokens/supertokens-core/issues/421
- adds git action for running tests

## [0.6.3] - 2022-04-09
- Setup logging for easier debugging
- Adds github action for checking all things checked by pre commit hook

## [0.6.2] - 2022-04-07
- Fix Passwordless OTP recipe phone number field to fix https://github.com/supertokens/supertokens-core/issues/416

## [0.6.1] - 2022-03-29

- Expands allowed version range for httpx library to fix https://github.com/supertokens/supertokens-python/issues/98

## [0.6.0] - 2022-03-26

### Changes
- Removes dependency on framework specific dependencies (`werkzeug` and `starlette`)

### Breaking change:
- Import for fastapi middleware:
   - Old
      ```
      from supertokens_python.framework.fastapi import Middleware

      app = FastAPI()
      app.add_middleware(Middleware)
      ```
   - New
      ```
      from supertokens_python.framework.fastapi import get_middleware

      app = FastAPI()
      app.add_middleware(get_middleware())
      ```

### Fixes
- `user_context` was passed incorrectly to the `create_new_session_function`.

## [0.5.3] - 2022-03-26
### Fixes
- Bug in user pagination functions: https://github.com/supertokens/supertokens-python/issues/95


## [0.5.2] - 2022-03-17
### Fixes
- https://github.com/supertokens/supertokens-python/issues/90
- Thirdpartypasswordless recipe + tests

### Changed:
- Added new function to BaseRequest class called `set_session_as_none` to set session object to None.

## [0.5.1] - 2022-03-02

### Fixes:
- Bug where a user had to add dependencies on all frameworks when using the SDK: https://github.com/supertokens/supertokens-python/issues/82

## [0.5.0] - 2022-02-03

### Breaking Change
- User context property added for all recipes' apis and functions
- Removes deprecated functions in recipe for user pagination and user count
- Changed email verification input functions' user type in emailpassword to be equal to emailpassword's user and not emailverification user.
- All session recipe's error handler not need to return `BaseResponse`.
- Session's recipe `get_session_information` returns a `SessionInformationResult` class object instead of a `dict` for easier consumption.
- `get_link_domain_and_path` config in passwordless recipe now takes a class type input as opposed to a string input as the first param
- Renamed `Session` to `SessionContainer` in session
- Upgrades `typing_extensions` to version 4.1.1
- Renames functions in ThirdPartyEmailPassword recipe (https://github.com/supertokens/supertokens-node/issues/219):
    -   Recipe Interface:
        -   `sign_in_up` -> `thirdparty_sign_in_up`
        -   `sign_up` -> `emailpassword_sign_up`
        -   `sign_in` -> `emailpassword_sign_in`
    -   API Interface:
        -   `email_exists_get` -> `emailpassword_email_exists_get`
    -   User exposed functions (in `recipe/thirdpartyemailpassword/asyncio` and `recipe/thirdpartyemailpassword/syncio`)
        -   `sign_in_up` -> `thirdparty_sign_in_up`
        -   `sign_up` -> `emailpassword_sign_up`
        -   `sign_in` -> `emailpassword_sign_in`

### Added
- Returns session from all APIs where a session is created
- Added `regenerate_access_token` as a new recipe function for the session recipe.
- Strong typings.

### Change
- Changed async_to_sync_wrapper.py file to make it simpler
- Remove default `= None` for functions internal to the package

### Bug fix:
- If logging in via social login and the email is already verified from the provider's side, it marks the email as verified in SuperTokens core.
- Corrects how override is done in thirdpartyemailpassword recipe and API implementation

## [0.4.1] - 2022-01-27

### Added
-   add workflow to verify if pr title follows conventional commits

### Changed
- Added userId as an optional property to the response of `recipe/user/password/reset` (compatibility with CDI 2.12).
- Adds ability to give a path for each of the hostnames in the connectionURI: https://github.com/supertokens/supertokens-node/issues/252

### Fixed
- Bug fixes in Literal import which caused issues when using the sdk with python version 3.7.
- Fixes https://github.com/supertokens/supertokens-node/issues/244 - throws an error if a user tries to update email / password of a third party login user.

## [0.4.0] - 2022-01-09

### Added
-   Adds passwordless recipe
-   Adds compatibility with FDI 1.12 and CDI 2.11

## [0.3.1] - 2021-12-20

### Fixes
- Bug in ThirdpartyEmailpassword recipe init function when InputSignUpFeature is not passed.

### Added
- delete_user function
- Compatibility with CDI 2.10

## [0.3.0] - 2021-12-10

### Breaking Change
- Config changes

### Added
- Added `mode` config for FastAPI which now supports both `asgi` and `wsgi`.
- The ability to enable JWT creation with session management, this allows easier integration with services that require JWT based authentication: https://github.com/supertokens/supertokens-core/issues/250
- You can do BaseRequest.request to get the original request object. Fixes #61


## [0.2.3] - 2021-12-07
### Fixes

- Removes use of apiGatewayPath from apple's redirect URI since that is already there in the apiBasePath


## [0.2.2] - 2021-11-22

### Added
- Sign in with Discord, Google workspaces.

### Changes
- Allow sending of custom response: https://github.com/supertokens/supertokens-node/issues/197
- Change `set_content` to `set_json_content` in all the frameworks
- Adds `"application/json; charset=utf-8"` header to json responses.

## [0.2.1] - 2021-11-10

### Changes
- When routing, ignores `rid` value `"anti-csrf"`: https://github.com/supertokens/supertokens-python/issues/54
- `get_redirect_uri` function added to social providers in case we set the `redirect_uri` on the backend.
- Adds optional `is_default` param to auth providers so that they can be reused with different credentials.
- Verifies ID Token sent for sign in with apple as per https://developer.apple.com/documentation/sign_in_with_apple/sign_in_with_apple_rest_api/verifying_a_user
- Removes empty awslambda folder from framework
- If json parsing fails in the frameworks, catches those exceptions and returns an empty object.

## [0.2.0] - 2021-10-22

### Breaking change
- Removes `sign_in_up_post` from thirdpartyemailpassword API interface and replaces it with three APIs: `email_password_sign_in_post`, `email_password_sign_up_post` and `third_party_sign_in_up_post`: https://github.com/supertokens/supertokens-node/issues/192
- Renames all "jwt" related functions in session recipe to use "access_token" instead
- jwt recipe and unit tests
- Support for FDI 1.10: Allow thirdparty `/signinup POST` API to take `authCodeResponse` XOR `code` so that it can supprt OAuth via PKCE
- Apple provider disabled for now

### Bug Fixes
- Bug fix: https://github.com/supertokens/supertokens-python/issues/42
- Bug fix: https://github.com/supertokens/supertokens-python/issues/10
- Bug fix: https://github.com/supertokens/supertokens-python/issues/13

## [0.1.0] - 2021-10-18
### Changes
- all the user facing async functions now needs to be imported from asyncio sub directory. For example, importing the async implementation of create_new_session from session recipe has changed from:
    ```python3
    from supertokens_python.recipe.session import create_new_session
    ```
    to:
    ```python3
    from supertokens_python.recipe.session.asyncio import create_new_session
    ```
- sync versions of the functions are now needs to be imported from syncio directory instead of the sync directory
- all the license comments now uses single line comment structure instead of multi-line comment structure

### Added
- auth-react tests for flask and django
- if running django in async way, set `mode` to `asgi` in `config`

## [0.0.3] - 2021-10-13
### Added
- Adds OAuth development keys for Google and Github for faster recipe implementation.
- Removed the Literal from python 3.8 and added Literal from typing_extensions package. Now supertokens_python can be used with python 3.7 .


## [0.0.2] - 2021-10-09
### Fixes
- dependency issues for frameworks

## [0.0.1] - 2021-09-10
### Added
- Multiple framework support. Currently supporting Django, Flask(1.x) and Fastapi.
- BaseRequest and BaseResponse interfaces which are used inside recipe instead of previously used Response and Request from Fastapi.
- Middleware, error handlers and verify session for each framework.
- Created a wrapper for async to sync for supporting older version of python web frameworks.
- Base tests for each framework.
- New requirements in the setup file. <|MERGE_RESOLUTION|>--- conflicted
+++ resolved
@@ -8,11 +8,7 @@
 ### Fixes
 - Fixes Cookie same_site config validation.
 
--   Changes `get_email_for_user_id` function inside thirdpartypasswordless to take into account passwordless emails and return an empty string in case a passwordless email doesn't exist. This helps situations where the dev wants to customise the email verification functions in the thirdpartypasswordless recipe.
-
-<<<<<<< HEAD
 ### Breaking change
-
 -   https://github.com/supertokens/supertokens-node/issues/220
     -   Adds `{status: "GENERAL_ERROR", message: string}` as a possible output to all the APIs.
     -   Changes `FIELD_ERROR` output status in third party recipe API to be `GENERAL_ERROR`.
@@ -21,9 +17,10 @@
 -   If sms or email sending failed in passwordless recipe APIs, we now throw a regular JS error from the API as opposed to returning a `GENERAL_ERROR` to the client.
 -   If there is an error whilst getting the profile info about a user from a third party provider (in /signinup POST API), then we throw a regular JS error instead of returning a `GENERAL_ERROR` to the client.
 
-=======
+### Changes
+-   Changes `get_email_for_user_id` function inside thirdpartypasswordless to take into account passwordless emails and return an empty string in case a passwordless email doesn't exist. This helps situations where the dev wants to customise the email verification functions in the thirdpartypasswordless recipe.
+
 ## [0.8.4] - 2022-06-17
->>>>>>> bfe1bdfa
 ### Added
 
 -   `email_delivery` user config for Emailpassword, Thirdparty, ThirdpartyEmailpassword, Passwordless and ThirdpartyPasswordless recipes.
