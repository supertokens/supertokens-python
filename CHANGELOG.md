# Changelog
All notable changes to this project will be documented in this file.

The format is based on [Keep a Changelog](https://keepachangelog.com/en/1.0.0/),
and this project adheres to [Semantic Versioning](https://semver.org/spec/v2.0.0.html).

## [unreleased]
- Update tests to cover `resend_code` feature in `passwordless` and `thirdpartypasswordless` recipe.

<<<<<<< HEAD
### Features:
- Adds default `user_context` for API calls that contains the request object. It can be used in APIs / functions override like this:

```python
def apis_override_email_password(param: APIInterface):
    og_sign_in_post = param.sign_in_post

    async def sign_in_post(
        form_fields: List[FormField],
        api_options: APIOptions,
        user_context: Dict[str, Any],
    ):
        req = user_context.get("_default", {}).get("request")
        if req:
            # do something with the request

        return await og_sign_in_post(form_fields, api_options, user_context)

    param.sign_in_post = sign_in_post
    return param

def functions_override_email_password(param: RecipeInterface):
    og_sign_in = param.sign_in

    async def sign_in(email: str, password: str, user_context: Dict[str, Any]):
        req = user_context.get("_default", {}).get("request")
        if req:
            # do something with the request

        return await og_sign_in(email, password, user_context)

    param.sign_in = sign_in
    return param

init(
    ...,
    recipe_list=[
        emailpassword.init(
            override=emailpassword.InputOverrideConfig(
                apis=apis_override_email_password,
                functions=functions_override_email_password,
            )
        ),
        session.init(),
    ],
)
```

=======
- Update usermetadata tests to ensure that utf8 chars are supported.

# Fixes
- Fixed handling of unicode characters in usermetadata (and emails, roles, session/access token payload data)

- Mark tests as skipped if core version requirements are not met.
>>>>>>> e2c79670
- Use [black](https://github.com/psf/black) instead of `autopep8` to format code.

### Breaking change
- Change request arg type in session recipe functions from Any to BaseRequest.

### Documentation
- Add more details in the `CONTRIBUTING.md` to make it beginner friendly.


## [0.9.1] - 2022-06-27
### Features:

- Introduce `userroles` recipe.
```python
from supertokens_python import InputAppInfo, SupertokensConfig, init
from supertokens_python.recipe import userroles
from supertokens_python.recipe.userroles.asyncio import create_new_role_or_add_permissions, add_role_to_user

init(
    supertokens_config=SupertokensConfig('http://localhost:3567'),
    app_info=InputAppInfo(
        app_name='SuperTokens Demo',
        api_domain='https://api.supertokens.io',
        website_domain='supertokens.io'
    ),
    framework='flask',
    recipe_list=[userroles.init()]
)

user_id = "userId"
role = "role"
permissions = ["perm1", "perm2"]

# Functions to use inside your views:
# Create a new role with a few permissions:
result = await create_new_role_or_add_permissions(role, permissions)
# Add role to the user:
result = await add_role_to_user(user_id, role)
# Check documentation for more examples..
```

## [0.9.0] - 2022-06-23
### Fixes
- Fixes Cookie same_site config validation.
- Remove `<Recipe>(Email|SMS)TemplateVars` in favour of `(Email|SMS)TemplateVars` for better DX.

### Breaking change
-   https://github.com/supertokens/supertokens-node/issues/220
    -   Adds `{status: "GENERAL_ERROR", message: string}` as a possible output to all the APIs.
    -   Changes `FIELD_ERROR` output status in third party recipe API to be `GENERAL_ERROR`.
    -   Replaced `FIELD_ERROR` status type in third party signinup API with `GENERAL_ERROR`.
    -   Removed `FIELD_ERROR` status type from third party signinup recipe function.
-   If sms or email sending failed in passwordless recipe APIs, we now throw a regular JS error from the API as opposed to returning a `GENERAL_ERROR` to the client.
-   If there is an error whilst getting the profile info about a user from a third party provider (in /signinup POST API), then we throw a regular JS error instead of returning a `GENERAL_ERROR` to the client.
- Make email and sms delivery ingredient interfaces developer friendly:
    - Remove the need of `SMSDeliveryTwilioConfig`, `EmailDeliverySMTPConfig`, and `SupertokensServiceConfig`.
    - Export `(.*)OverrideInput` and `(Email|SMS)DeliveryOverrideInput` from the relevant recipes.
    - Rename `Type<Recipe>EmailDeliveryInput` to `<Recipe>EmailTemplateVars`
    - Export `EmailTemplateVars` (alias of `<Recipe>EmailTemplateVars`) from all the relevant recipes
    - Export `PasswordlessLogin(Email|SMS)TemplateVars`, `PasswordResetEmailTemplateVars`, and `VerificationEmailTemplateVars` from relevant recipes.
    - Rename `(.*)ServiceConfig` to `(.*)Settings` for readability.
    - Rename arg `input_` to `template_vars` in `EmailDeliveryInterface.send_email` and `SMTPServiceInterface.send_sms` functions.
    - Rename arg `input_` to `content` and `template_vars` in `SMTPServiceInterface.send_raw_email` and `SMTPServiceInterface.get_content` functions respectively.
    - Rename arg `get_content_result` to `content` and `input_` to `template_vars` in `TwilioServiceInterface.send_raw_email` and `TwilioServiceInterface.get_content` functions respectively.
- Removes support for FDI < 1.14

### Changes
-   Changes `get_email_for_user_id` function inside thirdpartypasswordless to take into account passwordless emails and return an empty string in case a passwordless email doesn't exist. This helps situations where the dev wants to customise the email verification functions in the thirdpartypasswordless recipe.

## [0.8.4] - 2022-06-17
### Added

-   `email_delivery` user config for Emailpassword, Thirdparty, ThirdpartyEmailpassword, Passwordless and ThirdpartyPasswordless recipes.
-   `sms_delivery` user config for Passwordless and ThirdpartyPasswordless recipes.
-   `Twilio` service integartion for `sms_delivery` ingredient.
-   `SMTP` service integration for `email_delivery` ingredient.
-   `Supertokens` service integration for `sms_delivery` ingredient.

### Deprecated

-   For Emailpassword recipe input config, `reset_password_using_token_feature.create_and_send_custom_email` and `email_verification_feature.create_and_send_custom_email` have been deprecated.
-   For Thirdparty recipe input config, `email_verification_feature.create_and_send_custom_email` has been deprecated.
-   For ThirdpartyEmailpassword recipe input config, `reset_password_using_token_feature.create_and_send_custom_email` and `email_verification_feature.create_and_send_custom_email` have been deprecated.
-   For Passwordless recipe input config, `create_and_send_custom_email` and `createAndSendCustomTextMessage` have been deprecated.
-   For ThirdpartyPasswordless recipe input config, `create_and_send_custom_email`, `createAndSendCustomTextMessage` and `email_verification_feature.create_and_send_custom_email` have been deprecated.


### Migration

Following is an example of ThirdpartyPasswordless recipe migration. If your existing code looks like

```python
from supertokens_python import InputAppInfo, SupertokensConfig, init
from supertokens_python.recipe import thirdpartypasswordless

async def send_pless_login_email(input_: TypePasswordlessEmailDeliveryInput, user_context: Dict[str, Any]):
    print("SEND_PLESS_LOGIN_EMAIL", input_.email, input_.user_input_code)

async def send_pless_login_sms(input_: TypeThirdPartyPasswordlessSmsDeliveryInput, user_context: Dict[str, Any]):
    print("SEND_PLESS_LOGIN_SMS", input_.phone_number, input_.user_input_code)

async def send_ev_verification_email(user: TpPlessUser, link: str, user_context: Any):
    print("SEND_EV_LOGIN_SMS", user.email, user.phone_number, user.third_party_info)


init(
    supertokens_config=SupertokensConfig('http://localhost:3567'),
    app_info=InputAppInfo(
        api_domain="...",
        app_name="...",
        website_domain="...",
    ),
    framework='...',
    recipe_list=[thirdpartypasswordless.init(
        contact_config=passwordless.ContactEmailOrPhoneConfig(
            create_and_send_custom_email=send_pless_login_email,
            create_and_send_custom_text_message=send_pless_login_sms,
        ),
        flow_type='...',
        email_verification_feature=thirdpartypasswordless.InputEmailVerificationConfig(
            create_and_send_custom_email=send_ev_verification_email,
        )
    )]
)
```

After migration to using new `email_delivery` and `sms_delivery` config, your code would look like:

```python
from supertokens_python import InputAppInfo, SupertokensConfig, init
from supertokens_python.ingredients.emaildelivery.types import EmailDeliveryInterface, EmailDeliveryConfig
from supertokens_python.ingredients.smsdelivery.types import SMSDeliveryInterface, SMSDeliveryConfig
from supertokens_python.recipe import thirdpartypasswordless, passwordless

from supertokens_python.recipe.emailverification.types import TypeEmailVerificationEmailDeliveryInput


async def send_pless_login_email(input_: TypePasswordlessEmailDeliveryInput, user_context: Dict[str, Any]):
    print("SEND_PLESS_LOGIN_EMAIL", input_.email, input_.user_input_code)

async def send_pless_login_sms(input_: TypeThirdPartyPasswordlessSmsDeliveryInput, user_context: Dict[str, Any]):
    print("SEND_PLESS_LOGIN_SMS", input_.phone_number, input_.user_input_code)

async def send_ev_verification_email(user: TpPlessUser, link: str, user_context: Any):
    print("SEND_EV_LOGIN_SMS", user.email, user.phone_number, user.third_party_info)


class EmailDeliveryService(EmailDeliveryInterface):
    async def send_email(self, input_: TypeThirdPartyPasswordlessEmailDeliveryInput, user_context: Dict[str, Any]):
        if isinstance(input_, TypeEmailVerificationEmailDeliveryInput):
            await send_ev_verification_email(input_, user_context)
        elif isinstance(input_, TypePasswordlessEmailDeliveryInput):
            await send_pless_login_email(input_, user_context)

class SMSDeliveryService(SMSDeliveryInterface):
    async def send_sms(self, input_: TypeThirdPartyPasswordlessSmsDeliveryInput, user_context: Dict[str, Any]):
        await send_pless_login_sms(input_, user_context)

init(
    supertokens_config=SupertokensConfig('http://localhost:3567'),
    app_info=InputAppInfo(
        app_name="...",
        api_domain="...",
        website_domain="...",
    ),
    framework='...',
    recipe_list=[thirdpartypasswordless.init(
        contact_config=passwordless.ContactEmailOrPhoneConfig(),
        flow_type='...',
        email_delivery=EmailDeliveryConfig(
            service=EmailDeliveryService(),
        ),
        sms_delivery=SMSDeliveryConfig(
            service=SMSDeliveryService(),
        ),
    )]
)
```

## [0.8.3] - 2022-06-09
- Fix bugs in syncio functions across all the recipes
- Fixes bug in resend code POST API in passwordless recipe to use the correct instance type during checks.
- Fixes bug in thirdpartypasswordless recipe to prevent infinite loop during resent code API

## [0.8.2] - 2022-05-27
- Update phonenumbers lib dependency version
- Adds type checks to the parameters of the emailpassword init funtion.
- Adds type checks to the parameters of the emailverification init funtion.
- Adds type checks to the parameters of the jwt init funtion.
- Adds type checks to the parameters of the openid init funtion.
- Adds type checks to the parameters of the session init funtion.
- Adds type checks to the parameters of the passwordless init funtion.
- Adds type checks to the parameters of the thirdparty init funtion.
- Adds type checks to the parameters of the thirdpartyemailpassword init funtion.
- Adds type checks to the parameters of the thirdpartypasswordless init funtion.
- Adds type checks to the parameters of the usermetadata init funtion.
- Adds django with thirdpartyemailpassword example.

## [0.8.1]
- Fixed execute_async to check and use asyncio mode.
- Ignores any exception from send_telemetry, not to prevent the app from starting up.

## [0.8.0]
- Updates `RecipeInterface` and `APIInterface` methods to return exact return types instead of abstract base types, for the emailpassword recipe.
- Updates `RecipeInterface` and `APIInterface` methods to return exact return types instead of abstract base types, for the thirdparty recipe.
- Updates `RecipeInterface` and `APIInterface` methods to return exact return types instead of abstract base types, for the passwordless recipe.
- Updates `RecipeInterface` and `APIInterface` methods to return exact return types instead of abstract base types, for the openid recipe.
- Updates `RecipeInterface` and `APIInterface` methods to return exact return types instead of abstract base types, for the JWT recipe.
- Updates `RecipeInterface` and `APIInterface` methods to return exact return types instead of abstract base types, for the session recipe.
- Updates `RecipeInterface` methods to return exact return types instead of abstract base types, for the usermetadata recipe.
- Adds `EmailPasswordSignInOkResult`, `EmailPasswordSignUpOkResult` and `ThirdPartySignInUpOkResult` to use the thirdpartyemailpassword recipe's `User` class.
- Adds `ThirdPartySignInUpPostOkResult`, `EmailPasswordSignInPostOkResult` and `EmailPasswordSignUpPostOkResult` to use the thirdpartyemailpassword recipe's `User` class.
- Renames wrongly named `ResetPasswordUsingTokenWrongUserIdErrorResult` to `ResetPasswordUsingTokenInvalidTokenError`, one of the return types of `reset_password_using_token` method in the `RecipeInterface`.
- Removes unused classes `GeneratePasswordResetTokenResponse`, `EmailExistsResponse` and `PasswordResetResponse`.
- Removed `third_party_info` from emailpassword `User` class.
- Exports re-used Result and Response classes from `thirdparty` & `emailpassword` recipe interfaces in the `thirdpartyemailpassword` recipe interfaces.
- Exports re-used Result and Response classes from `thirdparty` & `passwordless` recipe interfaces in the `thirdpartypasswordless` recipe interfaces.
- Renames `*ErrorResult` classes to `*Error`.
- Renames `*ErrorResponse` classes to `*Error`.
- Renames `*OkResponse` classes to `*OkResult`.
- Renames `*ResultOk` classes to `*OkResult`.

## [0.7.3] - 2022-05-12
- Fixed execute_async to check and use asyncio mode.
- Ignores any exception from send_telemetry, not to prevent the app from starting up.

## [0.7.2] - 2022-05-08
- Bug fix in telemetry data API

## [0.7.1] - 2022-05-06
- Updates Project Setup, Modifying Code and Testing sections in the contributing guide
- Fixed async execution of `send_telemetry` in init and `call_get_handshake_info` in session recipe implementation.
- Fixed `Content-length` in FastAPI Response wrapper.

## [0.7.0] - 2022-04-28
- Changes third party provider type to get client ID dynamically so that it can be changed based on user context.

## [0.6.7] - 2022-04-23
- Adds delete email (`delete_email_for_user`) and phone number (`delete_phone_number_for_user`) functions for passwordless and thirdpartypasswordless recipe
- Adds check for user type in update passwordless info in thirdpartypasswordless recipe

## [0.6.6] - 2022-04-22
- Fixes issue in user metadata recipe where as are exposing async functions in the syncio file.

## [0.6.5] - 2022-04-18
- Upgrade and freeze pyright version
- Rename `compare_version` to `get_max_version` for readability
- Add user metadata recipe

## [0.6.4] - 2022-04-11
- bug fix in `default_create_and_send_custom_email` for emailverification recipe where we were not sending the email if env var was not set.
- Fix telemetry issues related to asyncio when using FastAPI. Related issue: https://github.com/supertokens/supertokens-core/issues/421
- adds git action for running tests

## [0.6.3] - 2022-04-09
- Setup logging for easier debugging
- Adds github action for checking all things checked by pre commit hook

## [0.6.2] - 2022-04-07
- Fix Passwordless OTP recipe phone number field to fix https://github.com/supertokens/supertokens-core/issues/416

## [0.6.1] - 2022-03-29

- Expands allowed version range for httpx library to fix https://github.com/supertokens/supertokens-python/issues/98

## [0.6.0] - 2022-03-26

### Changes
- Removes dependency on framework specific dependencies (`werkzeug` and `starlette`)

### Breaking change:
- Import for fastapi middleware:
   - Old
      ```
      from supertokens_python.framework.fastapi import Middleware

      app = FastAPI()
      app.add_middleware(Middleware)
      ```
   - New
      ```
      from supertokens_python.framework.fastapi import get_middleware

      app = FastAPI()
      app.add_middleware(get_middleware())
      ```

### Fixes
- `user_context` was passed incorrectly to the `create_new_session_function`.

## [0.5.3] - 2022-03-26
### Fixes
- Bug in user pagination functions: https://github.com/supertokens/supertokens-python/issues/95


## [0.5.2] - 2022-03-17
### Fixes
- https://github.com/supertokens/supertokens-python/issues/90
- Thirdpartypasswordless recipe + tests

### Changed:
- Added new function to BaseRequest class called `set_session_as_none` to set session object to None.

## [0.5.1] - 2022-03-02

### Fixes:
- Bug where a user had to add dependencies on all frameworks when using the SDK: https://github.com/supertokens/supertokens-python/issues/82

## [0.5.0] - 2022-02-03

### Breaking Change
- User context property added for all recipes' apis and functions
- Removes deprecated functions in recipe for user pagination and user count
- Changed email verification input functions' user type in emailpassword to be equal to emailpassword's user and not emailverification user.
- All session recipe's error handler not need to return `BaseResponse`.
- Session's recipe `get_session_information` returns a `SessionInformationResult` class object instead of a `dict` for easier consumption.
- `get_link_domain_and_path` config in passwordless recipe now takes a class type input as opposed to a string input as the first param
- Renamed `Session` to `SessionContainer` in session
- Upgrades `typing_extensions` to version 4.1.1
- Renames functions in ThirdPartyEmailPassword recipe (https://github.com/supertokens/supertokens-node/issues/219):
    -   Recipe Interface:
        -   `sign_in_up` -> `thirdparty_sign_in_up`
        -   `sign_up` -> `emailpassword_sign_up`
        -   `sign_in` -> `emailpassword_sign_in`
    -   API Interface:
        -   `email_exists_get` -> `emailpassword_email_exists_get`
    -   User exposed functions (in `recipe/thirdpartyemailpassword/asyncio` and `recipe/thirdpartyemailpassword/syncio`)
        -   `sign_in_up` -> `thirdparty_sign_in_up`
        -   `sign_up` -> `emailpassword_sign_up`
        -   `sign_in` -> `emailpassword_sign_in`

### Added
- Returns session from all APIs where a session is created
- Added `regenerate_access_token` as a new recipe function for the session recipe.
- Strong typings.

### Change
- Changed async_to_sync_wrapper.py file to make it simpler
- Remove default `= None` for functions internal to the package

### Bug fix:
- If logging in via social login and the email is already verified from the provider's side, it marks the email as verified in SuperTokens core.
- Corrects how override is done in thirdpartyemailpassword recipe and API implementation

## [0.4.1] - 2022-01-27

### Added
-   add workflow to verify if pr title follows conventional commits

### Changed
- Added userId as an optional property to the response of `recipe/user/password/reset` (compatibility with CDI 2.12).
- Adds ability to give a path for each of the hostnames in the connectionURI: https://github.com/supertokens/supertokens-node/issues/252

### Fixed
- Bug fixes in Literal import which caused issues when using the sdk with python version 3.7.
- Fixes https://github.com/supertokens/supertokens-node/issues/244 - throws an error if a user tries to update email / password of a third party login user.

## [0.4.0] - 2022-01-09

### Added
-   Adds passwordless recipe
-   Adds compatibility with FDI 1.12 and CDI 2.11

## [0.3.1] - 2021-12-20

### Fixes
- Bug in ThirdpartyEmailpassword recipe init function when InputSignUpFeature is not passed.

### Added
- delete_user function
- Compatibility with CDI 2.10

## [0.3.0] - 2021-12-10

### Breaking Change
- Config changes

### Added
- Added `mode` config for FastAPI which now supports both `asgi` and `wsgi`.
- The ability to enable JWT creation with session management, this allows easier integration with services that require JWT based authentication: https://github.com/supertokens/supertokens-core/issues/250
- You can do BaseRequest.request to get the original request object. Fixes #61


## [0.2.3] - 2021-12-07
### Fixes

- Removes use of apiGatewayPath from apple's redirect URI since that is already there in the apiBasePath


## [0.2.2] - 2021-11-22

### Added
- Sign in with Discord, Google workspaces.

### Changes
- Allow sending of custom response: https://github.com/supertokens/supertokens-node/issues/197
- Change `set_content` to `set_json_content` in all the frameworks
- Adds `"application/json; charset=utf-8"` header to json responses.

## [0.2.1] - 2021-11-10

### Changes
- When routing, ignores `rid` value `"anti-csrf"`: https://github.com/supertokens/supertokens-python/issues/54
- `get_redirect_uri` function added to social providers in case we set the `redirect_uri` on the backend.
- Adds optional `is_default` param to auth providers so that they can be reused with different credentials.
- Verifies ID Token sent for sign in with apple as per https://developer.apple.com/documentation/sign_in_with_apple/sign_in_with_apple_rest_api/verifying_a_user
- Removes empty awslambda folder from framework
- If json parsing fails in the frameworks, catches those exceptions and returns an empty object.

## [0.2.0] - 2021-10-22

### Breaking change
- Removes `sign_in_up_post` from thirdpartyemailpassword API interface and replaces it with three APIs: `email_password_sign_in_post`, `email_password_sign_up_post` and `third_party_sign_in_up_post`: https://github.com/supertokens/supertokens-node/issues/192
- Renames all "jwt" related functions in session recipe to use "access_token" instead
- jwt recipe and unit tests
- Support for FDI 1.10: Allow thirdparty `/signinup POST` API to take `authCodeResponse` XOR `code` so that it can supprt OAuth via PKCE
- Apple provider disabled for now

### Bug Fixes
- Bug fix: https://github.com/supertokens/supertokens-python/issues/42
- Bug fix: https://github.com/supertokens/supertokens-python/issues/10
- Bug fix: https://github.com/supertokens/supertokens-python/issues/13

## [0.1.0] - 2021-10-18
### Changes
- all the user facing async functions now needs to be imported from asyncio sub directory. For example, importing the async implementation of create_new_session from session recipe has changed from:
    ```python3
    from supertokens_python.recipe.session import create_new_session
    ```
    to:
    ```python3
    from supertokens_python.recipe.session.asyncio import create_new_session
    ```
- sync versions of the functions are now needs to be imported from syncio directory instead of the sync directory
- all the license comments now uses single line comment structure instead of multi-line comment structure

### Added
- auth-react tests for flask and django
- if running django in async way, set `mode` to `asgi` in `config`

## [0.0.3] - 2021-10-13
### Added
- Adds OAuth development keys for Google and Github for faster recipe implementation.
- Removed the Literal from python 3.8 and added Literal from typing_extensions package. Now supertokens_python can be used with python 3.7 .


## [0.0.2] - 2021-10-09
### Fixes
- dependency issues for frameworks

## [0.0.1] - 2021-09-10
### Added
- Multiple framework support. Currently supporting Django, Flask(1.x) and Fastapi.
- BaseRequest and BaseResponse interfaces which are used inside recipe instead of previously used Response and Request from Fastapi.
- Middleware, error handlers and verify session for each framework.
- Created a wrapper for async to sync for supporting older version of python web frameworks.
- Base tests for each framework.
- New requirements in the setup file. <|MERGE_RESOLUTION|>--- conflicted
+++ resolved
@@ -6,8 +6,10 @@
 
 ## [unreleased]
 - Update tests to cover `resend_code` feature in `passwordless` and `thirdpartypasswordless` recipe.
-
-<<<<<<< HEAD
+- Update usermetadata tests to ensure that utf8 chars are supported.
+- Mark tests as skipped if core version requirements are not met.
+- Use [black](https://github.com/psf/black) instead of `autopep8` to format code.
+
 ### Features:
 - Adds default `user_context` for API calls that contains the request object. It can be used in APIs / functions override like this:
 
@@ -55,16 +57,6 @@
     ],
 )
 ```
-
-=======
-- Update usermetadata tests to ensure that utf8 chars are supported.
-
-# Fixes
-- Fixed handling of unicode characters in usermetadata (and emails, roles, session/access token payload data)
-
-- Mark tests as skipped if core version requirements are not met.
->>>>>>> e2c79670
-- Use [black](https://github.com/psf/black) instead of `autopep8` to format code.
 
 ### Breaking change
 - Change request arg type in session recipe functions from Any to BaseRequest.
