# Changelog
All notable changes to this project will be documented in this file.

The format is based on [Keep a Changelog](https://keepachangelog.com/en/1.0.0/),
and this project adheres to [Semantic Versioning](https://semver.org/spec/v2.0.0.html).

<<<<<<< HEAD
<<<<<<< HEAD

## [0.0.3] - 2021-10-08
### Added
-   JWT recipe to create signed JWT tokens
-   New API to fetch keys used for JWT verification using JWKS
-   Tests for JWT recipe
=======
## [0.1.0] - 2021-10-18
### Changes
- all the user facing async functions now needs to be imported from asyncio sub directory. For example, importing the async implementation of create_new_session from session recipe has changed from:
    ```python3
    from supertokens_python.recipe.session import create_new_session
    ```
    to:
    ```python3
    from supertokens_python.recipe.session.asyncio import create_new_session
    ```
- sync versions of the functions are now needs to be imported from syncio directory instead of the sync directory
- all the license comments now uses single line comment structure instead of multi-line comment structure

### Added
- auth-react tests for flask and django
- if running django in async way, set `mode` to `asgi` in `config`

## [0.0.3] - 2021-10-13
### Added
- Adds OAuth development keys for Google and Github for faster recipe implementation.
- Removed the Literal from python 3.8 and added Literal from typing_extensions package. Now supertokens_python can be used with python 3.7 .

>>>>>>> d84072d2

## [0.0.2] - 2021-10-09
### Fixes
- dependency issues for frameworks
- frontend integration tests fixed for all frameworks
- fixed various bugs


## [0.0.1] - 2021-09-10
### Added
- Multiple framework support. Currently supporting Django, Flask(1.x) and Fastapi.
- BaseRequest and BaseResponse interfaces which are used inside recipe instead of previously used Response and Request from Fastapi.
- Middleware, error handlers and verify session for each framework.
- Created a wrapper for async to sync for supporting older version of python web frameworks.
- Base tests for each framework.
- New requirements in the setup file. <|MERGE_RESOLUTION|>--- conflicted
+++ resolved
@@ -4,15 +4,6 @@
 The format is based on [Keep a Changelog](https://keepachangelog.com/en/1.0.0/),
 and this project adheres to [Semantic Versioning](https://semver.org/spec/v2.0.0.html).
 
-<<<<<<< HEAD
-<<<<<<< HEAD
-
-## [0.0.3] - 2021-10-08
-### Added
--   JWT recipe to create signed JWT tokens
--   New API to fetch keys used for JWT verification using JWKS
--   Tests for JWT recipe
-=======
 ## [0.1.0] - 2021-10-18
 ### Changes
 - all the user facing async functions now needs to be imported from asyncio sub directory. For example, importing the async implementation of create_new_session from session recipe has changed from:
@@ -35,14 +26,10 @@
 - Adds OAuth development keys for Google and Github for faster recipe implementation.
 - Removed the Literal from python 3.8 and added Literal from typing_extensions package. Now supertokens_python can be used with python 3.7 .
 
->>>>>>> d84072d2
 
 ## [0.0.2] - 2021-10-09
 ### Fixes
 - dependency issues for frameworks
-- frontend integration tests fixed for all frameworks
-- fixed various bugs
-
 
 ## [0.0.1] - 2021-09-10
 ### Added
