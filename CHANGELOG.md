--- conflicted
+++ resolved
@@ -7,11 +7,10 @@
 
 ## unreleased
 
-<<<<<<< HEAD
-## [0.11.14] - 2023-02-06
+## [0.12.1] - 2023-02-06
 
 -   Email template updates
-=======
+
 # [0.12.0] - 2023-02-03
 ### Breaking changes
 
@@ -34,7 +33,6 @@
 ### Changed
 - Remove constraints on `werkzeug` version
 
->>>>>>> 437f24d3
 
 # [0.11.13] - 2023-01-06
 
