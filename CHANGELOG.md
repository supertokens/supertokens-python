# Changelog
All notable changes to this project will be documented in this file.

The format is based on [Keep a Changelog](https://keepachangelog.com/en/1.0.0/),
and this project adheres to [Semantic Versioning](https://semver.org/spec/v2.0.0.html).

## [unreleased]

<<<<<<< HEAD
## [0.6.4] - 2022-04-11
- bug fix in `default_create_and_send_custom_email` for emailverification recipe where we were not sending the email if env var was not set.
- Fix telemetry issues related to asyncio when using FastAPI. Related issue: https://github.com/supertokens/supertokens-core/issues/421
=======
- adds git action for running tests
>>>>>>> e01e1cde

## [0.6.3] - 2022-04-09
- Setup logging for easier debugging
- Adds github action for checking all things checked by pre commit hook

## [0.6.2] - 2022-04-07
- Fix Passwordless OTP recipe phone number field to fix https://github.com/supertokens/supertokens-core/issues/416

## [0.6.1] - 2022-03-29

- Expands allowed version range for httpx library to fix https://github.com/supertokens/supertokens-python/issues/98

## [0.6.0] - 2022-03-26

### Changes
- Removes dependency on framework specific dependencies (`werkzeug` and `starlette`)

### Breaking change:
- Import for fastapi middleware:
   - Old
      ```
      from supertokens_python.framework.fastapi import Middleware

      app = FastAPI()
      app.add_middleware(Middleware)
      ```
   - New
      ```
      from supertokens_python.framework.fastapi import get_middleware

      app = FastAPI()
      app.add_middleware(get_middleware())
      ```

### Fixes
- `user_context` was passed incorrectly to the `create_new_session_function`.

## [0.5.3] - 2022-03-26
### Fixes
- Bug in user pagination functions: https://github.com/supertokens/supertokens-python/issues/95


## [0.5.2] - 2022-03-17
### Fixes
- https://github.com/supertokens/supertokens-python/issues/90
- Thirdpartypasswordless recipe + tests

### Changed:
- Added new function to BaseRequest class called `set_session_as_none` to set session object to None.

## [0.5.1] - 2022-03-02

### Fixes:
- Bug where a user had to add dependencies on all frameworks when using the SDK: https://github.com/supertokens/supertokens-python/issues/82

## [0.5.0] - 2022-02-03

### Breaking Change
- User context property added for all recipes' apis and functions
- Removes deprecated functions in recipe for user pagination and user count
- Changed email verification input functions' user type in emailpassword to be equal to emailpassword's user and not emailverification user.
- All session recipe's error handler not need to return `BaseResponse`.
- Session's recipe `get_session_information` returns a `SessionInformationResult` class object instead of a `dict` for easier consumption.
- `get_link_domain_and_path` config in passwordless recipe now takes a class type input as opposed to a string input as the first param
- Renamed `Session` to `SessionContainer` in session
- Upgrades `typing_extensions` to version 4.1.1
- Renames functions in ThirdPartyEmailPassword recipe (https://github.com/supertokens/supertokens-node/issues/219):
    -   Recipe Interface:
        -   `sign_in_up` -> `thirdparty_sign_in_up`
        -   `sign_up` -> `emailpassword_sign_up`
        -   `sign_in` -> `emailpassword_sign_in`
    -   API Interface:
        -   `email_exists_get` -> `emailpassword_email_exists_get`
    -   User exposed functions (in `recipe/thirdpartyemailpassword/asyncio` and `recipe/thirdpartyemailpassword/syncio`)
        -   `sign_in_up` -> `thirdparty_sign_in_up`
        -   `sign_up` -> `emailpassword_sign_up`
        -   `sign_in` -> `emailpassword_sign_in`

### Added
- Returns session from all APIs where a session is created
- Added `regenerate_access_token` as a new recipe function for the session recipe.
- Strong typings.

### Change
- Changed async_to_sync_wrapper.py file to make it simpler
- Remove default `= None` for functions internal to the package

### Bug fix:
- If logging in via social login and the email is already verified from the provider's side, it marks the email as verified in SuperTokens core.
- Corrects how override is done in thirdpartyemailpassword recipe and API implementation

## [0.4.1] - 2022-01-27

### Added
-   add workflow to verify if pr title follows conventional commits

### Changed
- Added userId as an optional property to the response of `recipe/user/password/reset` (compatibility with CDI 2.12).
- Adds ability to give a path for each of the hostnames in the connectionURI: https://github.com/supertokens/supertokens-node/issues/252

### Fixed
- Bug fixes in Literal import which caused issues when using the sdk with python version 3.7.
- Fixes https://github.com/supertokens/supertokens-node/issues/244 - throws an error if a user tries to update email / password of a third party login user.

## [0.4.0] - 2022-01-09

### Added
-   Adds passwordless recipe
-   Adds compatibility with FDI 1.12 and CDI 2.11

## [0.3.1] - 2021-12-20

### Fixes
- Bug in ThirdpartyEmailpassword recipe init function when InputSignUpFeature is not passed.

### Added
- delete_user function
- Compatibility with CDI 2.10

## [0.3.0] - 2021-12-10

### Breaking Change
- Config changes

### Added
- Added `mode` config for FastAPI which now supports both `asgi` and `wsgi`.
- The ability to enable JWT creation with session management, this allows easier integration with services that require JWT based authentication: https://github.com/supertokens/supertokens-core/issues/250
- You can do BaseRequest.request to get the original request object. Fixes #61


## [0.2.3] - 2021-12-07
### Fixes

- Removes use of apiGatewayPath from apple's redirect URI since that is already there in the apiBasePath


## [0.2.2] - 2021-11-22

### Added
- Sign in with Discord, Google workspaces.

### Changes
- Allow sending of custom response: https://github.com/supertokens/supertokens-node/issues/197
- Change `set_content` to `set_json_content` in all the frameworks
- Adds `"application/json; charset=utf-8"` header to json responses.

## [0.2.1] - 2021-11-10

### Changes
- When routing, ignores `rid` value `"anti-csrf"`: https://github.com/supertokens/supertokens-python/issues/54
- `get_redirect_uri` function added to social providers in case we set the `redirect_uri` on the backend.
- Adds optional `is_default` param to auth providers so that they can be reused with different credentials.
- Verifies ID Token sent for sign in with apple as per https://developer.apple.com/documentation/sign_in_with_apple/sign_in_with_apple_rest_api/verifying_a_user
- Removes empty awslambda folder from framework
- If json parsing fails in the frameworks, catches those exceptions and returns an empty object.

## [0.2.0] - 2021-10-22

### Breaking change
- Removes `sign_in_up_post` from thirdpartyemailpassword API interface and replaces it with three APIs: `email_password_sign_in_post`, `email_password_sign_up_post` and `third_party_sign_in_up_post`: https://github.com/supertokens/supertokens-node/issues/192
- Renames all "jwt" related functions in session recipe to use "access_token" instead
- jwt recipe and unit tests
- Support for FDI 1.10: Allow thirdparty `/signinup POST` API to take `authCodeResponse` XOR `code` so that it can supprt OAuth via PKCE
- Apple provider disabled for now

### Bug Fixes
- Bug fix: https://github.com/supertokens/supertokens-python/issues/42
- Bug fix: https://github.com/supertokens/supertokens-python/issues/10
- Bug fix: https://github.com/supertokens/supertokens-python/issues/13

## [0.1.0] - 2021-10-18
### Changes
- all the user facing async functions now needs to be imported from asyncio sub directory. For example, importing the async implementation of create_new_session from session recipe has changed from:
    ```python3
    from supertokens_python.recipe.session import create_new_session
    ```
    to:
    ```python3
    from supertokens_python.recipe.session.asyncio import create_new_session
    ```
- sync versions of the functions are now needs to be imported from syncio directory instead of the sync directory
- all the license comments now uses single line comment structure instead of multi-line comment structure

### Added
- auth-react tests for flask and django
- if running django in async way, set `mode` to `asgi` in `config`

## [0.0.3] - 2021-10-13
### Added
- Adds OAuth development keys for Google and Github for faster recipe implementation.
- Removed the Literal from python 3.8 and added Literal from typing_extensions package. Now supertokens_python can be used with python 3.7 .


## [0.0.2] - 2021-10-09
### Fixes
- dependency issues for frameworks

## [0.0.1] - 2021-09-10
### Added
- Multiple framework support. Currently supporting Django, Flask(1.x) and Fastapi.
- BaseRequest and BaseResponse interfaces which are used inside recipe instead of previously used Response and Request from Fastapi.
- Middleware, error handlers and verify session for each framework.
- Created a wrapper for async to sync for supporting older version of python web frameworks.
- Base tests for each framework.
- New requirements in the setup file. <|MERGE_RESOLUTION|>--- conflicted
+++ resolved
@@ -6,13 +6,10 @@
 
 ## [unreleased]
 
-<<<<<<< HEAD
 ## [0.6.4] - 2022-04-11
 - bug fix in `default_create_and_send_custom_email` for emailverification recipe where we were not sending the email if env var was not set.
 - Fix telemetry issues related to asyncio when using FastAPI. Related issue: https://github.com/supertokens/supertokens-core/issues/421
-=======
 - adds git action for running tests
->>>>>>> e01e1cde
 
 ## [0.6.3] - 2022-04-09
 - Setup logging for easier debugging
