--- conflicted
+++ resolved
@@ -8,9 +8,7 @@
 
 ## [unreleased]
 
-<<<<<<< HEAD
 - Add Twitter provider for thirdparty login
-=======
 - Add `Cache-Control` header for jwks endpoint `/jwt/jwks.json`
 - Add `validity_in_secs` to the return value of overridable `get_jwks` recipe function.
     - This can be used to control the `Cache-Control` header mentioned above.
@@ -21,7 +19,6 @@
 
 - Allow use of [nest-asyncio](https://pypi.org/project/nest-asyncio/) when env var `SUPERTOKENS_NEST_ASYNCIO=1`.
 - Retry Querier request on `AsyncLibraryNotFoundError`
->>>>>>> 2bdd8b1b
 
 ## [0.16.1] - 2023-09-19
 - Handle AWS Public URLs (ending with `.amazonaws.com`) separately while extracting TLDs for SameSite attribute.
