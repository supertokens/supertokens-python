# Changelog
All notable changes to this project will be documented in this file.

The format is based on [Keep a Changelog](https://keepachangelog.com/en/1.0.0/),
and this project adheres to [Semantic Versioning](https://semver.org/spec/v2.0.0.html).

## [unreleased]
<<<<<<< HEAD
- Adds delete email (`delete_email_for_user`) and phone number (`delete_phone_number_for_user`) functions for passwordless and thirdpartypasswordless recipe
- Adds check for user type in update passwordless info in thirdpartypasswordless recipe
=======

## [0.6.6] - 2022-04-22
- Fixes issue in user metadata recipe where as are exposing async functions in the syncio file.

## [0.6.5] - 2022-04-18
>>>>>>> 4d93d2fd
- Upgrade and freeze pyright version
- Rename `compare_version` to `get_max_version` for readability
- Add user metadata recipe

## [0.6.4] - 2022-04-11
- bug fix in `default_create_and_send_custom_email` for emailverification recipe where we were not sending the email if env var was not set.
- Fix telemetry issues related to asyncio when using FastAPI. Related issue: https://github.com/supertokens/supertokens-core/issues/421
- adds git action for running tests

## [0.6.3] - 2022-04-09
- Setup logging for easier debugging
- Adds github action for checking all things checked by pre commit hook

## [0.6.2] - 2022-04-07
- Fix Passwordless OTP recipe phone number field to fix https://github.com/supertokens/supertokens-core/issues/416

## [0.6.1] - 2022-03-29

- Expands allowed version range for httpx library to fix https://github.com/supertokens/supertokens-python/issues/98

## [0.6.0] - 2022-03-26

### Changes
- Removes dependency on framework specific dependencies (`werkzeug` and `starlette`)

### Breaking change:
- Import for fastapi middleware:
   - Old
      ```
      from supertokens_python.framework.fastapi import Middleware

      app = FastAPI()
      app.add_middleware(Middleware)
      ```
   - New
      ```
      from supertokens_python.framework.fastapi import get_middleware

      app = FastAPI()
      app.add_middleware(get_middleware())
      ```

### Fixes
- `user_context` was passed incorrectly to the `create_new_session_function`.

## [0.5.3] - 2022-03-26
### Fixes
- Bug in user pagination functions: https://github.com/supertokens/supertokens-python/issues/95


## [0.5.2] - 2022-03-17
### Fixes
- https://github.com/supertokens/supertokens-python/issues/90
- Thirdpartypasswordless recipe + tests

### Changed:
- Added new function to BaseRequest class called `set_session_as_none` to set session object to None.

## [0.5.1] - 2022-03-02

### Fixes:
- Bug where a user had to add dependencies on all frameworks when using the SDK: https://github.com/supertokens/supertokens-python/issues/82

## [0.5.0] - 2022-02-03

### Breaking Change
- User context property added for all recipes' apis and functions
- Removes deprecated functions in recipe for user pagination and user count
- Changed email verification input functions' user type in emailpassword to be equal to emailpassword's user and not emailverification user.
- All session recipe's error handler not need to return `BaseResponse`.
- Session's recipe `get_session_information` returns a `SessionInformationResult` class object instead of a `dict` for easier consumption.
- `get_link_domain_and_path` config in passwordless recipe now takes a class type input as opposed to a string input as the first param
- Renamed `Session` to `SessionContainer` in session
- Upgrades `typing_extensions` to version 4.1.1
- Renames functions in ThirdPartyEmailPassword recipe (https://github.com/supertokens/supertokens-node/issues/219):
    -   Recipe Interface:
        -   `sign_in_up` -> `thirdparty_sign_in_up`
        -   `sign_up` -> `emailpassword_sign_up`
        -   `sign_in` -> `emailpassword_sign_in`
    -   API Interface:
        -   `email_exists_get` -> `emailpassword_email_exists_get`
    -   User exposed functions (in `recipe/thirdpartyemailpassword/asyncio` and `recipe/thirdpartyemailpassword/syncio`)
        -   `sign_in_up` -> `thirdparty_sign_in_up`
        -   `sign_up` -> `emailpassword_sign_up`
        -   `sign_in` -> `emailpassword_sign_in`

### Added
- Returns session from all APIs where a session is created
- Added `regenerate_access_token` as a new recipe function for the session recipe.
- Strong typings.

### Change
- Changed async_to_sync_wrapper.py file to make it simpler
- Remove default `= None` for functions internal to the package

### Bug fix:
- If logging in via social login and the email is already verified from the provider's side, it marks the email as verified in SuperTokens core.
- Corrects how override is done in thirdpartyemailpassword recipe and API implementation

## [0.4.1] - 2022-01-27

### Added
-   add workflow to verify if pr title follows conventional commits

### Changed
- Added userId as an optional property to the response of `recipe/user/password/reset` (compatibility with CDI 2.12).
- Adds ability to give a path for each of the hostnames in the connectionURI: https://github.com/supertokens/supertokens-node/issues/252

### Fixed
- Bug fixes in Literal import which caused issues when using the sdk with python version 3.7.
- Fixes https://github.com/supertokens/supertokens-node/issues/244 - throws an error if a user tries to update email / password of a third party login user.

## [0.4.0] - 2022-01-09

### Added
-   Adds passwordless recipe
-   Adds compatibility with FDI 1.12 and CDI 2.11

## [0.3.1] - 2021-12-20

### Fixes
- Bug in ThirdpartyEmailpassword recipe init function when InputSignUpFeature is not passed.

### Added
- delete_user function
- Compatibility with CDI 2.10

## [0.3.0] - 2021-12-10

### Breaking Change
- Config changes

### Added
- Added `mode` config for FastAPI which now supports both `asgi` and `wsgi`.
- The ability to enable JWT creation with session management, this allows easier integration with services that require JWT based authentication: https://github.com/supertokens/supertokens-core/issues/250
- You can do BaseRequest.request to get the original request object. Fixes #61


## [0.2.3] - 2021-12-07
### Fixes

- Removes use of apiGatewayPath from apple's redirect URI since that is already there in the apiBasePath


## [0.2.2] - 2021-11-22

### Added
- Sign in with Discord, Google workspaces.

### Changes
- Allow sending of custom response: https://github.com/supertokens/supertokens-node/issues/197
- Change `set_content` to `set_json_content` in all the frameworks
- Adds `"application/json; charset=utf-8"` header to json responses.

## [0.2.1] - 2021-11-10

### Changes
- When routing, ignores `rid` value `"anti-csrf"`: https://github.com/supertokens/supertokens-python/issues/54
- `get_redirect_uri` function added to social providers in case we set the `redirect_uri` on the backend.
- Adds optional `is_default` param to auth providers so that they can be reused with different credentials.
- Verifies ID Token sent for sign in with apple as per https://developer.apple.com/documentation/sign_in_with_apple/sign_in_with_apple_rest_api/verifying_a_user
- Removes empty awslambda folder from framework
- If json parsing fails in the frameworks, catches those exceptions and returns an empty object.

## [0.2.0] - 2021-10-22

### Breaking change
- Removes `sign_in_up_post` from thirdpartyemailpassword API interface and replaces it with three APIs: `email_password_sign_in_post`, `email_password_sign_up_post` and `third_party_sign_in_up_post`: https://github.com/supertokens/supertokens-node/issues/192
- Renames all "jwt" related functions in session recipe to use "access_token" instead
- jwt recipe and unit tests
- Support for FDI 1.10: Allow thirdparty `/signinup POST` API to take `authCodeResponse` XOR `code` so that it can supprt OAuth via PKCE
- Apple provider disabled for now

### Bug Fixes
- Bug fix: https://github.com/supertokens/supertokens-python/issues/42
- Bug fix: https://github.com/supertokens/supertokens-python/issues/10
- Bug fix: https://github.com/supertokens/supertokens-python/issues/13

## [0.1.0] - 2021-10-18
### Changes
- all the user facing async functions now needs to be imported from asyncio sub directory. For example, importing the async implementation of create_new_session from session recipe has changed from:
    ```python3
    from supertokens_python.recipe.session import create_new_session
    ```
    to:
    ```python3
    from supertokens_python.recipe.session.asyncio import create_new_session
    ```
- sync versions of the functions are now needs to be imported from syncio directory instead of the sync directory
- all the license comments now uses single line comment structure instead of multi-line comment structure

### Added
- auth-react tests for flask and django
- if running django in async way, set `mode` to `asgi` in `config`

## [0.0.3] - 2021-10-13
### Added
- Adds OAuth development keys for Google and Github for faster recipe implementation.
- Removed the Literal from python 3.8 and added Literal from typing_extensions package. Now supertokens_python can be used with python 3.7 .


## [0.0.2] - 2021-10-09
### Fixes
- dependency issues for frameworks

## [0.0.1] - 2021-09-10
### Added
- Multiple framework support. Currently supporting Django, Flask(1.x) and Fastapi.
- BaseRequest and BaseResponse interfaces which are used inside recipe instead of previously used Response and Request from Fastapi.
- Middleware, error handlers and verify session for each framework.
- Created a wrapper for async to sync for supporting older version of python web frameworks.
- Base tests for each framework.
- New requirements in the setup file. <|MERGE_RESOLUTION|>--- conflicted
+++ resolved
@@ -5,16 +5,13 @@
 and this project adheres to [Semantic Versioning](https://semver.org/spec/v2.0.0.html).
 
 ## [unreleased]
-<<<<<<< HEAD
 - Adds delete email (`delete_email_for_user`) and phone number (`delete_phone_number_for_user`) functions for passwordless and thirdpartypasswordless recipe
 - Adds check for user type in update passwordless info in thirdpartypasswordless recipe
-=======
 
 ## [0.6.6] - 2022-04-22
 - Fixes issue in user metadata recipe where as are exposing async functions in the syncio file.
 
 ## [0.6.5] - 2022-04-18
->>>>>>> 4d93d2fd
 - Upgrade and freeze pyright version
 - Rename `compare_version` to `get_max_version` for readability
 - Add user metadata recipe
