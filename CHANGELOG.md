--- conflicted
+++ resolved
@@ -6,12 +6,10 @@
 
 ## [unreleased]
 
-<<<<<<< HEAD
 - Add user metadata recipe
-=======
+
 ## [0.6.4] - 2022-04-11
 - bug fix in `default_create_and_send_custom_email` for emailverification recipe where we were not sending the email if env var was not set.
->>>>>>> 98e36346
 - Fix telemetry issues related to asyncio when using FastAPI. Related issue: https://github.com/supertokens/supertokens-core/issues/421
 
 ## [0.6.3] - 2022-04-09
@@ -20,7 +18,6 @@
 
 ## [0.6.2] - 2022-04-07
 - Fix Passwordless OTP recipe phone number field to fix https://github.com/supertokens/supertokens-core/issues/416
-
 
 ## [0.6.1] - 2022-03-29
 
