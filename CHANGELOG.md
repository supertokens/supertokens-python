# Changelog
All notable changes to this project will be documented in this file.

The format is based on [Keep a Changelog](https://keepachangelog.com/en/1.0.0/),
and this project adheres to [Semantic Versioning](https://semver.org/spec/v2.0.0.html).

## [unreleased]
<<<<<<< HEAD
- Fixed async execution of `send_telemetry` in init and `call_get_handshake_info` in session recipe implementation.
=======
- Updates Project Setup, Modifying Code and Testing sections in the contributing guide

## [0.7.0] - 2022-04-28
- Changes third party provider type to get client ID dynamically so that it can be changed based on user context.

## [0.6.7] - 2022-04-23
- Adds delete email (`delete_email_for_user`) and phone number (`delete_phone_number_for_user`) functions for passwordless and thirdpartypasswordless recipe
- Adds check for user type in update passwordless info in thirdpartypasswordless recipe

## [0.6.6] - 2022-04-22
- Fixes issue in user metadata recipe where as are exposing async functions in the syncio file.
>>>>>>> 4db96850

## [0.6.5] - 2022-04-18
- Upgrade and freeze pyright version
- Rename `compare_version` to `get_max_version` for readability
- Add user metadata recipe

## [0.6.4] - 2022-04-11
- bug fix in `default_create_and_send_custom_email` for emailverification recipe where we were not sending the email if env var was not set.
- Fix telemetry issues related to asyncio when using FastAPI. Related issue: https://github.com/supertokens/supertokens-core/issues/421
- adds git action for running tests

## [0.6.3] - 2022-04-09
- Setup logging for easier debugging
- Adds github action for checking all things checked by pre commit hook

## [0.6.2] - 2022-04-07
- Fix Passwordless OTP recipe phone number field to fix https://github.com/supertokens/supertokens-core/issues/416

## [0.6.1] - 2022-03-29

- Expands allowed version range for httpx library to fix https://github.com/supertokens/supertokens-python/issues/98

## [0.6.0] - 2022-03-26

### Changes
- Removes dependency on framework specific dependencies (`werkzeug` and `starlette`)

### Breaking change:
- Import for fastapi middleware:
   - Old
      ```
      from supertokens_python.framework.fastapi import Middleware

      app = FastAPI()
      app.add_middleware(Middleware)
      ```
   - New
      ```
      from supertokens_python.framework.fastapi import get_middleware

      app = FastAPI()
      app.add_middleware(get_middleware())
      ```

### Fixes
- `user_context` was passed incorrectly to the `create_new_session_function`.

## [0.5.3] - 2022-03-26
### Fixes
- Bug in user pagination functions: https://github.com/supertokens/supertokens-python/issues/95


## [0.5.2] - 2022-03-17
### Fixes
- https://github.com/supertokens/supertokens-python/issues/90
- Thirdpartypasswordless recipe + tests

### Changed:
- Added new function to BaseRequest class called `set_session_as_none` to set session object to None.

## [0.5.1] - 2022-03-02

### Fixes:
- Bug where a user had to add dependencies on all frameworks when using the SDK: https://github.com/supertokens/supertokens-python/issues/82

## [0.5.0] - 2022-02-03

### Breaking Change
- User context property added for all recipes' apis and functions
- Removes deprecated functions in recipe for user pagination and user count
- Changed email verification input functions' user type in emailpassword to be equal to emailpassword's user and not emailverification user.
- All session recipe's error handler not need to return `BaseResponse`.
- Session's recipe `get_session_information` returns a `SessionInformationResult` class object instead of a `dict` for easier consumption.
- `get_link_domain_and_path` config in passwordless recipe now takes a class type input as opposed to a string input as the first param
- Renamed `Session` to `SessionContainer` in session
- Upgrades `typing_extensions` to version 4.1.1
- Renames functions in ThirdPartyEmailPassword recipe (https://github.com/supertokens/supertokens-node/issues/219):
    -   Recipe Interface:
        -   `sign_in_up` -> `thirdparty_sign_in_up`
        -   `sign_up` -> `emailpassword_sign_up`
        -   `sign_in` -> `emailpassword_sign_in`
    -   API Interface:
        -   `email_exists_get` -> `emailpassword_email_exists_get`
    -   User exposed functions (in `recipe/thirdpartyemailpassword/asyncio` and `recipe/thirdpartyemailpassword/syncio`)
        -   `sign_in_up` -> `thirdparty_sign_in_up`
        -   `sign_up` -> `emailpassword_sign_up`
        -   `sign_in` -> `emailpassword_sign_in`

### Added
- Returns session from all APIs where a session is created
- Added `regenerate_access_token` as a new recipe function for the session recipe.
- Strong typings.

### Change
- Changed async_to_sync_wrapper.py file to make it simpler
- Remove default `= None` for functions internal to the package

### Bug fix:
- If logging in via social login and the email is already verified from the provider's side, it marks the email as verified in SuperTokens core.
- Corrects how override is done in thirdpartyemailpassword recipe and API implementation

## [0.4.1] - 2022-01-27

### Added
-   add workflow to verify if pr title follows conventional commits

### Changed
- Added userId as an optional property to the response of `recipe/user/password/reset` (compatibility with CDI 2.12).
- Adds ability to give a path for each of the hostnames in the connectionURI: https://github.com/supertokens/supertokens-node/issues/252

### Fixed
- Bug fixes in Literal import which caused issues when using the sdk with python version 3.7.
- Fixes https://github.com/supertokens/supertokens-node/issues/244 - throws an error if a user tries to update email / password of a third party login user.

## [0.4.0] - 2022-01-09

### Added
-   Adds passwordless recipe
-   Adds compatibility with FDI 1.12 and CDI 2.11

## [0.3.1] - 2021-12-20

### Fixes
- Bug in ThirdpartyEmailpassword recipe init function when InputSignUpFeature is not passed.

### Added
- delete_user function
- Compatibility with CDI 2.10

## [0.3.0] - 2021-12-10

### Breaking Change
- Config changes

### Added
- Added `mode` config for FastAPI which now supports both `asgi` and `wsgi`.
- The ability to enable JWT creation with session management, this allows easier integration with services that require JWT based authentication: https://github.com/supertokens/supertokens-core/issues/250
- You can do BaseRequest.request to get the original request object. Fixes #61


## [0.2.3] - 2021-12-07
### Fixes

- Removes use of apiGatewayPath from apple's redirect URI since that is already there in the apiBasePath


## [0.2.2] - 2021-11-22

### Added
- Sign in with Discord, Google workspaces.

### Changes
- Allow sending of custom response: https://github.com/supertokens/supertokens-node/issues/197
- Change `set_content` to `set_json_content` in all the frameworks
- Adds `"application/json; charset=utf-8"` header to json responses.

## [0.2.1] - 2021-11-10

### Changes
- When routing, ignores `rid` value `"anti-csrf"`: https://github.com/supertokens/supertokens-python/issues/54
- `get_redirect_uri` function added to social providers in case we set the `redirect_uri` on the backend.
- Adds optional `is_default` param to auth providers so that they can be reused with different credentials.
- Verifies ID Token sent for sign in with apple as per https://developer.apple.com/documentation/sign_in_with_apple/sign_in_with_apple_rest_api/verifying_a_user
- Removes empty awslambda folder from framework
- If json parsing fails in the frameworks, catches those exceptions and returns an empty object.

## [0.2.0] - 2021-10-22

### Breaking change
- Removes `sign_in_up_post` from thirdpartyemailpassword API interface and replaces it with three APIs: `email_password_sign_in_post`, `email_password_sign_up_post` and `third_party_sign_in_up_post`: https://github.com/supertokens/supertokens-node/issues/192
- Renames all "jwt" related functions in session recipe to use "access_token" instead
- jwt recipe and unit tests
- Support for FDI 1.10: Allow thirdparty `/signinup POST` API to take `authCodeResponse` XOR `code` so that it can supprt OAuth via PKCE
- Apple provider disabled for now

### Bug Fixes
- Bug fix: https://github.com/supertokens/supertokens-python/issues/42
- Bug fix: https://github.com/supertokens/supertokens-python/issues/10
- Bug fix: https://github.com/supertokens/supertokens-python/issues/13

## [0.1.0] - 2021-10-18
### Changes
- all the user facing async functions now needs to be imported from asyncio sub directory. For example, importing the async implementation of create_new_session from session recipe has changed from:
    ```python3
    from supertokens_python.recipe.session import create_new_session
    ```
    to:
    ```python3
    from supertokens_python.recipe.session.asyncio import create_new_session
    ```
- sync versions of the functions are now needs to be imported from syncio directory instead of the sync directory
- all the license comments now uses single line comment structure instead of multi-line comment structure

### Added
- auth-react tests for flask and django
- if running django in async way, set `mode` to `asgi` in `config`

## [0.0.3] - 2021-10-13
### Added
- Adds OAuth development keys for Google and Github for faster recipe implementation.
- Removed the Literal from python 3.8 and added Literal from typing_extensions package. Now supertokens_python can be used with python 3.7 .


## [0.0.2] - 2021-10-09
### Fixes
- dependency issues for frameworks

## [0.0.1] - 2021-09-10
### Added
- Multiple framework support. Currently supporting Django, Flask(1.x) and Fastapi.
- BaseRequest and BaseResponse interfaces which are used inside recipe instead of previously used Response and Request from Fastapi.
- Middleware, error handlers and verify session for each framework.
- Created a wrapper for async to sync for supporting older version of python web frameworks.
- Base tests for each framework.
- New requirements in the setup file. <|MERGE_RESOLUTION|>--- conflicted
+++ resolved
@@ -5,10 +5,8 @@
 and this project adheres to [Semantic Versioning](https://semver.org/spec/v2.0.0.html).
 
 ## [unreleased]
-<<<<<<< HEAD
+- Updates Project Setup, Modifying Code and Testing sections in the contributing guide
 - Fixed async execution of `send_telemetry` in init and `call_get_handshake_info` in session recipe implementation.
-=======
-- Updates Project Setup, Modifying Code and Testing sections in the contributing guide
 
 ## [0.7.0] - 2022-04-28
 - Changes third party provider type to get client ID dynamically so that it can be changed based on user context.
@@ -19,7 +17,6 @@
 
 ## [0.6.6] - 2022-04-22
 - Fixes issue in user metadata recipe where as are exposing async functions in the syncio file.
->>>>>>> 4db96850
 
 ## [0.6.5] - 2022-04-18
 - Upgrade and freeze pyright version
