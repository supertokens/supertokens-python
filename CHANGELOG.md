--- conflicted
+++ resolved
@@ -13,13 +13,10 @@
 - Support for FDI 1.10: Allow thirdparty `/signinup POST` API to take `authCodeResponse` XOR `code` so that it can supprt OAuth via PKCE
 - Apple provider disabled for now
 
-### Changes
+### Bug Fixes
 - Bug fix: https://github.com/supertokens/supertokens-python/issues/42
-<<<<<<< HEAD
 - Bug fix: https://github.com/supertokens/supertokens-python/issues/10
-=======
 - Bug fix: https://github.com/supertokens/supertokens-python/issues/13
->>>>>>> 0e52e29d
 
 ## [0.1.0] - 2021-10-18
 ### Changes
