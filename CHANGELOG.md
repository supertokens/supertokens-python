--- conflicted
+++ resolved
@@ -8,7 +8,10 @@
 
 ## [unreleased]
 
-<<<<<<< HEAD
+## [0.16.1] - 2023-09-19
+
+- Uses `nest_asyncio` patch in event loop - sync to async
+- Retry Querier request on `AsyncLibraryNotFoundError`
 
 ## [0.16.0] - 2023-09-13
 
@@ -535,7 +538,7 @@
             }
         }
         ```
-=======
+
 ## [0.14.10] - 2023-09-31
 
 - Uses nest_asyncio patch in event loop - sync to async
@@ -543,7 +546,6 @@
 ## [0.14.9] - 2023-09-28
 
 - Add logic to retry network calls if the core returns status 429
->>>>>>> dbca4da0
 
 ## [0.14.8] - 2023-07-07
 ## Fixes
