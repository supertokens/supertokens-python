--- conflicted
+++ resolved
@@ -15,11 +15,8 @@
 - Updates `RecipeInterface` and `APIInterface` methods to return exact return types instead of abstract base types, for the openid recipe.
 - Updates `RecipeInterface` and `APIInterface` methods to return exact return types instead of abstract base types, for the JWT recipe.
 - Updates `RecipeInterface` and `APIInterface` methods to return exact return types instead of abstract base types, for the session recipe.
-<<<<<<< HEAD
+- Removed `third_party_info` from emailpassword `User` class.
 - Updates `RecipeInterface` methods to return exact return types instead of abstract base types, for the usermetadata recipe.
-=======
-- Removed `third_party_info` from emailpassword `User` class.
->>>>>>> 847e9e67
 
 ## [0.6.7] - 2022-04-23
 - Adds delete email (`delete_email_for_user`) and phone number (`delete_phone_number_for_user`) functions for passwordless and thirdpartypasswordless recipe
