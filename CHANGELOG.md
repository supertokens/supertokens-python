
# Changelog
All notable changes to this project will be documented in this file.

The format is based on [Keep a Changelog](https://keepachangelog.com/en/1.0.0/),
and this project adheres to [Semantic Versioning](https://semver.org/spec/v2.0.0.html).

## unreleased

## [0.11.10] - 2022-12-12

<<<<<<< HEAD
- Respond with field error on existing email id in signup api
=======
-   Fixes issue of sign up API not sending a `FIELD_ERROR` response in case of duplicate email: https://github.com/supertokens/supertokens-python/issues/264
>>>>>>> e210b2cc

## [0.11.9] - 2022-12-06

-   Fixes issue where if send_email is overridden with a different email, it will reset that email.

## [0.11.8] - 2022-11-28

### Added:
-   APIs for user details to the dashboard recipe

### Changed:
- Updates dashboard version to 0.2
- Add tests for different scenarios while revoking session during session refresh call

## [0.11.7] - 2022-11-21

- Remove `jsonschema` from package requirements

### Bug fix:
- Update session claims in email verification token generation API in case the session claims are outdated.

## [0.11.6] - 2022-10-27
- Fix cookie_same_site for subdomains [#239](https://github.com/supertokens/supertokens-python/issues/239)

## [0.11.5] - 2022-10-27
- Add `to_json` method to `ClaimValidationError` class.

## [0.11.4] - 2022-10-21
- Relaxes typing_extensions constraint
- Update frontend integration test servers for /angular and /testError tests

## [0.11.3] - 2022-10-17
- Updated google token endpoint.

## [0.11.2] - 2022-10-14
### Changes:
- Removed default `default_max_age` from session claim base classes
- Added a 5 minute `default_max_age` to UserRoleClaim, PermissionClaim and EmailVerificationClaim
- Fix Repetition of root_path in supertokens mididdlware for fastapi [#230](https://github.com/supertokens/supertokens-python/issues/230)

## [0.11.1] - 2022-09-28
### Changes:
- Email verification endpoints will now clear the session if called by a deleted/unknown user

### Additions:
- Adds dashboard recipe
- Added a `username` field to the `SMTPSettings` model for passing custom SMTP server username.

## [0.11.0] - 2022-09-14

### Changes

- Made the `email` parameter optional in `unverify_email`, `revoke_email_verification_tokens`, `is_email_verified`, `verify_email_using_token`, `create_email_verification_token` of the `EmailVerification` recipe.

### Added

- Support for FDI 1.15
- Added support for session claims with related interfaces and classes.
- Added `on_invalid_claim` optional error handler to send InvalidClaim error responses.
- Added `INVALID_CLAIMS` (`InvalidClaimError`) to `SessionErrors`.
- Added `invalid_claim_status_code` optional config to set the status code of InvalidClaim errors.
- Added `override_global_claim_validators` as param of `get_session` and `verify_session`.
- Added `merge_into_access_token_payload` to the Session recipe and session objects which should be preferred to the now deprecated `update_access_token_payload`.
- Added `EmailVerificationClaim`, `UserRoleClaim` and `PermissionClaim`. These claims are now added to the access token payload by default by their respective recipes.
- Added `assert_claims`, `validate_claims_for_session_handle`, `validate_claims_in_jwt_payload` to the Session recipe to support validation of the newly added claims.
- Added `fetch_and_set_claim`, `get_claim_value`, `set_claim_value` and `remove_claim` to the Session recipe to manage claims.
- Added `assert_claims`, `fetch_and_set_claim`, `get_claim_value`, `set_claim_value` and `remove_claim` to session objects to manage claims.
- Added session to the input of `generate_email_verify_token_post`, `verify_email_post`, `is_email_verified_get`.
- Adds default userContext for verifySession calls that contains the request object.

### Breaking Changes
- Removes support for FDI <= 1.14
-   Changed `sign_in_up` third party recipe function to accept just the email as `str` (removed `email_verified: bool`).
-   The frontend SDK should be updated to a version supporting session claims!
    -   supertokens-auth-react: >= 0.25.0
    -   supertokens-web-js: >= 0.2.0
-   `EmailVerification` recipe is now not initialized as part of auth recipes, it should be added to the `recipe_list` directly instead using `emailverification.init()`.
-   Email verification related overrides (`email_verification_feature` attr of `override`) moved from auth recipes into the `EmailVerification` recipe config.
-   Email verification related configs (`email_verification_feature` attr) moved from auth recipes into the `EmailVerification` config object root.
-   ThirdParty recipe no longer takes `email_delivery` config. use `emailverification` recipe's `email_delivery` instead.
-   Moved email verification related configs from the `email_delivery` config of auth recipes into a separate `EmailVerification` email delivery config.
-   Updated return type of `get_email_for_user_id` in the `EmailVerification` recipe config. It should now return an object with status.
-   Removed `get_reset_password_url`, `get_email_verification_url`, `get_link_domain_and_path`. Changing these urls can be done in the email delivery configs instead.
-   Removed `unverify_email`, `revoke_email_verification_tokens`, `is_email_verified`, `verify_email_using_token` and `create_email_verification_token` from auth recipes. These should be called on the `EmailVerification` recipe instead.
-   Changed function signature for email verification APIs to accept a session as an input.
-   Changed Session API interface functions:
    - `refresh_post` now returns a Session container object.
    - `sign_out_post` now takes in an optional session object as a parameter.

### Migration
Before:
```python
from supertokens_python import init, SupertokensConfig, InputAppInfo
from supertokens_python.recipe import emailpassword
from supertokens_python.recipe.emailverification.utils import OverrideConfig

init(
    supertokens_config=SupertokensConfig("..."),
    app_info=InputAppInfo("..."),
    framework="...",
    recipe_list=[
        emailpassword.init(
            # these options should be moved into the EmailVerification config:
            email_verification_feature=emailpassword.InputEmailVerificationConfig("..."),
            override=emailpassword.InputOverrideConfig(
                email_verification_feature=OverrideConfig(
                    # these overrides should be moved into the EmailVerification overrides
                    "..."
                )
            ),
        ),
    ],
)
```

After the update:

```python
from supertokens_python import init, SupertokensConfig, InputAppInfo
from supertokens_python.recipe import emailpassword, emailverification

init(
    supertokens_config=SupertokensConfig("..."),
    app_info=InputAppInfo("..."),
    framework="...",
    recipe_list=[
        emailverification.init(
            "...", # EmailVerification config
            override=emailverification.OverrideConfig(
                # overrides
                "..."
            ),
        ),
        emailpassword.init(),
    ],
)
```

#### Passwordless users and email verification

If you turn on email verification your email-based passwordless users may be redirected to an email verification screen in their existing session.
Logging out and logging in again will solve this problem or they could click the link in the email to verify themselves.

You can avoid this by running a script that will:

1. list all users of passwordless
2. create an emailverification token for each of them if they have email addresses
3. user the token to verify their address

Something similar to this script:

```python
from supertokens_python import init, SupertokensConfig, InputAppInfo
from supertokens_python.recipe import passwordless, emailverification, session
from supertokens_python.recipe.passwordless import ContactEmailOrPhoneConfig


from supertokens_python.syncio import get_users_newest_first
from supertokens_python.recipe.emailverification.syncio import create_email_verification_token, verify_email_using_token
from supertokens_python.recipe.emailverification.interfaces import CreateEmailVerificationTokenOkResult

init(
    supertokens_config=SupertokensConfig("http://localhost:3567"),
    app_info=InputAppInfo(
        app_name="SuperTokens Demo",
        api_domain="https://api.supertokens.io",
        website_domain="supertokens.io",
    ),
    framework="fastapi",
    recipe_list=[
        emailverification.init("REQUIRED"),
        passwordless.init(
            contact_config=ContactEmailOrPhoneConfig(),
            flow_type="USER_INPUT_CODE_AND_MAGIC_LINK",
        ),
        session.init(),
    ],
)

def verify_email_for_passwordless_users():
    pagination_token = None
    done = False
    
    while not done:
        res = get_users_newest_first(
            limit=100,
            pagination_token=pagination_token,
            include_recipe_ids=["passwordless"]
        )

        for user in res.users:
            if user.email is not None:
                token_res = create_email_verification_token(user.user_id, user.email)
                if isinstance(token_res, CreateEmailVerificationTokenOkResult):
                    verify_email_using_token(token_res.token)
        
        done = res.next_pagination_token is None
        if not done:
            pagination_token = res.next_pagination_token

verify_email_for_passwordless_users()
```

#### User roles

The `UserRoles` recipe now adds role and permission information into the access token payload by default. If you are already doing this manually, this will result in duplicate data in the access token.

-   You can disable this behaviour by setting `skip_adding_roles_to_access_token` and `skip_adding_permissions_to_access_token` to true in the recipe init.
-   Check how to use the new claims in the updated guide: https://supertokens.com/docs/userroles/protecting-routes


## [0.10.4] - 2022-08-30
## Features:
- Add support for User ID Mapping using `create_user_id_mapping`, `get_user_id_mapping`, `delete_user_id_mapping`, `update_or_delete_user_id_mapping` functions

## [0.10.3] - 2022-08-29

### Bug fix
- Send FORM_FIELD error with 200 status code instead of 500 on invalid request body or when user passes non-string values as email ID for `/auth/signin`

### Changes
- Add to test to ensure that overrides are applying correctly in methods called on SessionContainer instances

## [0.10.2] - 2022-07-14
### Bug fix
- Make `user_context` optional in userroles recipe syncio functions. 

## [0.10.1] - 2022-07-11

### Documentation:
- Added `pdoc` template files to project inside `docs-templates` directory
- Updated `build-docs` in Makefile to use `docs-templates` as the template directory while generating docs using `pdoc`
- Updated `html.mako` template to have a single `h1` tag and have a default meta description tag

### Changes
- Relax version requirements for `httpx`, `cryptography`, and `asgiref` to fix https://github.com/supertokens/supertokens-python/issues/207

## [0.10.0] - 2022-07-04

- Update tests to cover `resend_code` feature in `passwordless` and `thirdpartypasswordless` recipe.
- Update usermetadata tests to ensure that utf8 chars are supported.
- Mark tests as skipped if core version requirements are not met.
- Use [black](https://github.com/psf/black) instead of `autopep8` to format code.
- Add frontend integration tests for `django2x`

### Bug fix:

- Clears cookies when `revoke_session` is called using the session container, even if the session did not exist from before: https://github.com/supertokens/supertokens-node/issues/343

### Breaking changes:
- Change request arg type in session recipe functions from Any to BaseRequest.
- Changes session function recipe interfaces to not throw an `UNAUTHORISED` error when the input is a session_handle: https://github.com/supertokens/backend/issues/83
  - `get_session_information` now returns `None` if the session does not exist.
  - `update_session_data` now returns `False` if the input `session_handle` does not exist.
  - `update_access_token_payload` now returns `False` if the input `session_handle` does not exist.
  - `regenerate_access_token` now returns `None` if the input access token's `session_handle` does not exist.
  - The `session_class` functions have not changed in behaviour and still throw `UNAUTHORISED` error. This works cause the `session_class` works on the current session and not some other session.


### Features:
- Adds default `user_context` for API calls that contains the request object. It can be used in APIs / functions override like this:

```python
def apis_override_email_password(param: APIInterface):
    og_sign_in_post = param.sign_in_post

    async def sign_in_post(
        form_fields: List[FormField],
        api_options: APIOptions,
        user_context: Dict[str, Any],
    ):
        req = user_context.get("_default", {}).get("request")
        if req:
            # do something with the request

        return await og_sign_in_post(form_fields, api_options, user_context)

    param.sign_in_post = sign_in_post
    return param

def functions_override_email_password(param: RecipeInterface):
    og_sign_in = param.sign_in

    async def sign_in(email: str, password: str, user_context: Dict[str, Any]):
        req = user_context.get("_default", {}).get("request")
        if req:
            # do something with the request

        return await og_sign_in(email, password, user_context)

    param.sign_in = sign_in
    return param

init(
    ...,
    recipe_list=[
        emailpassword.init(
            override=emailpassword.InputOverrideConfig(
                apis=apis_override_email_password,
                functions=functions_override_email_password,
            )
        ),
        session.init(),
    ],
)
```


### Documentation
- Add more details in the `CONTRIBUTING.md` to make it beginner friendly.


## [0.9.1] - 2022-06-27
### Features:

- Introduce `userroles` recipe.
```python
from supertokens_python import InputAppInfo, SupertokensConfig, init
from supertokens_python.recipe import userroles
from supertokens_python.recipe.userroles.asyncio import create_new_role_or_add_permissions, add_role_to_user

init(
    supertokens_config=SupertokensConfig('http://localhost:3567'),
    app_info=InputAppInfo(
        app_name='SuperTokens Demo',
        api_domain='https://api.supertokens.io',
        website_domain='supertokens.io'
    ),
    framework='flask',
    recipe_list=[userroles.init()]
)

user_id = "userId"
role = "role"
permissions = ["perm1", "perm2"]

# Functions to use inside your views:
# Create a new role with a few permissions:
result = await create_new_role_or_add_permissions(role, permissions)
# Add role to the user:
result = await add_role_to_user(user_id, role)
# Check documentation for more examples..
```

## [0.9.0] - 2022-06-23
### Fixes
- Fixes Cookie same_site config validation.
- Remove `<Recipe>(Email|SMS)TemplateVars` in favour of `(Email|SMS)TemplateVars` for better DX.

### Breaking change
-   https://github.com/supertokens/supertokens-node/issues/220
    -   Adds `{status: "GENERAL_ERROR", message: string}` as a possible output to all the APIs.
    -   Changes `FIELD_ERROR` output status in third party recipe API to be `GENERAL_ERROR`.
    -   Replaced `FIELD_ERROR` status type in third party signinup API with `GENERAL_ERROR`.
    -   Removed `FIELD_ERROR` status type from third party signinup recipe function.
-   If sms or email sending failed in passwordless recipe APIs, we now throw a regular JS error from the API as opposed to returning a `GENERAL_ERROR` to the client.
-   If there is an error whilst getting the profile info about a user from a third party provider (in /signinup POST API), then we throw a regular JS error instead of returning a `GENERAL_ERROR` to the client.
- Make email and sms delivery ingredient interfaces developer friendly:
    - Remove the need of `SMSDeliveryTwilioConfig`, `EmailDeliverySMTPConfig`, and `SupertokensServiceConfig`.
    - Export `(.*)OverrideInput` and `(Email|SMS)DeliveryOverrideInput` from the relevant recipes.
    - Rename `Type<Recipe>EmailDeliveryInput` to `<Recipe>EmailTemplateVars`
    - Export `EmailTemplateVars` (alias of `<Recipe>EmailTemplateVars`) from all the relevant recipes
    - Export `PasswordlessLogin(Email|SMS)TemplateVars`, `PasswordResetEmailTemplateVars`, and `VerificationEmailTemplateVars` from relevant recipes.
    - Rename `(.*)ServiceConfig` to `(.*)Settings` for readability.
    - Rename arg `input_` to `template_vars` in `EmailDeliveryInterface.send_email` and `SMTPServiceInterface.send_sms` functions.
    - Rename arg `input_` to `content` and `template_vars` in `SMTPServiceInterface.send_raw_email` and `SMTPServiceInterface.get_content` functions respectively.
    - Rename arg `get_content_result` to `content` and `input_` to `template_vars` in `TwilioServiceInterface.send_raw_email` and `TwilioServiceInterface.get_content` functions respectively.
- Removes support for FDI < 1.14

### Changes
-   Changes `get_email_for_user_id` function inside thirdpartypasswordless to take into account passwordless emails and return an empty string in case a passwordless email doesn't exist. This helps situations where the dev wants to customise the email verification functions in the thirdpartypasswordless recipe.

## [0.8.4] - 2022-06-17
### Added

-   `email_delivery` user config for Emailpassword, Thirdparty, ThirdpartyEmailpassword, Passwordless and ThirdpartyPasswordless recipes.
-   `sms_delivery` user config for Passwordless and ThirdpartyPasswordless recipes.
-   `Twilio` service integartion for `sms_delivery` ingredient.
-   `SMTP` service integration for `email_delivery` ingredient.
-   `Supertokens` service integration for `sms_delivery` ingredient.

### Deprecated

-   For Emailpassword recipe input config, `reset_password_using_token_feature.create_and_send_custom_email` and `email_verification_feature.create_and_send_custom_email` have been deprecated.
-   For Thirdparty recipe input config, `email_verification_feature.create_and_send_custom_email` has been deprecated.
-   For ThirdpartyEmailpassword recipe input config, `reset_password_using_token_feature.create_and_send_custom_email` and `email_verification_feature.create_and_send_custom_email` have been deprecated.
-   For Passwordless recipe input config, `create_and_send_custom_email` and `createAndSendCustomTextMessage` have been deprecated.
-   For ThirdpartyPasswordless recipe input config, `create_and_send_custom_email`, `createAndSendCustomTextMessage` and `email_verification_feature.create_and_send_custom_email` have been deprecated.


### Migration

Following is an example of ThirdpartyPasswordless recipe migration. If your existing code looks like

```python
from supertokens_python import InputAppInfo, SupertokensConfig, init
from supertokens_python.recipe import thirdpartypasswordless

async def send_pless_login_email(input_: TypePasswordlessEmailDeliveryInput, user_context: Dict[str, Any]):
    print("SEND_PLESS_LOGIN_EMAIL", input_.email, input_.user_input_code)

async def send_pless_login_sms(input_: TypeThirdPartyPasswordlessSmsDeliveryInput, user_context: Dict[str, Any]):
    print("SEND_PLESS_LOGIN_SMS", input_.phone_number, input_.user_input_code)

async def send_ev_verification_email(user: TpPlessUser, link: str, user_context: Any):
    print("SEND_EV_LOGIN_SMS", user.email, user.phone_number, user.third_party_info)


init(
    supertokens_config=SupertokensConfig('http://localhost:3567'),
    app_info=InputAppInfo(
        api_domain="...",
        app_name="...",
        website_domain="...",
    ),
    framework='...',
    recipe_list=[thirdpartypasswordless.init(
        contact_config=passwordless.ContactEmailOrPhoneConfig(
            create_and_send_custom_email=send_pless_login_email,
            create_and_send_custom_text_message=send_pless_login_sms,
        ),
        flow_type='...',
        email_verification_feature=thirdpartypasswordless.InputEmailVerificationConfig(
            create_and_send_custom_email=send_ev_verification_email,
        )
    )]
)
```

After migration to using new `email_delivery` and `sms_delivery` config, your code would look like:

```python
from supertokens_python import InputAppInfo, SupertokensConfig, init
from supertokens_python.ingredients.emaildelivery.types import EmailDeliveryInterface, EmailDeliveryConfig
from supertokens_python.ingredients.smsdelivery.types import SMSDeliveryInterface, SMSDeliveryConfig
from supertokens_python.recipe import thirdpartypasswordless, passwordless

from supertokens_python.recipe.emailverification.types import TypeEmailVerificationEmailDeliveryInput


async def send_pless_login_email(input_: TypePasswordlessEmailDeliveryInput, user_context: Dict[str, Any]):
    print("SEND_PLESS_LOGIN_EMAIL", input_.email, input_.user_input_code)

async def send_pless_login_sms(input_: TypeThirdPartyPasswordlessSmsDeliveryInput, user_context: Dict[str, Any]):
    print("SEND_PLESS_LOGIN_SMS", input_.phone_number, input_.user_input_code)

async def send_ev_verification_email(user: TpPlessUser, link: str, user_context: Any):
    print("SEND_EV_LOGIN_SMS", user.email, user.phone_number, user.third_party_info)


class EmailDeliveryService(EmailDeliveryInterface):
    async def send_email(self, input_: TypeThirdPartyPasswordlessEmailDeliveryInput, user_context: Dict[str, Any]):
        if isinstance(input_, TypeEmailVerificationEmailDeliveryInput):
            await send_ev_verification_email(input_, user_context)
        elif isinstance(input_, TypePasswordlessEmailDeliveryInput):
            await send_pless_login_email(input_, user_context)

class SMSDeliveryService(SMSDeliveryInterface):
    async def send_sms(self, input_: TypeThirdPartyPasswordlessSmsDeliveryInput, user_context: Dict[str, Any]):
        await send_pless_login_sms(input_, user_context)

init(
    supertokens_config=SupertokensConfig('http://localhost:3567'),
    app_info=InputAppInfo(
        app_name="...",
        api_domain="...",
        website_domain="...",
    ),
    framework='...',
    recipe_list=[thirdpartypasswordless.init(
        contact_config=passwordless.ContactEmailOrPhoneConfig(),
        flow_type='...',
        email_delivery=EmailDeliveryConfig(
            service=EmailDeliveryService(),
        ),
        sms_delivery=SMSDeliveryConfig(
            service=SMSDeliveryService(),
        ),
    )]
)
```

## [0.8.3] - 2022-06-09
- Fix bugs in syncio functions across all the recipes
- Fixes bug in resend code POST API in passwordless recipe to use the correct instance type during checks.
- Fixes bug in thirdpartypasswordless recipe to prevent infinite loop during resent code API

## [0.8.2] - 2022-05-27
- Update phonenumbers lib dependency version
- Adds type checks to the parameters of the emailpassword init funtion.
- Adds type checks to the parameters of the emailverification init funtion.
- Adds type checks to the parameters of the jwt init funtion.
- Adds type checks to the parameters of the openid init funtion.
- Adds type checks to the parameters of the session init funtion.
- Adds type checks to the parameters of the passwordless init funtion.
- Adds type checks to the parameters of the thirdparty init funtion.
- Adds type checks to the parameters of the thirdpartyemailpassword init funtion.
- Adds type checks to the parameters of the thirdpartypasswordless init funtion.
- Adds type checks to the parameters of the usermetadata init funtion.
- Adds django with thirdpartyemailpassword example.

## [0.8.1]
- Fixed execute_async to check and use asyncio mode.
- Ignores any exception from send_telemetry, not to prevent the app from starting up.

## [0.8.0]
- Updates `RecipeInterface` and `APIInterface` methods to return exact return types instead of abstract base types, for the emailpassword recipe.
- Updates `RecipeInterface` and `APIInterface` methods to return exact return types instead of abstract base types, for the thirdparty recipe.
- Updates `RecipeInterface` and `APIInterface` methods to return exact return types instead of abstract base types, for the passwordless recipe.
- Updates `RecipeInterface` and `APIInterface` methods to return exact return types instead of abstract base types, for the openid recipe.
- Updates `RecipeInterface` and `APIInterface` methods to return exact return types instead of abstract base types, for the JWT recipe.
- Updates `RecipeInterface` and `APIInterface` methods to return exact return types instead of abstract base types, for the session recipe.
- Updates `RecipeInterface` methods to return exact return types instead of abstract base types, for the usermetadata recipe.
- Adds `EmailPasswordSignInOkResult`, `EmailPasswordSignUpOkResult` and `ThirdPartySignInUpOkResult` to use the thirdpartyemailpassword recipe's `User` class.
- Adds `ThirdPartySignInUpPostOkResult`, `EmailPasswordSignInPostOkResult` and `EmailPasswordSignUpPostOkResult` to use the thirdpartyemailpassword recipe's `User` class.
- Renames wrongly named `ResetPasswordUsingTokenWrongUserIdErrorResult` to `ResetPasswordUsingTokenInvalidTokenError`, one of the return types of `reset_password_using_token` method in the `RecipeInterface`.
- Removes unused classes `GeneratePasswordResetTokenResponse`, `EmailExistsResponse` and `PasswordResetResponse`.
- Removed `third_party_info` from emailpassword `User` class.
- Exports re-used Result and Response classes from `thirdparty` & `emailpassword` recipe interfaces in the `thirdpartyemailpassword` recipe interfaces.
- Exports re-used Result and Response classes from `thirdparty` & `passwordless` recipe interfaces in the `thirdpartypasswordless` recipe interfaces.
- Renames `*ErrorResult` classes to `*Error`.
- Renames `*ErrorResponse` classes to `*Error`.
- Renames `*OkResponse` classes to `*OkResult`.
- Renames `*ResultOk` classes to `*OkResult`.

## [0.7.3] - 2022-05-12
- Fixed execute_async to check and use asyncio mode.
- Ignores any exception from send_telemetry, not to prevent the app from starting up.

## [0.7.2] - 2022-05-08
- Bug fix in telemetry data API

## [0.7.1] - 2022-05-06
- Updates Project Setup, Modifying Code and Testing sections in the contributing guide
- Fixed async execution of `send_telemetry` in init and `call_get_handshake_info` in session recipe implementation.
- Fixed `Content-length` in FastAPI Response wrapper.

## [0.7.0] - 2022-04-28
- Changes third party provider type to get client ID dynamically so that it can be changed based on user context.

## [0.6.7] - 2022-04-23
- Adds delete email (`delete_email_for_user`) and phone number (`delete_phone_number_for_user`) functions for passwordless and thirdpartypasswordless recipe
- Adds check for user type in update passwordless info in thirdpartypasswordless recipe

## [0.6.6] - 2022-04-22
- Fixes issue in user metadata recipe where as are exposing async functions in the syncio file.

## [0.6.5] - 2022-04-18
- Upgrade and freeze pyright version
- Rename `compare_version` to `get_max_version` for readability
- Add user metadata recipe

## [0.6.4] - 2022-04-11
- bug fix in `default_create_and_send_custom_email` for emailverification recipe where we were not sending the email if env var was not set.
- Fix telemetry issues related to asyncio when using FastAPI. Related issue: https://github.com/supertokens/supertokens-core/issues/421
- adds git action for running tests

## [0.6.3] - 2022-04-09
- Setup logging for easier debugging
- Adds github action for checking all things checked by pre commit hook

## [0.6.2] - 2022-04-07
- Fix Passwordless OTP recipe phone number field to fix https://github.com/supertokens/supertokens-core/issues/416

## [0.6.1] - 2022-03-29

- Expands allowed version range for httpx library to fix https://github.com/supertokens/supertokens-python/issues/98

## [0.6.0] - 2022-03-26

### Changes
- Removes dependency on framework specific dependencies (`werkzeug` and `starlette`)

### Breaking change:
- Import for fastapi middleware:
   - Old
      ```
      from supertokens_python.framework.fastapi import Middleware

      app = FastAPI()
      app.add_middleware(Middleware)
      ```
   - New
      ```
      from supertokens_python.framework.fastapi import get_middleware

      app = FastAPI()
      app.add_middleware(get_middleware())
      ```

### Fixes
- `user_context` was passed incorrectly to the `create_new_session_function`.

## [0.5.3] - 2022-03-26
### Fixes
- Bug in user pagination functions: https://github.com/supertokens/supertokens-python/issues/95


## [0.5.2] - 2022-03-17
### Fixes
- https://github.com/supertokens/supertokens-python/issues/90
- Thirdpartypasswordless recipe + tests

### Changed:
- Added new function to BaseRequest class called `set_session_as_none` to set session object to None.

## [0.5.1] - 2022-03-02

### Fixes:
- Bug where a user had to add dependencies on all frameworks when using the SDK: https://github.com/supertokens/supertokens-python/issues/82

## [0.5.0] - 2022-02-03

### Breaking Change
- User context property added for all recipes' apis and functions
- Removes deprecated functions in recipe for user pagination and user count
- Changed email verification input functions' user type in emailpassword to be equal to emailpassword's user and not emailverification user.
- All session recipe's error handler not need to return `BaseResponse`.
- Session's recipe `get_session_information` returns a `SessionInformationResult` class object instead of a `dict` for easier consumption.
- `get_link_domain_and_path` config in passwordless recipe now takes a class type input as opposed to a string input as the first param
- Renamed `Session` to `SessionContainer` in session
- Upgrades `typing_extensions` to version 4.1.1
- Renames functions in ThirdPartyEmailPassword recipe (https://github.com/supertokens/supertokens-node/issues/219):
    -   Recipe Interface:
        -   `sign_in_up` -> `thirdparty_sign_in_up`
        -   `sign_up` -> `emailpassword_sign_up`
        -   `sign_in` -> `emailpassword_sign_in`
    -   API Interface:
        -   `email_exists_get` -> `emailpassword_email_exists_get`
    -   User exposed functions (in `recipe/thirdpartyemailpassword/asyncio` and `recipe/thirdpartyemailpassword/syncio`)
        -   `sign_in_up` -> `thirdparty_sign_in_up`
        -   `sign_up` -> `emailpassword_sign_up`
        -   `sign_in` -> `emailpassword_sign_in`

### Added
- Returns session from all APIs where a session is created
- Added `regenerate_access_token` as a new recipe function for the session recipe.
- Strong typings.

### Change
- Changed async_to_sync_wrapper.py file to make it simpler
- Remove default `= None` for functions internal to the package

### Bug fix:
- If logging in via social login and the email is already verified from the provider's side, it marks the email as verified in SuperTokens core.
- Corrects how override is done in thirdpartyemailpassword recipe and API implementation

## [0.4.1] - 2022-01-27

### Added
-   add workflow to verify if pr title follows conventional commits

### Changed
- Added userId as an optional property to the response of `recipe/user/password/reset` (compatibility with CDI 2.12).
- Adds ability to give a path for each of the hostnames in the connectionURI: https://github.com/supertokens/supertokens-node/issues/252

### Fixed
- Bug fixes in Literal import which caused issues when using the sdk with python version 3.7.
- Fixes https://github.com/supertokens/supertokens-node/issues/244 - throws an error if a user tries to update email / password of a third party login user.

## [0.4.0] - 2022-01-09

### Added
-   Adds passwordless recipe
-   Adds compatibility with FDI 1.12 and CDI 2.11

## [0.3.1] - 2021-12-20

### Fixes
- Bug in ThirdpartyEmailpassword recipe init function when InputSignUpFeature is not passed.

### Added
- delete_user function
- Compatibility with CDI 2.10

## [0.3.0] - 2021-12-10

### Breaking Change
- Config changes

### Added
- Added `mode` config for FastAPI which now supports both `asgi` and `wsgi`.
- The ability to enable JWT creation with session management, this allows easier integration with services that require JWT based authentication: https://github.com/supertokens/supertokens-core/issues/250
- You can do BaseRequest.request to get the original request object. Fixes #61


## [0.2.3] - 2021-12-07
### Fixes

- Removes use of apiGatewayPath from apple's redirect URI since that is already there in the apiBasePath


## [0.2.2] - 2021-11-22

### Added
- Sign in with Discord, Google workspaces.

### Changes
- Allow sending of custom response: https://github.com/supertokens/supertokens-node/issues/197
- Change `set_content` to `set_json_content` in all the frameworks
- Adds `"application/json; charset=utf-8"` header to json responses.

## [0.2.1] - 2021-11-10

### Changes
- When routing, ignores `rid` value `"anti-csrf"`: https://github.com/supertokens/supertokens-python/issues/54
- `get_redirect_uri` function added to social providers in case we set the `redirect_uri` on the backend.
- Adds optional `is_default` param to auth providers so that they can be reused with different credentials.
- Verifies ID Token sent for sign in with apple as per https://developer.apple.com/documentation/sign_in_with_apple/sign_in_with_apple_rest_api/verifying_a_user
- Removes empty awslambda folder from framework
- If json parsing fails in the frameworks, catches those exceptions and returns an empty object.

## [0.2.0] - 2021-10-22

### Breaking change
- Removes `sign_in_up_post` from thirdpartyemailpassword API interface and replaces it with three APIs: `email_password_sign_in_post`, `email_password_sign_up_post` and `third_party_sign_in_up_post`: https://github.com/supertokens/supertokens-node/issues/192
- Renames all "jwt" related functions in session recipe to use "access_token" instead
- jwt recipe and unit tests
- Support for FDI 1.10: Allow thirdparty `/signinup POST` API to take `authCodeResponse` XOR `code` so that it can supprt OAuth via PKCE
- Apple provider disabled for now

### Bug Fixes
- Bug fix: https://github.com/supertokens/supertokens-python/issues/42
- Bug fix: https://github.com/supertokens/supertokens-python/issues/10
- Bug fix: https://github.com/supertokens/supertokens-python/issues/13

## [0.1.0] - 2021-10-18
### Changes
- all the user facing async functions now needs to be imported from asyncio sub directory. For example, importing the async implementation of create_new_session from session recipe has changed from:
    ```python3
    from supertokens_python.recipe.session import create_new_session
    ```
    to:
    ```python3
    from supertokens_python.recipe.session.asyncio import create_new_session
    ```
- sync versions of the functions are now needs to be imported from syncio directory instead of the sync directory
- all the license comments now uses single line comment structure instead of multi-line comment structure

### Added
- auth-react tests for flask and django
- if running django in async way, set `mode` to `asgi` in `config`

## [0.0.3] - 2021-10-13
### Added
- Adds OAuth development keys for Google and Github for faster recipe implementation.
- Removed the Literal from python 3.8 and added Literal from typing_extensions package. Now supertokens_python can be used with python 3.7 .


## [0.0.2] - 2021-10-09
### Fixes
- dependency issues for frameworks

## [0.0.1] - 2021-09-10
### Added
- Multiple framework support. Currently supporting Django, Flask(1.x) and Fastapi.
- BaseRequest and BaseResponse interfaces which are used inside recipe instead of previously used Response and Request from Fastapi.
- Middleware, error handlers and verify session for each framework.
- Created a wrapper for async to sync for supporting older version of python web frameworks.
- Base tests for each framework.
- New requirements in the setup file. <|MERGE_RESOLUTION|>--- conflicted
+++ resolved
@@ -9,11 +9,8 @@
 
 ## [0.11.10] - 2022-12-12
 
-<<<<<<< HEAD
-- Respond with field error on existing email id in signup api
-=======
 -   Fixes issue of sign up API not sending a `FIELD_ERROR` response in case of duplicate email: https://github.com/supertokens/supertokens-python/issues/264
->>>>>>> e210b2cc
+
 
 ## [0.11.9] - 2022-12-06
 
