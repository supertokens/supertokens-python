--- conflicted
+++ resolved
@@ -6,15 +6,12 @@
 
 ## [unreleased]
 
-<<<<<<< HEAD
 ### Breaking change
 - Change request arg type in session recipe functions from Any to BaseRequest.
-=======
+
 ### Documentation
-
 - Add more details in the `CONTRIBUTING.md` to make it beginner friendly.
 
->>>>>>> 8ecaae88
 
 ## [0.9.1] - 2022-06-27
 ### Features:
