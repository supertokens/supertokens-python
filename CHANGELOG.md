
# Changelog
All notable changes to this project will be documented in this file.

The format is based on [Keep a Changelog](https://keepachangelog.com/en/1.0.0/),
and this project adheres to [Semantic Versioning](https://semver.org/spec/v2.0.0.html).


## [unreleased]

<<<<<<< HEAD
### Breaking change

-   Removed ThirdPartyEmailPassword and ThirdPartyPasswordless recipes. Instead, you should use ThirdParty + EmailPassword or ThirdParty + Passwordless recipes separately in your recipe list.
-   Removed `rid` query param from:
    -   email verification links
    -   passwordless magic links
    -   password reset links

### Changes

-   If `rid` header is present in an API call, the routing no only only depends on that. If the SDK cannot resolve a request handler based on the `rid`, request path and method, it will try to resolve a request handler only based on the request path and method (therefore ignoring the `rid` header).
-   New API handlers are:
    -   `GET /emailpassword/email/exists` => email password, does email exist API (used to be `GET /signup/email/exists` with `rid` of `emailpassword` or `thirdpartyemailpassword` which is now deprecated)
    -   `GET /passwordless/email/exists` => email password, does email exist API (used to be `GET /signup/email/exists` with `rid` of `passwordless` or `thirdpartypasswordless` which is now deprecated)
    -   `GET /passwordless/phonenumber/exists` => email password, does email exist API (used to be `GET /signup/phonenumber/exists` which is now deprecated)
-   Support for FDI 2.0

### Migration guide

-   If you were using `ThirdPartyEmailPassword`, you should now init `ThirdParty` and `EmailPassword` recipes separately. The config for the individual recipes are mostly the same, except the syntax may be different. Check our recipe guides for [ThirdParty](https://supertokens.com/docs/thirdparty/introduction) and [EmailPassword](https://supertokens.com/docs/emailpassword/introduction) for more information.

-   If you were using `ThirdPartyPasswordless`, you should now init `ThirdParty` and `Passwordless` recipes separately. The config for the individual recipes are mostly the same, except the syntax may be different. Check our recipe guides for [ThirdParty](https://supertokens.com/docs/thirdparty/introduction) and [Passwordless](https://supertokens.com/docs/passwordless/introduction) for more information.

=======
## [0.20.1] - 2024-05-10

-   Fixes parameter mismatch in generating fake email

## [0.20.0] - 2024-05-08

-   Added `older_cookie_domain` config option in the session recipe. This will allow users to clear cookies from the older domain when the `cookie_domain` is changed.
-   If `verify_session` detects multiple access tokens in the request, it will return a 401 error, prompting a refresh, even if one of the tokens is valid.
-   `refresh_post` (`/auth/session/refresh` by default) API changes:
    -   now returns 500 error if multiple access tokens are present in the request and `config.older_cookie_domain` is not set.
    -   now clears the access token cookie if it was called without a refresh token (if an access token cookie exists and if using cookie-based sessions).
    -   now clears cookies from the old domain if `older_cookie_domain` is specified and multiple refresh/access token cookies exist, without updating the front-token or any of the tokens.
    -   now a 200 response may not include new session tokens.
-   Fixed a bug in the `normalise_session_scope` util function that caused it to remove leading dots from the scope string.

### Migration

With this update, the second argument in the `session.init` function changes from `cookie_secure` to `older_cookie_domain`. If you're using positional arguments, you need to insert `None` for `older_cookie_domain` as the second argument to maintain the correct order of parameters.

Before:
```python
from supertokens_python import init, SupertokensConfig, InputAppInfo
from supertokens_python.recipe import session

init(
    supertokens_config=SupertokensConfig("..."),
    app_info=InputAppInfo("..."),
    framework="...",
    recipe_list=[
        session.init(
            "example.com" # cookie_domain
            True, # cookie_secure
            "strict" # cookie_same_site
        ),
    ],
)
```

After the update:

```python
from supertokens_python import init, SupertokensConfig, InputAppInfo
from supertokens_python.recipe import session

init(
    supertokens_config=SupertokensConfig("..."),
    app_info=InputAppInfo("..."),
    framework="...",
    recipe_list=[
        session.init(
            "example.com" # cookie_domain
            None, # older_cookie_domain
            True, # cookie_secure
            "strict" # cookie_same_site
        ),
    ],
)
```

### Rationale

This update addresses an edge case where changing the `cookie_domain` config on the server can lead to session integrity issues. For instance, if the API server URL is 'api.example.com' with a cookie domain of '.example.com', and the server updates the cookie domain to 'api.example.com', the client may retain cookies with both '.example.com' and 'api.example.com' domains, resulting in multiple sets of session token cookies existing.

Previously, verify_session would select one of the access tokens from the incoming request. If it chose the older cookie, it would return a 401 status code, prompting a refresh request. However, the `refresh_post` API would then set new session token cookies with the updated `cookie_domain`, but older cookies will persist, leading to repeated 401 errors and refresh loops.

With this update, verify_session will return a 401 error if it detects multiple access tokens in the request, prompting a refresh request. The `refresh_post` API will clear cookies from the old domain if `older_cookie_domain` is specified in the configuration, then return a 200 status. If `older_cookie_domain` is not configured, the `refresh_post` API will return a 500 error with a message instructing to set `older_cookie_domain`.

**Example:**

-   `apiDomain`: 'api.example.com'
-   `cookie_domain`: 'api.example.com'

**Flow:**

1. After authentication, the frontend has cookies set with `domain=api.example.com`, but the access token has expired.
2. The server updates `cookie_domain` to `.example.com`.
3. An API call requiring session with an expired access token (cookie with `domain=api.example.com`) results in a 401 response.
4. The frontend attempts to refresh the session, generating a new access token saved with `domain=.example.com`.
5. The original API call is retried, but because it sends both the old and new cookies, it again results in a 401 response.
6. The frontend tries to refresh the session with multiple access tokens:
    - If `older_cookie_domain` is not set, the refresh fails with a 500 error.
        - The user remains stuck until they clear cookies manually or `older_cookie_domain` is set.
    - If `older_cookie_domain` is set, the refresh clears the older cookie, returning a 200 response.
        - The frontend retries the original API call, sending only the new cookie (`domain=.example.com`), resulting in a successful request.

## [0.19.0] - 2024-05-06

-  `create_new_session` now defaults to the value of the `st-auth-mode` header (if available) if the configured `get_token_transfer_method` returns `any`.
- Enable smooth switching between `use_dynamic_access_token_signing_key` settings by allowing refresh calls to change the signing key type of a session.

### Breaking change:
- A session is not required when calling the sign out API. Otherwise the API will return a 401 error.
>>>>>>> a66f6cce

## [0.18.11] - 2024-04-26

- Fixes issues with the propagation of session creation/updates with django-rest-framework because the django-rest-framework wrapped the original request with it's own request object. Updates on that object were not reflecting on the original request object.
- Fixes type mismatch for FastAPI middleware.

## [0.18.10] - 2024-04-05

- Relax constraints on `aiosmtplib` dependency version.

## [0.18.9] - 2024-03-14

- Updates version for CICD testing
- Fixes session recipe to not pass tenant id when `revoke_across_all_tenants` or `fetch_across_all_tenants` is set to `True`
- Updated fake email generation

## [0.18.8] - 2024-02-29

- Fixes dashboard URI path. Now it returns the complete user given path instead of just the normalized connectionURI domain.

## [0.18.7] - 2024-01-17

- Fixes `connection_uri` normalisation in the dashboard recipe.
- Fixes issue with fetching of thirdparty passwordless user in dashboard: https://github.com/supertokens/supertokens-python/issues/472

## [0.18.6] - 2024-01-12

- Relax constraints on `httpx` dependency version.

## [0.18.5] - 2023-12-14

- Fixes an incompatibility issue with Django version 4.0 and above.

## [0.18.4] - 2023-12-12

- CI/CD changes

## [0.18.3] - 2023-12-07

- Fixes security issue with shared `g` objects from gunicorn: https://github.com/supertokens/supertokens-python/issues/463

## [0.18.2] - 2023-12-05

- Updates LinkedIn OAuth implementation as per the latest [changes](https://learn.microsoft.com/en-us/linkedin/consumer/integrations/self-serve/sign-in-with-linkedin-v2?context=linkedin%2Fconsumer%2Fcontext#authenticating-members).

## [0.18.1] - 2023-12-01

- Fixes bug in dashboard recipe where we did not expose `USER_EMAIL_VERIFY_TOKEN_API` API.

## [0.18.0] - 2023-11-25

### Added

-   Adds support for configuring multiple frontend domains to be used with the same backend
-   Added new `origin` property to `InputAppInfo`, this can be configured to allow you to conditionally return the value of the frontend domain. This property will replace `website_domain`
-   `website_domain` inside `InputAppInfo` is now optional. Using `origin` recommended over using `website_domain`. Using `website_domain` will continue to work.

### Breaking Change
- The order or arguments in the `InputAppInfo` has changed. If NOT using keyword arguments for `app_info` in `supertokens.init`, then you will have to move `website_domain` like so:

    Before:
    ```python
    init(
        app_info=InputAppInfo(
            "app_name",
            "api_domain",
            "website_domain",
            None, # api_gateway_path
            None, # api_base_path
            None, # website_base_path
        ),
        # other configs..
    )
    ```

    After:
    ```python
    init(
        app_info=InputAppInfo(
            "app_name",
            "api_domain",
            None, # api_gateway_path
            None, # api_base_path
            None, # website_base_path
            "website_domain"
        ),
        # other configs..
    )
    ```

- In the session recipe, if there is an `UNAUTHORISED` or `TOKEN_THEFT_DETECTED` error, the session tokens are cleared in the response regardless of if you have provided your own `error_handlers` in `session.init` 

## [0.17.0] - 2023-11-14
- Fixes `create_reset_password_link` in the emailpassword recipe wherein we passed the `rid` instead of the token in the link

### Breaking fix
- Fixed spelling of `CreateResetPasswordLinkUnknownUserIdError` in `create_reset_password_link`. It used to be `CreateResetPasswordLinkUknownUserIdError`

## [0.16.8] - 2023-11-7

### Added

- Added `network_interceptor` to the `supertokens_config` in `init`.
  - This can be used to capture/modify all the HTTP requests sent to the core.
  - Solves the issue - https://github.com/supertokens/supertokens-core/issues/865

### Fixes
- The sync functions `create_user_id_mapping` and `delete_user_id_mapping` now take the `force` parameter as an optional argument, just like their async counterparts.
- Functions `get_users_oldest_first`, `get_users_newest_first`, `get_user_count`, `delete_user`, `create_user_id_mapping`, `get_user_id_mapping`, `delete_user_id_mapping` and `update_or_delete_user_id_mapping_info` now accept `user_context` as an optional argument.
- Fixed the dependencies in the example apps
  - Example apps will now fetch the latest version of the frameworks

## [0.16.7] - 2023-11-2

- Added `debug` flag in `init()`. If set to `True`, debug logs will be printed.

## [0.16.6] - 2023-10-24

- Fixed server error in `sign_in_up` API
    - There was a bug in case where the API was called with just oAuth tokens without passing the `redirect_uri_info`.

## [0.16.5] - 2023-10-23

- Relaxed constraint on `pyJWT` dependency.
  - This is done because some users face `InvalidSignatureError` when decoding the id token with the latest `pyJWT` version.

## [0.16.4] - 2023-10-05

- Add `validate_access_token` function to providers
    - This can be used to verify the access token received from providers.
    - Implemented `validate_access_token` for the Github provider.

## [0.16.3] - 2023-09-28

- Add Twitter provider for thirdparty login
- Add `Cache-Control` header for jwks endpoint `/jwt/jwks.json`
- Add `validity_in_secs` to the return value of overridable `get_jwks` recipe function.
    - This can be used to control the `Cache-Control` header mentioned above.
    - It defaults to `60` or the value set in the cache-control header returned by the core
    - This is optional (so you are not required to update your overrides). Returning `None` means that the header won't be set

## [0.16.2] - 2023-09-20

- Allow use of [nest-asyncio](https://pypi.org/project/nest-asyncio/) when env var `SUPERTOKENS_NEST_ASYNCIO=1`.
- Retry Querier request on `AsyncLibraryNotFoundError`

## [0.16.1] - 2023-09-19
- Handle AWS Public URLs (ending with `.amazonaws.com`) separately while extracting TLDs for SameSite attribute.


## [0.16.0] - 2023-09-13


### Added

-   The Dashboard recipe now accepts a new `admins` property which can be used to give Dashboard Users write privileges for the user dashboard.

### Changes

-   Dashboard APIs now return a status code `403` for all non-GET requests if the currently logged in Dashboard User is not listed in the `admins` array
- Now ignoring protected props in the payload in `create_new_session` and `create_new_session_without_request_response`

## [0.15.3] - 2023-09-25

- Handle 429 rate limiting from SaaS core instances


## [0.15.2] - 2023-09-23

- Fixed bugs in thirdparty providers: Bitbucket, Boxy-SAML, and Facebook

## [0.15.1] - 2023-09-22
- Fixes name of passwordless recipe function from `passwordlessSigninup` to `passwordless_signinup`

## [0.15.0] - 2023-09-22

-   Fixes apple redirect
-   Fixes an issue where the user management dashboard would incorrectly show an email as unverified even if it was verified

### Added

-   Added Multitenancy Recipe & always initialized by default.
-   Adds Multitenancy support to all the recipes
-   Added new Social login providers - LinkedIn
-   Added new Multi-tenant SSO providers - Okta, Active Directory, Boxy SAML
-   All APIs handled by Supertokens middleware can have an optional `tenantId` prefixed in the path. e.g. `<basePath>/<tenantId>/signinup`
-   Following recipe functions (asyncio/syncio) have been added:
    -   `EmailPassword`
        - `create_reset_password_link`
        - `send_reset_password_email`
    -   `EmailVerification`
        - `create_email_verification_link`
        - `send_email_verification_email`
    -   `ThirdParty`
        - `get_provider`
    -   `ThirdPartyEmailPassword`
        - `third_party_get_provider`
        - `create_reset_password_link`
        - `send_reset_password_email`
    -   `ThirdPartyPasswordless`
        - `third_party_get_provider`
        - `create_reset_password_link`
        - `send_reset_password_email`

### Breaking changes

-   Only supporting FDI 1.17
-   Core must be upgraded to 6.0
-   `get_users_oldest_first` & `get_users_newest_first` has mandatory parameter `tenant_id`. Pass `'public'` if not using multitenancy.
-   Added mandatory field `tenant_id` to `EmailDeliveryInterface` and `SmsDeliveryInterface`. Pass `'public'` if not using multitenancy.
-   Removed deprecated config `create_and_send_custom_email` and `create_and_send_custom_text_message`.
-   EmailPassword recipe changes:
    -   Added mandatory `tenant_id` field to `TypeEmailPasswordPasswordResetEmailDeliveryInput`
    -   Removed `reset_password_using_token_feature` from `TypeInput`
    -   Added `tenant_id` param to `validate` function in `TypeInputFormField`
    -   Added mandatory `tenant_id` as first parameter to the following recipe index functions:
        -   `sign_up`
        -   `sign_in`
        -   `get_user_by_email`
        -   `create_reset_password_token`
        -   `reset_password_using_token`
    -   Added mandatory `tenantId` in the input for the following recipe interface functions. If any of these functions are overridden, they need to be updated accordingly:
        -   `sign_up`
        -   `sign_in`
        -   `get_user_by_email`
        -   `create_reset_password_token`
        -   `reset_password_using_token`
        -   `update_email_or_password`
    -   Added mandatory `tenantId` in the input for the following API interface functions. If any of these functions are overridden, they need to be updated accordingly:
        -   `email_exists_get`
        -   `generate_password_reset_token_post`
        -   `password_reset_post`
        -   `sign_in_post`
        -   `sign_up_post`
-   EmailVerification recipe changes:
    -   Added mandatory `tenant_id` field to `TypeEmailVerificationEmailDeliveryInput`
    -   Added mandatory `tenant_id` as first parameter to the following recipe index functions:
        -   `create_email_verification_token`
        -   `verify_email_using_token`
        -   `revoke_email_verification_tokens`
    -   Added mandatory `tenantId` in the input for the following recipe interface functions. If any of these functions are overridden, they need to be updated accordingly:
        -   `create_email_verification_token`
        -   `verify_email_using_token`
        -   `revoke_email_verification_tokens`
    -   Added mandatory `tenantId` in the input for the following API interface functions. If any of these functions are overridden, they need to be updated accordingly:
        -   `verify_email_post`
-   Passwordless recipe changes:
    -   Added `tenant_id` param to `validate_email_address`, `validate_phone_number` and `get_custom_user_input_code` functions in `TypeInput`
    -   Added mandatory `tenant_id` field to `TypePasswordlessEmailDeliveryInput` and `TypePasswordlessSmsDeliveryInput`
    -   Added mandatory `tenant_id` in the input to the following recipe index functions:
        -   `create_code`
        -   `create_new_code_for_device`
        -   `get_user_by_email`
        -   `get_user_by_phone_number`
        -   `update_user`
        -   `revoke_code`
        -   `list_codes_by_email`
        -   `list_codes_by_phone_number`
        -   `list_codes_by_device_id`
        -   `list_codes_by_pre_auth_session_id`
        -   `sign_in_up`
    -   Added mandatory `tenant_id` in the input for the following recipe interface functions. If any of these functions are overridden, they need to be updated accordingly:
        -   `create_code`
        -   `create_new_code_for_device`
        -   `consume_code`
        -   `get_user_by_email`
        -   `get_user_by_phone_number`
        -   `revoke_all_codes`
        -   `revoke_code`
        -   `list_codes_by_email`
        -   `list_codes_by_phone_number`
        -   `list_codes_by_device_id`
        -   `list_codes_by_pre_auth_session_id`
    -   Added mandatory `tenant_id` in the input for the following API interface functions. If any of these functions are overridden, they need to be updated accordingly:
        -   `create_code_post`
        -   `resend_code_post`
        -   `consume_code_post`
        -   `email_exists_get`
        -   `phone_number_exists_get`
-   ThirdParty recipe changes
    -   The providers array in `sign_in_up_feature` accepts `List[ProviderInput]` instead of `List[Provider]`. `Provider` interface is re-written. Refer migration section for more info.
    -   Removed `sign_in_up` and added `manually_create_or_update_user` instead in the recipe index functions.
    -   Added `manually_create_or_update_user` to recipe interface which is being called by the function mentioned above.
        -   `manually_create_or_update_user` recipe interface function should not be overridden as it is not going to be called by the SDK in the sign in/up flow.
        -   `sign_in_up` recipe interface functions is not removed and is being used by the sign in/up flow.
    -   Added mandatory `tenant_id` as first parameter to the following recipe index functions:
        -   `get_users_by_email`
        -   `get_user_by_third_party_info`
    -   Added mandatory `tenant_id` in the input for the following recipe interface functions. If any of these functions are overridden, they need to be updated accordingly:
        -   `get_users_by_email`
        -   `get_user_by_third_party_info`
        -   `sign_in_up`
    -   Added mandatory `tenant_id` in the input for the following API interface functions. If any of these functions are overridden, they need to be updated accordingly:
        -   `authorisation_url_get`
        -   `sign_in_up_post`
    -   Updated `sign_in_up` recipe interface function in thirdparty with new parameters:
        -   `o_auth_tokens` - contains all the tokens (access_token, id_token, etc.) as returned by the provider
        -   `raw_user_info_from_provider` - contains all the user profile info as returned by the provider
    -   Updated `authorisation_url_get` API
        -   Changed: Doesn't accept `client_id` anymore and accepts `client_type` instead to determine the matching config
        -   Added: optional `pkce_code_verifier` in the response, to support PKCE
    -   Updated `sign_in_up_post` API
        -   Removed: `client_id`, `redirect_uri`, `auth_code_response` and `code` from the input
        -   Instead,
            -   accepts `client_type` to determine the matching config
            -   One of redirectURIInfo (for code flow) or oAuthTokens (for token flow) is required
    -   Updated `apple_redirect_handler_post`
        -   to accept all the form fields instead of just the code
        -   to use redirect URI encoded in the `state` parameter instead of using the websiteDomain config.
        -   to use HTTP 303 instead of javascript based redirection.
-   Session recipe changes
    -   Added mandatory `tenant_id` as first parameter to the following recipe index functions:
        -   `create_new_session`
        -   `create_new_session_without_request_response`
        -   `validate_claims_in_jwt_payload`
    -   Added mandatory `tenant_id` in the input for the following recipe interface functions. If any of these functions are overridden, they need to be updated accordingly:
        -   `create_new_session`
        -   `get_global_claim_validators`
    -   Added `tenant_id` and `revoke_across_all_tenants` params to `revoke_all_sessions_for_user` in the recipe interface.
    -   Added `tenant_id` and `fetch_across_all_tenants` params to `get_all_session_handles_for_user` in the recipe interface.
    -   Added `get_tenant_id` function to `SessionContainerInterface`
    -   Added `tenant_id` to `fetch_value` function in `PrimitiveClaim`, `PrimitiveArrayClaim`.
-   UserRoles recipe changes
    -   Added mandatory `tenant_id` as first parameter to the following recipe index functions:
        -   `add_role_to_user`
        -   `remove_user_role`
        -   `get_roles_for_user`
        -   `get_users_that_have_role`
    -   Added mandatory `tenant_id` in the input for the following recipe interface functions. If any of these functions are overridden, they need to be updated accordingly:
        -   `add_role_to_user`
        -   `remove_user_role`
        -   `get_roles_for_user`
        -   `get_roles_for_user`
-   Similar changes in combination recipes (thirdpartyemailpassword and thirdpartypasswordless) have been made
-   Even if thirdpartyemailpassword and thirdpartpasswordless recipes do not have a providers array as an input, they will still expose the third party recipe routes to the frontend.
-   Returns 400 status code in emailpassword APIs if the input email or password are not of type string.

### Changes

-   Recipe function changes:
    -   Added optional `tenant_id_for_password_policy` param to `EmailPassword.update_email_or_password`, `ThirdPartyEmailPassword.update_email_or_password`
    -   Added optional param `tenant_id` to `Session.revoke_all_sessions_for_user`. If tenantId is undefined, sessions are revoked across all tenants
    -   Added optional param `tenant_id` to `Session.get_all_session_handles_for_user`. If tenantId is undefined, sessions handles across all tenants are returned
-   Adds optional param `tenant_id` to `get_user_count` which returns total count across all tenants if not passed.
-   Adds protected prop `tId` to the accessToken payload
-   Adds `includes_any` claim validator to `PrimitiveArrayClaim`

### Fixes

-   Fixed an issue where certain Dashboard API routes would return a 404 for Hapi

### Migration

-   To call any recipe function that has `tenant_id` added to it, pass `'public`'

    Before:

    ```python
    emailpassword.asyncio.sign_up("test@example.com", "password")
    ```

    After:

    ```python
    emailpassword.asyncio.sign_up("public", "test@example.com", "password")
    ```

-   Input for provider array change as follows:

    Before:

    ```python
    google_provider = thirdparty.Google(
        client_id="...",
        client_secret="...",
    )
    ```

    After:

    ```python
    google_provider = thirdparty.ProviderConfig(
        third_party_id="google",
        clients=[thirdparty.ProviderClientConfig(client_id="...", client_secret="...")],
    )
    ```

-   Single instance with multiple clients of each provider instead of multiple instances of them. Also use `client_type` to differentiate them. `client_type` passed from the frontend will be used to determine the right config. `is_default` option has been removed and `client_type` is expected to be passed when there are more than one client. If there is only one client, `client_type` is optional and will be used by default.

    Before:

    ```python
    providers = [
        thirdparty.Google(
            is_default=True,
            client_id="clientid1",
            client_secret="...",
        ),
        thirdParty.Google(
            client_id="clientid2",
            client_secret="...",
        ),
    ]
    ```

    After:

    ```python
    providers = [
        thirdparty.ProviderConfig(
            third_party_id="google",
            clients=[
                thirdparty.ProviderClientConfig(client_type="web", client_id= "clientid1", client_secret= "..."),
                thirdparty.ProviderClientConfig(client_type="mobile", client_id="clientid2", client_secret="..."),
            ],
        )
    ]
    ```

-   Change in the implementation of custom providers

    -   All config is part of `ProviderInput`
    -   To provide implementation for `get_profile_info`
        -   either use `user_info_endpoint`, `user_info_endpoint_query_params` and `user_info_map` to fetch the user info from the provider
        -   or specify custom implementation in an override for `get_user_info` (override example in the next section)

    Before:

    ```python
    class CustomProvider(Provider):
        def get_access_token_api_info(
            self,
            redirect_uri: str,
            auth_code_from_request: str,
            user_context: Dict[str, Any],
        ) -> AccessTokenAPI:
            params = {
                "client_id": self.client_id,
                "client_secret": self.client_secret,
                "grant_type": "...",
                "code": auth_code_from_request,
                "redirect_uri": redirect_uri,
            }
            return AccessTokenAPI(self.access_token_api_url, params)

        def get_authorisation_redirect_api_info(
            self, user_context: Dict[str, Any]
        ) -> AuthorisationRedirectAPI:
            params: Dict[str, Any] = {
                "scope": "...",
                "response_type": "...",
                "client_id": self.client_id,
            }
            return AuthorisationRedirectAPI(self.authorisation_redirect_url, params)

        def get_redirect_uri(self, user_context: Dict[str, Any]) -> Union[None, str]:
            return None

        def get_client_id(self, user_context: Dict[str, Any]) -> str:
            return self.client_id

        async def get_profile_info(
            self, auth_code_response: Dict[str, Any], user_context: Dict[str, Any]
        ) -> UserInfo:
            return UserInfo(id="...", UserInfoEmail(email="...", True))
    ```

    After:

    ```python
    custom_provider = thirdparty.Provider(
        config=thirdparty.ProviderConfig(
            third_party_id="custom",
            clients=[
                thirdparty.ProviderConfigClient(
                    client_id="...",
                    client_secret="...",
                ),
            ],
            authorization_endpoint="...",
            authorization_endpoint_query_params={},
            token_endpoint="...",
            token_endpoint_body_params={},
            user_info_endpoint="...",
            user_info_endpoint_query_params={},
            user_info_map=UserInfoMap(
                from_user_info_api=UserFields(
                    user_id="id",
                    email="email",
                    email_verified="email_verified",
                ),
            ),
        ),
    )
    ```

    Also, if the custom provider supports openid, it can automatically discover the endpoints

    ```python
    custom_provider = thirdparty.ProviderInput(
        config=thirdparty.ProviderConfig(
            third_party_id="custom",
            clients=[
                thirdparty.ProviderConfigClient(
                    client_id="...",
                    client_secret="...",
                ),
            ],
            oidc_discovery_endpoint="...",
            user_info_map=UserInfoMap(
                from_user_info_api=UserFields(
                    user_id="id",
                    email="email",
                    email_verified="email_verified",
                ),
            ),
        ),
    )
    ```

    Note: The SDK will fetch the oauth2 endpoints from the provider's OIDC discovery endpoint. No need to `/.well-known/openid-configuration` to the `oidcDiscoveryEndpoint` config. For eg. if `oidcDiscoveryEndpoint` is set to `"https://accounts.google.com/"`, the SDK will fetch the endpoints from `"https://accounts.google.com/.well-known/openid-configuration"`

-   Any of the functions in the TypeProvider can be overridden for custom implementation

    -   Overrides can do the following:
        -   update params, headers dynamically for the authorization redirect url or in the exchange of code to tokens
        -   add custom logic to exchange code to tokens
        -   add custom logic to get the user info

    ```python
    def override(oi):
        oi_get_authorisation_redirect_url = oi.get_authorisation_redirect_url
        oi_exchange_auth_code_for_oauth_tokens = oi.exchange_auth_code_for_oauth_tokens
        oi_get_user_info = oi.get_user_info

        async def get_authorisation_redirect_url(  # pylint: disable=no-self-use
            redirect_uri_on_provider_dashboard: str,
            user_context: Dict[str, Any],
        ) -> AuthorisationRedirect:
            res = await oi_get_authorisation_redirect_url(redirect_uri_on_provider_dashboard, user_context)
            # ...
            return res

        async def exchange_auth_code_for_oauth_tokens(  # pylint: disable=no-self-use
            redirect_uri_info: RedirectUriInfo,
            user_context: Dict[str, Any],
        ) -> Dict[str, Any]:
            res = await oi_exchange_auth_code_for_oauth_tokens(redirect_uri_info, auth_code, user_context)
            # ...
            return res

        async def get_user_info(  # pylint: disable=no-self-use
            oauth_tokens: Dict[str, Any],
            user_context: Dict[str, Any],
        ) -> UserInfo:
            res = await oi_get_user_info(oauth_tokens, user_context)
            # ...
            return res

        oi.get_authorisation_redirect_url = get_authorisation_redirect_url
        oi.exchange_auth_code_for_oauth_tokens = exchange_auth_code_for_oauth_tokens
        oi.get_user_info = get_user_info

        return oi

    custom_provider = thirdparty.ProviderInput(
        config=thirdparty.ProviderConfig(
            third_party_id="custom",
            clients=[
                thirdparty.ProviderConfigClient(
                    client_id="...",
                    client_secret="...",
                ),
            ],
            oidc_discovery_endpoint="...",
            user_info_map=UserInfoMap(
                from_user_info_api=UserFields(
                    user_id="id",
                    email="email",
                    email_verified="email_verified",
                ),
            ),
        ),
        override=override
    )
    ```

-   To get access token and raw user info from the provider, override the signInUp function

    ```python
    def override_functions(oi):
        oi_sign_in_up = oi.sign_in_up

        async def sign_in_up(
            third_party_id: str,
            third_party_user_id: str,
            email: str,
            oauth_tokens: Dict[str, Any],
            raw_user_info_from_provider: RawUserInfoFromProvider,
            tenant_id: str,
            user_context: Dict[str, Any],
        ) -> SignInUpOkResult:
            res = await oi_sign_in_up(third_party_id, third_party_user_id, email, oauth_tokens, raw_user_info_from_provider, tenant_id, user_context)
            # res.oauth_tokens['access_token']
            # res.oauth_tokens['id_token']
            # res.raw_user_info_from_provider.from_user_info_api
            # res.raw_user_info_from_provider.from_id_token_payload
            return res

    thirdparty.init(
        override=thirdparty.InputOverrideConfig(functions=override_functions)
    )
    ```

-   Request body of thirdparty signinup API has changed

    -   If using auth code:

        Before:

        ```json
        {
            "thirdPartyId": "...",
            "clientId": "...",
            "redirectURI": "...", // optional
            "code": "..."
        }
        ```

        After:

        ```json
        {
            "thirdPartyId": "...",
            "clientType": "...",
            "redirectURIInfo": {
                "redirectURIOnProviderDashboard": "...", // required
                "redirectURIQueryParams": {
                    "code": "...",
                    "state": "..."
                    // ... all callback query params
                },
                "pkceCodeVerifier": "..." // optional, use this if using PKCE flow
            }
        }
        ```

    -   If using tokens:

        Before:

        ```json
        {
            "thirdPartyId": "...",
            "clientId": "...",
            "redirectURI": "...",
            "authCodeResponse": {
                "access_token": "...", // required
                "id_token": "..."
            }
        }
        ```

        After:

        ```json
        {
            "thirdPartyId": "...",
            "clientType": "...",
            "oAuthTokens": {
                "access_token": "...", // now optional
                "id_token": "..."
                // rest of the oAuthTokens as returned by the provider
            }
        }
        ```
### SDK and core compatibility

- Compatible with Core>=6.0.0 (CDI 4.0)
- Compatible with frontend SDKs:
    - supertokens-auth-react@0.34.0
    - supertokens-web-js@0.7.0
    - supertokens-website@17.0.2


## [0.14.8] - 2023-07-07
## Fixes

- Anti csrf check should happen only when access token is passed while session is optional
- `verify_session` middleware now handles supertokens related errors as well.

## [0.14.7] - 2023-07-03
- Fixes error message in querier.

## [0.14.6] - 2023-06-22

### Changes and fixes

- Relax constraints on `httpx` dependency version

## [0.14.5] - 2023-06-21

### Changes and fixes

- Remove constraints on `cryptograpy` dependency version and let `pyjwt` library handle it

## [0.14.4] - 2023-06-14

### Changes and fixes

- Use `useStaticSigningKey` instead of `use_static_signing_key` in `create_jwt` function. This was a bug in the code.
- Use request library instead of urllib to fetch JWKS keys ([#344](https://github.com/supertokens/supertokens-python/issues/344))
- Throw error when `verify_sesion` is used with a view that allows `OPTIONS` or `TRACE` requests
- Allow `verify_session` decorator to be with `@app.before_request` in Flask without returning a response


## [0.14.3] - 2023-06-7

### Changes

- Update email templates to fix an issue with styling on some email clients

## [0.14.2] - 2023-05-29

- Adds additional debug logs whenever the SDK throws a `TRY_REFRESH_TOKEN` or `UNAUTHORISED` error to make debugging easier


## [0.14.1] - 2023-05-23

### Changes

-   Added a new `get_request_from_user_context` function that can be used to read the original network request from the user context in overridden APIs and recipe functions

## [0.14.0] - 2023-05-18
- Adds missing `check_database` boolean in `verify_session`

## [0.13.1] - 2023-05-15
### Changes
-   Made the access token string optional in the overrideable `get_session` function
-   Moved checking if the access token is defined into the overrideable `get_session` function

## [0.13.0] - 2023-05-04
### Breaking changes

- Added support for CDI version `2.21`
- Dropped support for CDI version `2.8` - `2.20`
- Changed the interface and configuration of the Session recipe, see below for details. If you do not use the Session recipe directly and do not provide custom configuration, then no migration is necessary.
- `get_access_token_payload` will now return standard (`sub`, `iat`, `exp`) claims and some SuperTokens specific claims along the user defined ones in `get_access_token_payload`.
- Some claim names are now prohibited in the root level of the access token payload:
    - They are: `sub`, `iat`, `exp`, `sessionHandle`, `parentRefreshTokenHash1`, `refreshTokenHash1`, `antiCsrfToken`
    - If you used these in the root level of the access token payload, then you'll need to migrate your sessions or they will be logged out during the next refresh
    - These props should be renamed (e.g., by adding a prefix) or moved inside an object in the access token payload
    - You can migrate these sessions by updating their payload to match your new structure, by calling `merge_into_access_token_payload`
- New access tokens are valid JWTs now
    - They can be used directly (i.e.: by calling `get_access_token` on the session) if you need a JWT
    - The `jwt` prop in the access token payload is removed
- Changed the Session recipe interface - `create_new_session`, `get_session` and `refresh_session` overrides now do not take response and request and return status instead of throwing

### Configuration changes

-   Added `use_dynamic_access_token_signing_key` (defaults to `True`) option to the Session recipe config
-   Added `expose_access_token_to_frontend_in_cookie_based_auth` (defaults to `False`) option to the Session recipe config
-   JWT and OpenId related configuration has been removed from the Session recipe config. If necessary, they can be added by initializing the OpenId recipe before the Session recipe.


### Interface changes

- Renamed `get_session_data` to `get_session_data_from_database` to clarity that it always hits the DB
- Renamed `update_session_data` to `update_session_data_in_database`
- Renamed `session_data` to `session_data_in_database` in `SessionInformation` and the input to `create_new_session`
- Added new `check_database` param to `verify_session` and `get_session`
- Removed `status` from `jwks_get` output (function & API)
- Added new optional `use_static_signing_key` param to `createJWT`
- Removed deprecated `update_access_token_payload` and `regenerate_access_token` from the Session recipe interface
- Removed `get_access_token_lifetime_ms` and `get_refresh_token_lifetime_ms` functions


## Changes

-   The Session recipe now always initializes the OpenID recipe if it hasn't been initialized.
-   Refactored how access token validation is done
-   Removed the handshake call to improve start-up times
-   Added support for new access token version
- added optional password policy check in `update_email_or_password`

### Added

-   Added `create_new_session_without_request_response`, `get_session_without_request_response`, `refresh_session_without_request_response` to the Session recipe.
-   Added `get_all_session_tokens_dangerously` to session objects (`SessionContainer`)
-   Added `attach_to_request_response` to session objects (`SessionContainer`)

### Migration

#### If self-hosting core

1. You need to update the core version
2. There are manual migration steps needed. Check out the core changelogs for more details.

#### If you used the jwt feature of the session recipe

1. Add `expose_access_token_to_frontend_in_cookie_based_auth=true` to the Session recipe config on the backend if you need to access the JWT on the frontend.
2. Choose a prop from the following list. We'll use `sub` in the code below, but you can replace it with another from the list if you used it in a custom access token payload.
    - `sub`
    - `iat`
    - `exp`
    - `sessionHandle`
3. On the frontend where you accessed the JWT before by: `(await Session.getAccessTokenPayloadSecurely()).jwt` update to:

```tsx
let jwt = null;
const accessTokenPayload = await Session.getAccessTokenPayloadSecurely();
if (accessTokenPayload.sub !== undefined) {
    jwt = await Session.getAccessToken();
} else {
    // This branch is only required if there are valid access tokens created before the update
    // It can be removed after the validity period ends
    jwt = accessTokenPayload.jwt;
}
```

4. On the backend if you accessed the JWT before by `session.get_access_token_payload()['jwt']` please update to:

```python
from supertokens_python.recipe.session.interfaces import SessionContainer

session: SessionContainer = ...
access_token_payload = await session.get_access_token_payload()

if access_token_payload.get('sub') is not None:
    jwt = await session.get_access_token()
else:
    # This branch is only required if there are valid access tokens created before the update
    # It can be removed after the validity period ends
    jwt = access_token_payload['jwt']
```

#### If you used to set an issuer in the session recipe `jwt` configuration

-   You can add an issuer claim to access tokens by overriding the `create_new_session` function in the session recipe init.
    -   Check out https://supertokens.com/docs/passwordless/common-customizations/sessions/claims/access-token-payload#during-session-creation for more information
-   You can add an issuer claim to JWTs created by the JWT recipe by passing the `iss` claim as part of the payload.
-   You can set the OpenId discovery configuration as follows:

Before:

```python
from supertokens_python import init
from supertokens_python.recipe import session

init(
    app_info="...",
    recipe_list=[
        session.init(jwt=session.JWTConfig(enable=True, issuer="..."))
    ]
)
```

After:

```python
from typing import Dict, Any
from supertokens_python import init
from supertokens_python.recipe import session, openid
from supertokens_python.recipe.openid.interfaces import RecipeInterface as OpenIDRecipeInterface
from supertokens_python.recipe.openid.interfaces import GetOpenIdDiscoveryConfigurationResult

async def openid_functions_override(oi: OpenIDRecipeInterface):
    async def get_openid_discovery_configuration(_: Dict[str, Any]):
        return GetOpenIdDiscoveryConfigurationResult(
            issuer="your issuer",
            jwks_uri="https://your.api.domain/auth/jwt/keys"
        )

    oi.get_open_id_discovery_configuration = get_openid_discovery_configuration
    return oi

init(
    app_info="...",
    recipe_list=[
        session.init(
            get_token_transfer_method= lambda *_: "header",
            override=session.InputOverrideConfig(
                openid_feature=openid.InputOverrideConfig(
                    functions=openid_functions_override
                )
            )
        )
    ]
)
```

#### If you used `session_data` (not `access_token_payload`)

Related functions/prop names have changes (`session_data` became `session_data_from_database`):

-   Renamed `get_session_data` to `get_session_data_from_database` to clarify that it always hits the DB
-   Renamed `update_session_data` to `update_session_data_in_database`
-   Renamed `session_data` to `session_data_in_database` in `SessionInformationResult` and the input to `create_new_session`

#### If you used to set `access_token_blacklisting` in the core config

-   You should now set `check_database` to true in the `verify_session` params.

#### If you used to set `access_token_signing_key_dynamic` in the core config

-   You should now set `use_dynamic_access_token_signing_key` in the Session recipe config.

#### If you used to use standard/protected props in the access token payload root:

1. Update you application logic to rename those props (e.g., by adding a prefix)
2. Update the session recipe config (in this example `sub` is the protected property we are updating by adding the `app` prefix):

Before:

```python
from typing import Any, Dict, Optional
from supertokens_python.recipe.session.interfaces import RecipeInterface as SessionRecipeInterface
from supertokens_python.recipe import session

async def override_session_functions(oi: SessionRecipeInterface):
    oi_create_new_session = oi.create_new_session

    async def create_new_session(
        user_id: str,
        access_token_payload: Optional[Dict[str, Any]],
        session_data_in_database: Optional[Dict[str, Any]],
        disable_anti_csrf: Optional[bool],
        user_context: Dict[str, Any],
    ):
        return oi_create_new_session(
            user_id,
            {**access_token_payload, "sub": access_token_payload["userId"] + "!!!" }
            session_data_in_database,
            disable_anti_csrf,
            user_context,
        )

    oi.create_new_session = create_new_session

session.init(
    override=session.InputOverrideConfig(functions=override_session_functions)
)
```

After:

```python
from typing import Any, Dict, Optional
from supertokens_python.recipe.session.interfaces import RecipeInterface as SessionRecipeInterface
from supertokens_python.recipe import session

async def override_session_functions(oi: SessionRecipeInterface):
    oi_get_session = oi.get_session
    oi_create_new_session = oi.create_new_session

    async def get_session(
        access_token: str,
        anti_csrf_token: Optional[str],
        anti_csrf_check: Optional[bool] = None,
        check_database: Optional[bool] = None,
        override_global_claim_validators: Optional[
            Callable[
                [List[SessionClaimValidator], SessionContainer, Dict[str, Any]],
                MaybeAwaitable[List[SessionClaimValidator]],
            ]
        ] = None,
        user_context: Optional[Dict[str, Any]] = None,
    ):
        result = oi_get_session(input)
        if result:
            orig_payload = result.get_access_token_payload()
            if orig_payload["appSub"] is None:
                await result.merge_into_access_token_payload({"appSub": orig_payload["sub"], "sub": None})

        return result

    async def create_new_session(
        user_id: str,
        access_token_payload: Optional[Dict[str, Any]],
        session_data_in_database: Optional[Dict[str, Any]],
        disable_anti_csrf: Optional[bool],
        user_context: Dict[str, Any],
    ):
        return oi_create_new_session(
            user_id,
            {**access_token_payload, "appSub": access_token_payload["userId"] + "!!!" }
            session_data_in_database,
            disable_anti_csrf,
            user_context
        )

    oi.get_session = get_session
    oi.create_new_session = create_new_session

session.init(
    override=session.InputOverrideConfig(
        functions=override_session_functions,
    )
)
```

#### If you added an override for `create_new_session`/`refresh_session`/`get_session`:

This example uses `get_session`, but the changes required for the other ones are very similar. Before:

```python
from typing import Any, Dict, Optional
from supertokens_python.recipe.session.interfaces import RecipeInterface as SessionRecipeInterface
from supertokens_python.recipe import session


async def override_session_functions():
    oi.get_session = oi.get_session

    async def get_session(
        request: Any,
        access_token: str,
        anti_csrf_token: Optional[str],
        anti_csrf_check: Optional[bool] = None,
        check_database: Optional[bool] = None,
        override_global_claim_validators: Optional[
            Callable[
                [List[SessionClaimValidator], SessionContainer, Dict[str, Any]],
                MaybeAwaitable[List[SessionClaimValidator]],
            ]
        ] = None,
        user_context: Optional[Dict[str, Any]] = None,
    ):
        print(request)
        try:
            _session = await oi_get_session(
                request,
                access_token,
                anti_csrf_token,
                anti_csrf_check,
                check_database,
                override_global_claim_validators,
                user_context,
            )
            print(_session)
            return _session
        except Exception as e:
            print(e)
            raise e

session.init(
    override=session.InputOverrideConfig(
        functions=override_session_functions,
    )
)
```

After:

```python
from typing import Any, Dict, Optional
from supertokens_python.recipe.session.interfaces import RecipeInterface as SessionRecipeInterface
from supertokens_python.recipe import session

async def override_session_functions():
    oi.get_session = oi.get_session

    async def get_session(
        access_token: str,
        anti_csrf_token: Optional[str],
        anti_csrf_check: Optional[bool] = None,
        check_database: Optional[bool] = None,
        override_global_claim_validators: Optional[
            Callable[
                [List[SessionClaimValidator], SessionContainer, Dict[str, Any]],
                MaybeAwaitable[List[SessionClaimValidator]],
            ]
        ] = None,
        user_context: Optional[Dict[str, Any]] = None,
    ):
        request = user_context["_default"]["request"]
        print(request)

        session_res = await oi_get_session(
            request,
            access_token,
            anti_csrf_token,
            anti_csrf_check,
            check_database,
            override_global_claim_validators,
            user_context,
        )
        if session_res.status == "OK":
            print(session_res.session)
        else:
            print(session_res.status)
            print(session_res.error)

        return session_res


session.init(
    override=session.InputOverrideConfig(
        functions=override_session_functions,
    )
)
```


## [0.12.9] - 2023-04-28

- Added missing arguments in `get_users_newest_first` and `get_users_oldest_first`

## [0.12.8] - 2023-04-19

- Fixed an issues that threw 500 when changing password for user from dashboard

## [0.12.7] - 2023-04-18

- Email template for verify email updated

## [0.12.6] - 2023-03-31

- Adds search APIs to the dashboard recipe

## [0.12.5] - 2023-03-30

- Adds a telemetry API to the dashboard recipe

## [0.12.4] - 2023-03-29
### Changed
- Update all example apps to initialise dashboard recipe

### Added
- Login with gitlab (single tenant only) and bitbucket

## [0.12.3] - 2023-02-27
- Adds APIs and logic to the dashboard recipe to enable email password based login
## [0.12.2] - 2023-02-23
- Fix expiry time of access token cookie.


## [0.12.1] - 2023-02-06

-   Email template updates

# [0.12.0] - 2023-02-03
### Breaking changes

-   The frontend SDK should be updated to a version supporting the header-based sessions!
    -   supertokens-auth-react: >= 0.31.0
    -   supertokens-web-js: >= 0.5.0
    -   supertokens-website: >= 16.0.0
    -   supertokens-react-native: >= 4.0.0
    -   supertokens-ios >= 0.2.0
    -   supertokens-android >= 0.3.0
    -   supertokens-flutter >= 0.1.0
- Only supporting FDI 1.16

### Added

-   Added support for authorizing requests using the `Authorization` header instead of cookies
    -   Added `get_token_transfer_method` config option
    -   Check out https://supertokens.com/docs/thirdpartyemailpassword/common-customizations/sessions/token-transfer-method for more information

### Changed
- Remove constraints on `werkzeug` version


# [0.11.13] - 2023-01-06

- Add missing `original` attribute to flask response and remove logic for cases where `response` is `None`
- Relax PyJWT version constraints https://github.com/supertokens/supertokens-python/issues/272

## [0.11.12] - 2022-12-27
-  Fix django cookie expiry time format to make it consistent with other frameworks: https://github.com/supertokens/supertokens-python/issues/267

## [0.11.11] - 2022-12-26

-   Updates dashboard version
-   Updates user GET API for the dashboard recipe

## [0.11.10] - 2022-12-12

-   Fixes issue of sign up API not sending a `FIELD_ERROR` response in case of duplicate email: https://github.com/supertokens/supertokens-python/issues/264


## [0.11.9] - 2022-12-06

-   Fixes issue where if send_email is overridden with a different email, it will reset that email.

## [0.11.8] - 2022-11-28

### Added:
-   APIs for user details to the dashboard recipe

### Changed:
- Updates dashboard version to 0.2
- Add tests for different scenarios while revoking session during session refresh call

## [0.11.7] - 2022-11-21

- Remove `jsonschema` from package requirements

### Bug fix:
- Update session claims in email verification token generation API in case the session claims are outdated.

## [0.11.6] - 2022-10-27
- Fix cookie_same_site for subdomains [#239](https://github.com/supertokens/supertokens-python/issues/239)

## [0.11.5] - 2022-10-27
- Add `to_json` method to `ClaimValidationError` class.

## [0.11.4] - 2022-10-21
- Relaxes typing_extensions constraint
- Update frontend integration test servers for /angular and /testError tests

## [0.11.3] - 2022-10-17
- Updated google token endpoint.

## [0.11.2] - 2022-10-14
### Changes:
- Removed default `default_max_age` from session claim base classes
- Added a 5 minute `default_max_age` to UserRoleClaim, PermissionClaim and EmailVerificationClaim
- Fix Repetition of root_path in supertokens mididdlware for fastapi [#230](https://github.com/supertokens/supertokens-python/issues/230)

## [0.11.1] - 2022-09-28
### Changes:
- Email verification endpoints will now clear the session if called by a deleted/unknown user

### Additions:
- Adds dashboard recipe
- Added a `username` field to the `SMTPSettings` model for passing custom SMTP server username.

## [0.11.0] - 2022-09-14

### Changes

- Made the `email` parameter optional in `unverify_email`, `revoke_email_verification_tokens`, `is_email_verified`, `verify_email_using_token`, `create_email_verification_token` of the `EmailVerification` recipe.

### Added

- Support for FDI 1.15
- Added support for session claims with related interfaces and classes.
- Added `on_invalid_claim` optional error handler to send InvalidClaim error responses.
- Added `INVALID_CLAIMS` (`InvalidClaimError`) to `SessionErrors`.
- Added `invalid_claim_status_code` optional config to set the status code of InvalidClaim errors.
- Added `override_global_claim_validators` as param of `get_session` and `verify_session`.
- Added `merge_into_access_token_payload` to the Session recipe and session objects which should be preferred to the now deprecated `update_access_token_payload`.
- Added `EmailVerificationClaim`, `UserRoleClaim` and `PermissionClaim`. These claims are now added to the access token payload by default by their respective recipes.
- Added `assert_claims`, `validate_claims_for_session_handle`, `validate_claims_in_jwt_payload` to the Session recipe to support validation of the newly added claims.
- Added `fetch_and_set_claim`, `get_claim_value`, `set_claim_value` and `remove_claim` to the Session recipe to manage claims.
- Added `assert_claims`, `fetch_and_set_claim`, `get_claim_value`, `set_claim_value` and `remove_claim` to session objects to manage claims.
- Added session to the input of `generate_email_verify_token_post`, `verify_email_post`, `is_email_verified_get`.
- Adds default userContext for verifySession calls that contains the request object.

### Breaking Changes
- Removes support for FDI <= 1.14
-   Changed `sign_in_up` third party recipe function to accept just the email as `str` (removed `email_verified: bool`).
-   The frontend SDK should be updated to a version supporting session claims!
    -   supertokens-auth-react: >= 0.25.0
    -   supertokens-web-js: >= 0.2.0
-   `EmailVerification` recipe is now not initialized as part of auth recipes, it should be added to the `recipe_list` directly instead using `emailverification.init()`.
-   Email verification related overrides (`email_verification_feature` attr of `override`) moved from auth recipes into the `EmailVerification` recipe config.
-   Email verification related configs (`email_verification_feature` attr) moved from auth recipes into the `EmailVerification` config object root.
-   ThirdParty recipe no longer takes `email_delivery` config. use `emailverification` recipe's `email_delivery` instead.
-   Moved email verification related configs from the `email_delivery` config of auth recipes into a separate `EmailVerification` email delivery config.
-   Updated return type of `get_email_for_user_id` in the `EmailVerification` recipe config. It should now return an object with status.
-   Removed `get_reset_password_url`, `get_email_verification_url`, `get_link_domain_and_path`. Changing these urls can be done in the email delivery configs instead.
-   Removed `unverify_email`, `revoke_email_verification_tokens`, `is_email_verified`, `verify_email_using_token` and `create_email_verification_token` from auth recipes. These should be called on the `EmailVerification` recipe instead.
-   Changed function signature for email verification APIs to accept a session as an input.
-   Changed Session API interface functions:
    - `refresh_post` now returns a Session container object.
    - `sign_out_post` now takes in an optional session object as a parameter.

### Migration
Before:
```python
from supertokens_python import init, SupertokensConfig, InputAppInfo
from supertokens_python.recipe import emailpassword
from supertokens_python.recipe.emailverification.utils import OverrideConfig

init(
    supertokens_config=SupertokensConfig("..."),
    app_info=InputAppInfo("..."),
    framework="...",
    recipe_list=[
        emailpassword.init(
            # these options should be moved into the EmailVerification config:
            email_verification_feature=emailpassword.InputEmailVerificationConfig("..."),
            override=emailpassword.InputOverrideConfig(
                email_verification_feature=OverrideConfig(
                    # these overrides should be moved into the EmailVerification overrides
                    "..."
                )
            ),
        ),
    ],
)
```

After the update:

```python
from supertokens_python import init, SupertokensConfig, InputAppInfo
from supertokens_python.recipe import emailpassword, emailverification

init(
    supertokens_config=SupertokensConfig("..."),
    app_info=InputAppInfo("..."),
    framework="...",
    recipe_list=[
        emailverification.init(
            "...", # EmailVerification config
            override=emailverification.OverrideConfig(
                # overrides
                "..."
            ),
        ),
        emailpassword.init(),
    ],
)
```

#### Passwordless users and email verification

If you turn on email verification your email-based passwordless users may be redirected to an email verification screen in their existing session.
Logging out and logging in again will solve this problem or they could click the link in the email to verify themselves.

You can avoid this by running a script that will:

1. list all users of passwordless
2. create an emailverification token for each of them if they have email addresses
3. user the token to verify their address

Something similar to this script:

```python
from supertokens_python import init, SupertokensConfig, InputAppInfo
from supertokens_python.recipe import passwordless, emailverification, session
from supertokens_python.recipe.passwordless import ContactEmailOrPhoneConfig


from supertokens_python.syncio import get_users_newest_first
from supertokens_python.recipe.emailverification.syncio import create_email_verification_token, verify_email_using_token
from supertokens_python.recipe.emailverification.interfaces import CreateEmailVerificationTokenOkResult

init(
    supertokens_config=SupertokensConfig("http://localhost:3567"),
    app_info=InputAppInfo(
        app_name="SuperTokens Demo",
        api_domain="https://api.supertokens.io",
        website_domain="supertokens.io",
    ),
    framework="fastapi",
    recipe_list=[
        emailverification.init("REQUIRED"),
        passwordless.init(
            contact_config=ContactEmailOrPhoneConfig(),
            flow_type="USER_INPUT_CODE_AND_MAGIC_LINK",
        ),
        session.init(),
    ],
)

def verify_email_for_passwordless_users():
    pagination_token = None
    done = False

    while not done:
        res = get_users_newest_first(
            limit=100,
            pagination_token=pagination_token,
            include_recipe_ids=["passwordless"]
        )

        for user in res.users:
            if user.email is not None:
                token_res = create_email_verification_token(user.user_id, user.email)
                if isinstance(token_res, CreateEmailVerificationTokenOkResult):
                    verify_email_using_token(token_res.token)

        done = res.next_pagination_token is None
        if not done:
            pagination_token = res.next_pagination_token

verify_email_for_passwordless_users()
```

#### User roles

The `UserRoles` recipe now adds role and permission information into the access token payload by default. If you are already doing this manually, this will result in duplicate data in the access token.

-   You can disable this behaviour by setting `skip_adding_roles_to_access_token` and `skip_adding_permissions_to_access_token` to true in the recipe init.
-   Check how to use the new claims in the updated guide: https://supertokens.com/docs/userroles/protecting-routes


## [0.10.4] - 2022-08-30
## Features:
- Add support for User ID Mapping using `create_user_id_mapping`, `get_user_id_mapping`, `delete_user_id_mapping`, `update_or_delete_user_id_mapping` functions

## [0.10.3] - 2022-08-29

### Bug fix
- Send FORM_FIELD error with 200 status code instead of 500 on invalid request body or when user passes non-string values as email ID for `/auth/signin`

### Changes
- Add to test to ensure that overrides are applying correctly in methods called on SessionContainer instances

## [0.10.2] - 2022-07-14
### Bug fix
- Make `user_context` optional in userroles recipe syncio functions.

## [0.10.1] - 2022-07-11

### Documentation:
- Added `pdoc` template files to project inside `docs-templates` directory
- Updated `build-docs` in Makefile to use `docs-templates` as the template directory while generating docs using `pdoc`
- Updated `html.mako` template to have a single `h1` tag and have a default meta description tag

### Changes
- Relax version requirements for `httpx`, `cryptography`, and `asgiref` to fix https://github.com/supertokens/supertokens-python/issues/207

## [0.10.0] - 2022-07-04

- Update tests to cover `resend_code` feature in `passwordless` and `thirdpartypasswordless` recipe.
- Update usermetadata tests to ensure that utf8 chars are supported.
- Mark tests as skipped if core version requirements are not met.
- Use [black](https://github.com/psf/black) instead of `autopep8` to format code.
- Add frontend integration tests for `django2x`

### Bug fix:

- Clears cookies when `revoke_session` is called using the session container, even if the session did not exist from before: https://github.com/supertokens/supertokens-node/issues/343

### Breaking changes:
- Change request arg type in session recipe functions from Any to BaseRequest.
- Changes session function recipe interfaces to not throw an `UNAUTHORISED` error when the input is a session_handle: https://github.com/supertokens/backend/issues/83
  - `get_session_information` now returns `None` if the session does not exist.
  - `update_session_data` now returns `False` if the input `session_handle` does not exist.
  - `update_access_token_payload` now returns `False` if the input `session_handle` does not exist.
  - `regenerate_access_token` now returns `None` if the input access token's `session_handle` does not exist.
  - The `session_class` functions have not changed in behaviour and still throw `UNAUTHORISED` error. This works cause the `session_class` works on the current session and not some other session.


### Features:
- Adds default `user_context` for API calls that contains the request object. It can be used in APIs / functions override like this:

```python
def apis_override_email_password(param: APIInterface):
    og_sign_in_post = param.sign_in_post

    async def sign_in_post(
        form_fields: List[FormField],
        api_options: APIOptions,
        user_context: Dict[str, Any],
    ):
        req = user_context.get("_default", {}).get("request")
        if req:
            # do something with the request

        return await og_sign_in_post(form_fields, api_options, user_context)

    param.sign_in_post = sign_in_post
    return param

def functions_override_email_password(param: RecipeInterface):
    og_sign_in = param.sign_in

    async def sign_in(email: str, password: str, user_context: Dict[str, Any]):
        req = user_context.get("_default", {}).get("request")
        if req:
            # do something with the request

        return await og_sign_in(email, password, user_context)

    param.sign_in = sign_in
    return param

init(
    ...,
    recipe_list=[
        emailpassword.init(
            override=emailpassword.InputOverrideConfig(
                apis=apis_override_email_password,
                functions=functions_override_email_password,
            )
        ),
        session.init(),
    ],
)
```


### Documentation
- Add more details in the `CONTRIBUTING.md` to make it beginner friendly.


## [0.9.1] - 2022-06-27
### Features:

- Introduce `userroles` recipe.
```python
from supertokens_python import InputAppInfo, SupertokensConfig, init
from supertokens_python.recipe import userroles
from supertokens_python.recipe.userroles.asyncio import create_new_role_or_add_permissions, add_role_to_user

init(
    supertokens_config=SupertokensConfig('http://localhost:3567'),
    app_info=InputAppInfo(
        app_name='SuperTokens Demo',
        api_domain='https://api.supertokens.io',
        website_domain='supertokens.io'
    ),
    framework='flask',
    recipe_list=[userroles.init()]
)

user_id = "userId"
role = "role"
permissions = ["perm1", "perm2"]

# Functions to use inside your views:
# Create a new role with a few permissions:
result = await create_new_role_or_add_permissions(role, permissions)
# Add role to the user:
result = await add_role_to_user(user_id, role)
# Check documentation for more examples..
```

## [0.9.0] - 2022-06-23
### Fixes
- Fixes Cookie same_site config validation.
- Remove `<Recipe>(Email|SMS)TemplateVars` in favour of `(Email|SMS)TemplateVars` for better DX.

### Breaking change
-   https://github.com/supertokens/supertokens-node/issues/220
    -   Adds `{status: "GENERAL_ERROR", message: string}` as a possible output to all the APIs.
    -   Changes `FIELD_ERROR` output status in third party recipe API to be `GENERAL_ERROR`.
    -   Replaced `FIELD_ERROR` status type in third party signinup API with `GENERAL_ERROR`.
    -   Removed `FIELD_ERROR` status type from third party signinup recipe function.
-   If sms or email sending failed in passwordless recipe APIs, we now throw a regular JS error from the API as opposed to returning a `GENERAL_ERROR` to the client.
-   If there is an error whilst getting the profile info about a user from a third party provider (in /signinup POST API), then we throw a regular JS error instead of returning a `GENERAL_ERROR` to the client.
- Make email and sms delivery ingredient interfaces developer friendly:
    - Remove the need of `SMSDeliveryTwilioConfig`, `EmailDeliverySMTPConfig`, and `SupertokensServiceConfig`.
    - Export `(.*)OverrideInput` and `(Email|SMS)DeliveryOverrideInput` from the relevant recipes.
    - Rename `Type<Recipe>EmailDeliveryInput` to `<Recipe>EmailTemplateVars`
    - Export `EmailTemplateVars` (alias of `<Recipe>EmailTemplateVars`) from all the relevant recipes
    - Export `PasswordlessLogin(Email|SMS)TemplateVars`, `PasswordResetEmailTemplateVars`, and `VerificationEmailTemplateVars` from relevant recipes.
    - Rename `(.*)ServiceConfig` to `(.*)Settings` for readability.
    - Rename arg `input_` to `template_vars` in `EmailDeliveryInterface.send_email` and `SMTPServiceInterface.send_sms` functions.
    - Rename arg `input_` to `content` and `template_vars` in `SMTPServiceInterface.send_raw_email` and `SMTPServiceInterface.get_content` functions respectively.
    - Rename arg `get_content_result` to `content` and `input_` to `template_vars` in `TwilioServiceInterface.send_raw_email` and `TwilioServiceInterface.get_content` functions respectively.
- Removes support for FDI < 1.14

### Changes
-   Changes `get_email_for_user_id` function inside thirdpartypasswordless to take into account passwordless emails and return an empty string in case a passwordless email doesn't exist. This helps situations where the dev wants to customise the email verification functions in the thirdpartypasswordless recipe.

## [0.8.4] - 2022-06-17
### Added

-   `email_delivery` user config for Emailpassword, Thirdparty, ThirdpartyEmailpassword, Passwordless and ThirdpartyPasswordless recipes.
-   `sms_delivery` user config for Passwordless and ThirdpartyPasswordless recipes.
-   `Twilio` service integartion for `sms_delivery` ingredient.
-   `SMTP` service integration for `email_delivery` ingredient.
-   `Supertokens` service integration for `sms_delivery` ingredient.

### Deprecated

-   For Emailpassword recipe input config, `reset_password_using_token_feature.create_and_send_custom_email` and `email_verification_feature.create_and_send_custom_email` have been deprecated.
-   For Thirdparty recipe input config, `email_verification_feature.create_and_send_custom_email` has been deprecated.
-   For ThirdpartyEmailpassword recipe input config, `reset_password_using_token_feature.create_and_send_custom_email` and `email_verification_feature.create_and_send_custom_email` have been deprecated.
-   For Passwordless recipe input config, `create_and_send_custom_email` and `createAndSendCustomTextMessage` have been deprecated.
-   For ThirdpartyPasswordless recipe input config, `create_and_send_custom_email`, `createAndSendCustomTextMessage` and `email_verification_feature.create_and_send_custom_email` have been deprecated.


### Migration

Following is an example of ThirdpartyPasswordless recipe migration. If your existing code looks like

```python
from supertokens_python import InputAppInfo, SupertokensConfig, init
from supertokens_python.recipe import thirdpartypasswordless

async def send_pless_login_email(input_: TypePasswordlessEmailDeliveryInput, user_context: Dict[str, Any]):
    print("SEND_PLESS_LOGIN_EMAIL", input_.email, input_.user_input_code)

async def send_pless_login_sms(input_: TypeThirdPartyPasswordlessSmsDeliveryInput, user_context: Dict[str, Any]):
    print("SEND_PLESS_LOGIN_SMS", input_.phone_number, input_.user_input_code)

async def send_ev_verification_email(user: TpPlessUser, link: str, user_context: Any):
    print("SEND_EV_LOGIN_SMS", user.email, user.phone_number, user.third_party_info)


init(
    supertokens_config=SupertokensConfig('http://localhost:3567'),
    app_info=InputAppInfo(
        api_domain="...",
        app_name="...",
        website_domain="...",
    ),
    framework='...',
    recipe_list=[thirdpartypasswordless.init(
        contact_config=passwordless.ContactEmailOrPhoneConfig(
            create_and_send_custom_email=send_pless_login_email,
            create_and_send_custom_text_message=send_pless_login_sms,
        ),
        flow_type='...',
        email_verification_feature=thirdpartypasswordless.InputEmailVerificationConfig(
            create_and_send_custom_email=send_ev_verification_email,
        )
    )]
)
```

After migration to using new `email_delivery` and `sms_delivery` config, your code would look like:

```python
from supertokens_python import InputAppInfo, SupertokensConfig, init
from supertokens_python.ingredients.emaildelivery.types import EmailDeliveryInterface, EmailDeliveryConfig
from supertokens_python.ingredients.smsdelivery.types import SMSDeliveryInterface, SMSDeliveryConfig
from supertokens_python.recipe import thirdpartypasswordless, passwordless

from supertokens_python.recipe.emailverification.types import TypeEmailVerificationEmailDeliveryInput


async def send_pless_login_email(input_: TypePasswordlessEmailDeliveryInput, user_context: Dict[str, Any]):
    print("SEND_PLESS_LOGIN_EMAIL", input_.email, input_.user_input_code)

async def send_pless_login_sms(input_: TypeThirdPartyPasswordlessSmsDeliveryInput, user_context: Dict[str, Any]):
    print("SEND_PLESS_LOGIN_SMS", input_.phone_number, input_.user_input_code)

async def send_ev_verification_email(user: TpPlessUser, link: str, user_context: Any):
    print("SEND_EV_LOGIN_SMS", user.email, user.phone_number, user.third_party_info)


class EmailDeliveryService(EmailDeliveryInterface):
    async def send_email(self, input_: TypeThirdPartyPasswordlessEmailDeliveryInput, user_context: Dict[str, Any]):
        if isinstance(input_, TypeEmailVerificationEmailDeliveryInput):
            await send_ev_verification_email(input_, user_context)
        elif isinstance(input_, TypePasswordlessEmailDeliveryInput):
            await send_pless_login_email(input_, user_context)

class SMSDeliveryService(SMSDeliveryInterface):
    async def send_sms(self, input_: TypeThirdPartyPasswordlessSmsDeliveryInput, user_context: Dict[str, Any]):
        await send_pless_login_sms(input_, user_context)

init(
    supertokens_config=SupertokensConfig('http://localhost:3567'),
    app_info=InputAppInfo(
        app_name="...",
        api_domain="...",
        website_domain="...",
    ),
    framework='...',
    recipe_list=[thirdpartypasswordless.init(
        contact_config=passwordless.ContactEmailOrPhoneConfig(),
        flow_type='...',
        email_delivery=EmailDeliveryConfig(
            service=EmailDeliveryService(),
        ),
        sms_delivery=SMSDeliveryConfig(
            service=SMSDeliveryService(),
        ),
    )]
)
```

## [0.8.3] - 2022-06-09
- Fix bugs in syncio functions across all the recipes
- Fixes bug in resend code POST API in passwordless recipe to use the correct instance type during checks.
- Fixes bug in thirdpartypasswordless recipe to prevent infinite loop during resent code API

## [0.8.2] - 2022-05-27
- Update phonenumbers lib dependency version
- Adds type checks to the parameters of the emailpassword init funtion.
- Adds type checks to the parameters of the emailverification init funtion.
- Adds type checks to the parameters of the jwt init funtion.
- Adds type checks to the parameters of the openid init funtion.
- Adds type checks to the parameters of the session init funtion.
- Adds type checks to the parameters of the passwordless init funtion.
- Adds type checks to the parameters of the thirdparty init funtion.
- Adds type checks to the parameters of the thirdpartyemailpassword init funtion.
- Adds type checks to the parameters of the thirdpartypasswordless init funtion.
- Adds type checks to the parameters of the usermetadata init funtion.
- Adds django with thirdpartyemailpassword example.

## [0.8.1]
- Fixed execute_async to check and use asyncio mode.
- Ignores any exception from send_telemetry, not to prevent the app from starting up.

## [0.8.0]
- Updates `RecipeInterface` and `APIInterface` methods to return exact return types instead of abstract base types, for the emailpassword recipe.
- Updates `RecipeInterface` and `APIInterface` methods to return exact return types instead of abstract base types, for the thirdparty recipe.
- Updates `RecipeInterface` and `APIInterface` methods to return exact return types instead of abstract base types, for the passwordless recipe.
- Updates `RecipeInterface` and `APIInterface` methods to return exact return types instead of abstract base types, for the openid recipe.
- Updates `RecipeInterface` and `APIInterface` methods to return exact return types instead of abstract base types, for the JWT recipe.
- Updates `RecipeInterface` and `APIInterface` methods to return exact return types instead of abstract base types, for the session recipe.
- Updates `RecipeInterface` methods to return exact return types instead of abstract base types, for the usermetadata recipe.
- Adds `EmailPasswordSignInOkResult`, `EmailPasswordSignUpOkResult` and `ThirdPartySignInUpOkResult` to use the thirdpartyemailpassword recipe's `User` class.
- Adds `ThirdPartySignInUpPostOkResult`, `EmailPasswordSignInPostOkResult` and `EmailPasswordSignUpPostOkResult` to use the thirdpartyemailpassword recipe's `User` class.
- Renames wrongly named `ResetPasswordUsingTokenWrongUserIdErrorResult` to `ResetPasswordUsingTokenInvalidTokenError`, one of the return types of `reset_password_using_token` method in the `RecipeInterface`.
- Removes unused classes `GeneratePasswordResetTokenResponse`, `EmailExistsResponse` and `PasswordResetResponse`.
- Removed `third_party_info` from emailpassword `User` class.
- Exports re-used Result and Response classes from `thirdparty` & `emailpassword` recipe interfaces in the `thirdpartyemailpassword` recipe interfaces.
- Exports re-used Result and Response classes from `thirdparty` & `passwordless` recipe interfaces in the `thirdpartypasswordless` recipe interfaces.
- Renames `*ErrorResult` classes to `*Error`.
- Renames `*ErrorResponse` classes to `*Error`.
- Renames `*OkResponse` classes to `*OkResult`.
- Renames `*ResultOk` classes to `*OkResult`.

## [0.7.3] - 2022-05-12
- Fixed execute_async to check and use asyncio mode.
- Ignores any exception from send_telemetry, not to prevent the app from starting up.

## [0.7.2] - 2022-05-08
- Bug fix in telemetry data API

## [0.7.1] - 2022-05-06
- Updates Project Setup, Modifying Code and Testing sections in the contributing guide
- Fixed async execution of `send_telemetry` in init and `call_get_handshake_info` in session recipe implementation.
- Fixed `Content-length` in FastAPI Response wrapper.

## [0.7.0] - 2022-04-28
- Changes third party provider type to get client ID dynamically so that it can be changed based on user context.

## [0.6.7] - 2022-04-23
- Adds delete email (`delete_email_for_user`) and phone number (`delete_phone_number_for_user`) functions for passwordless and thirdpartypasswordless recipe
- Adds check for user type in update passwordless info in thirdpartypasswordless recipe

## [0.6.6] - 2022-04-22
- Fixes issue in user metadata recipe where as are exposing async functions in the syncio file.

## [0.6.5] - 2022-04-18
- Upgrade and freeze pyright version
- Rename `compare_version` to `get_max_version` for readability
- Add user metadata recipe

## [0.6.4] - 2022-04-11
- bug fix in `default_create_and_send_custom_email` for emailverification recipe where we were not sending the email if env var was not set.
- Fix telemetry issues related to asyncio when using FastAPI. Related issue: https://github.com/supertokens/supertokens-core/issues/421
- adds git action for running tests

## [0.6.3] - 2022-04-09
- Setup logging for easier debugging
- Adds github action for checking all things checked by pre commit hook

## [0.6.2] - 2022-04-07
- Fix Passwordless OTP recipe phone number field to fix https://github.com/supertokens/supertokens-core/issues/416

## [0.6.1] - 2022-03-29

- Expands allowed version range for httpx library to fix https://github.com/supertokens/supertokens-python/issues/98

## [0.6.0] - 2022-03-26

### Changes
- Removes dependency on framework specific dependencies (`werkzeug` and `starlette`)

### Breaking change:
- Import for fastapi middleware:
   - Old
      ```
      from supertokens_python.framework.fastapi import Middleware

      app = FastAPI()
      app.add_middleware(Middleware)
      ```
   - New
      ```
      from supertokens_python.framework.fastapi import get_middleware

      app = FastAPI()
      app.add_middleware(get_middleware())
      ```

### Fixes
- `user_context` was passed incorrectly to the `create_new_session_function`.

## [0.5.3] - 2022-03-26
### Fixes
- Bug in user pagination functions: https://github.com/supertokens/supertokens-python/issues/95


## [0.5.2] - 2022-03-17
### Fixes
- https://github.com/supertokens/supertokens-python/issues/90
- Thirdpartypasswordless recipe + tests

### Changed:
- Added new function to BaseRequest class called `set_session_as_none` to set session object to None.

## [0.5.1] - 2022-03-02

### Fixes:
- Bug where a user had to add dependencies on all frameworks when using the SDK: https://github.com/supertokens/supertokens-python/issues/82

## [0.5.0] - 2022-02-03

### Breaking Change
- User context property added for all recipes' apis and functions
- Removes deprecated functions in recipe for user pagination and user count
- Changed email verification input functions' user type in emailpassword to be equal to emailpassword's user and not emailverification user.
- All session recipe's error handler not need to return `BaseResponse`.
- Session's recipe `get_session_information` returns a `SessionInformationResult` class object instead of a `dict` for easier consumption.
- `get_link_domain_and_path` config in passwordless recipe now takes a class type input as opposed to a string input as the first param
- Renamed `Session` to `SessionContainer` in session
- Upgrades `typing_extensions` to version 4.1.1
- Renames functions in ThirdPartyEmailPassword recipe (https://github.com/supertokens/supertokens-node/issues/219):
    -   Recipe Interface:
        -   `sign_in_up` -> `thirdparty_sign_in_up`
        -   `sign_up` -> `emailpassword_sign_up`
        -   `sign_in` -> `emailpassword_sign_in`
    -   API Interface:
        -   `email_exists_get` -> `emailpassword_email_exists_get`
    -   User exposed functions (in `recipe/thirdpartyemailpassword/asyncio` and `recipe/thirdpartyemailpassword/syncio`)
        -   `sign_in_up` -> `thirdparty_sign_in_up`
        -   `sign_up` -> `emailpassword_sign_up`
        -   `sign_in` -> `emailpassword_sign_in`

### Added
- Returns session from all APIs where a session is created
- Added `regenerate_access_token` as a new recipe function for the session recipe.
- Strong typings.

### Change
- Changed async_to_sync_wrapper.py file to make it simpler
- Remove default `= None` for functions internal to the package

### Bug fix:
- If logging in via social login and the email is already verified from the provider's side, it marks the email as verified in SuperTokens core.
- Corrects how override is done in thirdpartyemailpassword recipe and API implementation

## [0.4.1] - 2022-01-27

### Added
-   add workflow to verify if pr title follows conventional commits

### Changed
- Added userId as an optional property to the response of `recipe/user/password/reset` (compatibility with CDI 2.12).
- Adds ability to give a path for each of the hostnames in the connectionURI: https://github.com/supertokens/supertokens-node/issues/252

### Fixed
- Bug fixes in Literal import which caused issues when using the sdk with python version 3.7.
- Fixes https://github.com/supertokens/supertokens-node/issues/244 - throws an error if a user tries to update email / password of a third party login user.

## [0.4.0] - 2022-01-09

### Added
-   Adds passwordless recipe
-   Adds compatibility with FDI 1.12 and CDI 2.11

## [0.3.1] - 2021-12-20

### Fixes
- Bug in ThirdpartyEmailpassword recipe init function when InputSignUpFeature is not passed.

### Added
- delete_user function
- Compatibility with CDI 2.10

## [0.3.0] - 2021-12-10

### Breaking Change
- Config changes

### Added
- Added `mode` config for FastAPI which now supports both `asgi` and `wsgi`.
- The ability to enable JWT creation with session management, this allows easier integration with services that require JWT based authentication: https://github.com/supertokens/supertokens-core/issues/250
- You can do BaseRequest.request to get the original request object. Fixes #61


## [0.2.3] - 2021-12-07
### Fixes

- Removes use of apiGatewayPath from apple's redirect URI since that is already there in the apiBasePath


## [0.2.2] - 2021-11-22

### Added
- Sign in with Discord, Google workspaces.

### Changes
- Allow sending of custom response: https://github.com/supertokens/supertokens-node/issues/197
- Change `set_content` to `set_json_content` in all the frameworks
- Adds `"application/json; charset=utf-8"` header to json responses.

## [0.2.1] - 2021-11-10

### Changes
- When routing, ignores `rid` value `"anti-csrf"`: https://github.com/supertokens/supertokens-python/issues/54
- `get_redirect_uri` function added to social providers in case we set the `redirect_uri` on the backend.
- Adds optional `is_default` param to auth providers so that they can be reused with different credentials.
- Verifies ID Token sent for sign in with apple as per https://developer.apple.com/documentation/sign_in_with_apple/sign_in_with_apple_rest_api/verifying_a_user
- Removes empty awslambda folder from framework
- If json parsing fails in the frameworks, catches those exceptions and returns an empty object.

## [0.2.0] - 2021-10-22

### Breaking change
- Removes `sign_in_up_post` from thirdpartyemailpassword API interface and replaces it with three APIs: `email_password_sign_in_post`, `email_password_sign_up_post` and `third_party_sign_in_up_post`: https://github.com/supertokens/supertokens-node/issues/192
- Renames all "jwt" related functions in session recipe to use "access_token" instead
- jwt recipe and unit tests
- Support for FDI 1.10: Allow thirdparty `/signinup POST` API to take `authCodeResponse` XOR `code` so that it can supprt OAuth via PKCE
- Apple provider disabled for now

### Bug Fixes
- Bug fix: https://github.com/supertokens/supertokens-python/issues/42
- Bug fix: https://github.com/supertokens/supertokens-python/issues/10
- Bug fix: https://github.com/supertokens/supertokens-python/issues/13

## [0.1.0] - 2021-10-18
### Changes
- all the user facing async functions now needs to be imported from asyncio sub directory. For example, importing the async implementation of create_new_session from session recipe has changed from:
    ```python3
    from supertokens_python.recipe.session import create_new_session
    ```
    to:
    ```python3
    from supertokens_python.recipe.session.asyncio import create_new_session
    ```
- sync versions of the functions are now needs to be imported from syncio directory instead of the sync directory
- all the license comments now uses single line comment structure instead of multi-line comment structure

### Added
- auth-react tests for flask and django
- if running django in async way, set `mode` to `asgi` in `config`

## [0.0.3] - 2021-10-13
### Added
- Adds OAuth development keys for Google and Github for faster recipe implementation.
- Removed the Literal from python 3.8 and added Literal from typing_extensions package. Now supertokens_python can be used with python 3.7 .


## [0.0.2] - 2021-10-09
### Fixes
- dependency issues for frameworks

## [0.0.1] - 2021-09-10
### Added
- Multiple framework support. Currently supporting Django, Flask(1.x) and Fastapi.
- BaseRequest and BaseResponse interfaces which are used inside recipe instead of previously used Response and Request from Fastapi.
- Middleware, error handlers and verify session for each framework.
- Created a wrapper for async to sync for supporting older version of python web frameworks.
- Base tests for each framework.
- New requirements in the setup file.<|MERGE_RESOLUTION|>--- conflicted
+++ resolved
@@ -8,7 +8,6 @@
 
 ## [unreleased]
 
-<<<<<<< HEAD
 ### Breaking change
 
 -   Removed ThirdPartyEmailPassword and ThirdPartyPasswordless recipes. Instead, you should use ThirdParty + EmailPassword or ThirdParty + Passwordless recipes separately in your recipe list.
@@ -32,7 +31,7 @@
 
 -   If you were using `ThirdPartyPasswordless`, you should now init `ThirdParty` and `Passwordless` recipes separately. The config for the individual recipes are mostly the same, except the syntax may be different. Check our recipe guides for [ThirdParty](https://supertokens.com/docs/thirdparty/introduction) and [Passwordless](https://supertokens.com/docs/passwordless/introduction) for more information.
 
-=======
+
 ## [0.20.1] - 2024-05-10
 
 -   Fixes parameter mismatch in generating fake email
@@ -125,7 +124,6 @@
 
 ### Breaking change:
 - A session is not required when calling the sign out API. Otherwise the API will return a 401 error.
->>>>>>> a66f6cce
 
 ## [0.18.11] - 2024-04-26
 
