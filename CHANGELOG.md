--- conflicted
+++ resolved
@@ -7,14 +7,11 @@
 
 ## unreleased
 
-<<<<<<< HEAD
-## [0.12.2] - 2023-02-27
+## [0.12.3] - 2023-02-27
 - Adds APIs and logic to the dashboard recipe to enable email password based login
-=======
 ## [0.12.2] - 2023-02-23
 - Fix expiry time of access token cookie.
 
->>>>>>> f2f32532
 
 ## [0.12.1] - 2023-02-06
 
