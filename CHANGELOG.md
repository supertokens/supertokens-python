--- conflicted
+++ resolved
@@ -5,13 +5,9 @@
 and this project adheres to [Semantic Versioning](https://semver.org/spec/v2.0.0.html).
 
 ## [unreleased]
-<<<<<<< HEAD
 - Add delete email (`delete_email_for_user`) and phone number (`delete_phone_number_for_user`) functions for passwordless and thirdpartypasswordless recipe
-=======
 - Upgrade and freeze pyright version
-
 - Rename `compare_version` to `get_max_version` for readability
->>>>>>> c78a5ce3
 
 ## [0.6.4] - 2022-04-11
 - bug fix in `default_create_and_send_custom_email` for emailverification recipe where we were not sending the email if env var was not set.
