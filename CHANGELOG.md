# Changelog
All notable changes to this project will be documented in this file.

The format is based on [Keep a Changelog](https://keepachangelog.com/en/1.0.0/),
and this project adheres to [Semantic Versioning](https://semver.org/spec/v2.0.0.html).

## [unreleased]

<<<<<<< HEAD
## Features:
- Add support for User ID Mapping using `create_user_id_mapping`, `get_user_id_mapping`, `delete_user_id_mapping`, `update_or_delete_user_id_mapping` functions

=======
## [0.10.3] - 2022-08-29

### Bug fix
- Send FORM_FIELD error with 200 status code instead of 500 on invalid request body or when user passes non-string values as email ID for `/auth/signin`

### Changes
>>>>>>> 351ce847
- Add to test to ensure that overrides are applying correctly in methods called on SessionContainer instances

## [0.10.2] - 2022-07-14
### Bug fix
- Make `user_context` optional in userroles recipe syncio functions. 

## [0.10.1] - 2022-07-11

### Documentation:
- Added `pdoc` template files to project inside `docs-templates` directory
- Updated `build-docs` in Makefile to use `docs-templates` as the template directory while generating docs using `pdoc`
- Updated `html.mako` template to have a single `h1` tag and have a default meta description tag

### Changes
- Relax version requirements for `httpx`, `cryptography`, and `asgiref` to fix https://github.com/supertokens/supertokens-python/issues/207

## [0.10.0] - 2022-07-04

- Update tests to cover `resend_code` feature in `passwordless` and `thirdpartypasswordless` recipe.
- Update usermetadata tests to ensure that utf8 chars are supported.
- Mark tests as skipped if core version requirements are not met.
- Use [black](https://github.com/psf/black) instead of `autopep8` to format code.
- Add frontend integration tests for `django2x`

### Bug fix:

- Clears cookies when `revoke_session` is called using the session container, even if the session did not exist from before: https://github.com/supertokens/supertokens-node/issues/343

### Breaking changes:
- Change request arg type in session recipe functions from Any to BaseRequest.
- Changes session function recipe interfaces to not throw an `UNAUTHORISED` error when the input is a session_handle: https://github.com/supertokens/backend/issues/83
  - `get_session_information` now returns `None` if the session does not exist.
  - `update_session_data` now returns `False` if the input `session_handle` does not exist.
  - `update_access_token_payload` now returns `False` if the input `session_handle` does not exist.
  - `regenerate_access_token` now returns `None` if the input access token's `session_handle` does not exist.
  - The `session_class` functions have not changed in behaviour and still throw `UNAUTHORISED` error. This works cause the `session_class` works on the current session and not some other session.


### Features:
- Adds default `user_context` for API calls that contains the request object. It can be used in APIs / functions override like this:

```python
def apis_override_email_password(param: APIInterface):
    og_sign_in_post = param.sign_in_post

    async def sign_in_post(
        form_fields: List[FormField],
        api_options: APIOptions,
        user_context: Dict[str, Any],
    ):
        req = user_context.get("_default", {}).get("request")
        if req:
            # do something with the request

        return await og_sign_in_post(form_fields, api_options, user_context)

    param.sign_in_post = sign_in_post
    return param

def functions_override_email_password(param: RecipeInterface):
    og_sign_in = param.sign_in

    async def sign_in(email: str, password: str, user_context: Dict[str, Any]):
        req = user_context.get("_default", {}).get("request")
        if req:
            # do something with the request

        return await og_sign_in(email, password, user_context)

    param.sign_in = sign_in
    return param

init(
    ...,
    recipe_list=[
        emailpassword.init(
            override=emailpassword.InputOverrideConfig(
                apis=apis_override_email_password,
                functions=functions_override_email_password,
            )
        ),
        session.init(),
    ],
)
```


### Documentation
- Add more details in the `CONTRIBUTING.md` to make it beginner friendly.


## [0.9.1] - 2022-06-27
### Features:

- Introduce `userroles` recipe.
```python
from supertokens_python import InputAppInfo, SupertokensConfig, init
from supertokens_python.recipe import userroles
from supertokens_python.recipe.userroles.asyncio import create_new_role_or_add_permissions, add_role_to_user

init(
    supertokens_config=SupertokensConfig('http://localhost:3567'),
    app_info=InputAppInfo(
        app_name='SuperTokens Demo',
        api_domain='https://api.supertokens.io',
        website_domain='supertokens.io'
    ),
    framework='flask',
    recipe_list=[userroles.init()]
)

user_id = "userId"
role = "role"
permissions = ["perm1", "perm2"]

# Functions to use inside your views:
# Create a new role with a few permissions:
result = await create_new_role_or_add_permissions(role, permissions)
# Add role to the user:
result = await add_role_to_user(user_id, role)
# Check documentation for more examples..
```

## [0.9.0] - 2022-06-23
### Fixes
- Fixes Cookie same_site config validation.
- Remove `<Recipe>(Email|SMS)TemplateVars` in favour of `(Email|SMS)TemplateVars` for better DX.

### Breaking change
-   https://github.com/supertokens/supertokens-node/issues/220
    -   Adds `{status: "GENERAL_ERROR", message: string}` as a possible output to all the APIs.
    -   Changes `FIELD_ERROR` output status in third party recipe API to be `GENERAL_ERROR`.
    -   Replaced `FIELD_ERROR` status type in third party signinup API with `GENERAL_ERROR`.
    -   Removed `FIELD_ERROR` status type from third party signinup recipe function.
-   If sms or email sending failed in passwordless recipe APIs, we now throw a regular JS error from the API as opposed to returning a `GENERAL_ERROR` to the client.
-   If there is an error whilst getting the profile info about a user from a third party provider (in /signinup POST API), then we throw a regular JS error instead of returning a `GENERAL_ERROR` to the client.
- Make email and sms delivery ingredient interfaces developer friendly:
    - Remove the need of `SMSDeliveryTwilioConfig`, `EmailDeliverySMTPConfig`, and `SupertokensServiceConfig`.
    - Export `(.*)OverrideInput` and `(Email|SMS)DeliveryOverrideInput` from the relevant recipes.
    - Rename `Type<Recipe>EmailDeliveryInput` to `<Recipe>EmailTemplateVars`
    - Export `EmailTemplateVars` (alias of `<Recipe>EmailTemplateVars`) from all the relevant recipes
    - Export `PasswordlessLogin(Email|SMS)TemplateVars`, `PasswordResetEmailTemplateVars`, and `VerificationEmailTemplateVars` from relevant recipes.
    - Rename `(.*)ServiceConfig` to `(.*)Settings` for readability.
    - Rename arg `input_` to `template_vars` in `EmailDeliveryInterface.send_email` and `SMTPServiceInterface.send_sms` functions.
    - Rename arg `input_` to `content` and `template_vars` in `SMTPServiceInterface.send_raw_email` and `SMTPServiceInterface.get_content` functions respectively.
    - Rename arg `get_content_result` to `content` and `input_` to `template_vars` in `TwilioServiceInterface.send_raw_email` and `TwilioServiceInterface.get_content` functions respectively.
- Removes support for FDI < 1.14

### Changes
-   Changes `get_email_for_user_id` function inside thirdpartypasswordless to take into account passwordless emails and return an empty string in case a passwordless email doesn't exist. This helps situations where the dev wants to customise the email verification functions in the thirdpartypasswordless recipe.

## [0.8.4] - 2022-06-17
### Added

-   `email_delivery` user config for Emailpassword, Thirdparty, ThirdpartyEmailpassword, Passwordless and ThirdpartyPasswordless recipes.
-   `sms_delivery` user config for Passwordless and ThirdpartyPasswordless recipes.
-   `Twilio` service integartion for `sms_delivery` ingredient.
-   `SMTP` service integration for `email_delivery` ingredient.
-   `Supertokens` service integration for `sms_delivery` ingredient.

### Deprecated

-   For Emailpassword recipe input config, `reset_password_using_token_feature.create_and_send_custom_email` and `email_verification_feature.create_and_send_custom_email` have been deprecated.
-   For Thirdparty recipe input config, `email_verification_feature.create_and_send_custom_email` has been deprecated.
-   For ThirdpartyEmailpassword recipe input config, `reset_password_using_token_feature.create_and_send_custom_email` and `email_verification_feature.create_and_send_custom_email` have been deprecated.
-   For Passwordless recipe input config, `create_and_send_custom_email` and `createAndSendCustomTextMessage` have been deprecated.
-   For ThirdpartyPasswordless recipe input config, `create_and_send_custom_email`, `createAndSendCustomTextMessage` and `email_verification_feature.create_and_send_custom_email` have been deprecated.


### Migration

Following is an example of ThirdpartyPasswordless recipe migration. If your existing code looks like

```python
from supertokens_python import InputAppInfo, SupertokensConfig, init
from supertokens_python.recipe import thirdpartypasswordless

async def send_pless_login_email(input_: TypePasswordlessEmailDeliveryInput, user_context: Dict[str, Any]):
    print("SEND_PLESS_LOGIN_EMAIL", input_.email, input_.user_input_code)

async def send_pless_login_sms(input_: TypeThirdPartyPasswordlessSmsDeliveryInput, user_context: Dict[str, Any]):
    print("SEND_PLESS_LOGIN_SMS", input_.phone_number, input_.user_input_code)

async def send_ev_verification_email(user: TpPlessUser, link: str, user_context: Any):
    print("SEND_EV_LOGIN_SMS", user.email, user.phone_number, user.third_party_info)


init(
    supertokens_config=SupertokensConfig('http://localhost:3567'),
    app_info=InputAppInfo(
        api_domain="...",
        app_name="...",
        website_domain="...",
    ),
    framework='...',
    recipe_list=[thirdpartypasswordless.init(
        contact_config=passwordless.ContactEmailOrPhoneConfig(
            create_and_send_custom_email=send_pless_login_email,
            create_and_send_custom_text_message=send_pless_login_sms,
        ),
        flow_type='...',
        email_verification_feature=thirdpartypasswordless.InputEmailVerificationConfig(
            create_and_send_custom_email=send_ev_verification_email,
        )
    )]
)
```

After migration to using new `email_delivery` and `sms_delivery` config, your code would look like:

```python
from supertokens_python import InputAppInfo, SupertokensConfig, init
from supertokens_python.ingredients.emaildelivery.types import EmailDeliveryInterface, EmailDeliveryConfig
from supertokens_python.ingredients.smsdelivery.types import SMSDeliveryInterface, SMSDeliveryConfig
from supertokens_python.recipe import thirdpartypasswordless, passwordless

from supertokens_python.recipe.emailverification.types import TypeEmailVerificationEmailDeliveryInput


async def send_pless_login_email(input_: TypePasswordlessEmailDeliveryInput, user_context: Dict[str, Any]):
    print("SEND_PLESS_LOGIN_EMAIL", input_.email, input_.user_input_code)

async def send_pless_login_sms(input_: TypeThirdPartyPasswordlessSmsDeliveryInput, user_context: Dict[str, Any]):
    print("SEND_PLESS_LOGIN_SMS", input_.phone_number, input_.user_input_code)

async def send_ev_verification_email(user: TpPlessUser, link: str, user_context: Any):
    print("SEND_EV_LOGIN_SMS", user.email, user.phone_number, user.third_party_info)


class EmailDeliveryService(EmailDeliveryInterface):
    async def send_email(self, input_: TypeThirdPartyPasswordlessEmailDeliveryInput, user_context: Dict[str, Any]):
        if isinstance(input_, TypeEmailVerificationEmailDeliveryInput):
            await send_ev_verification_email(input_, user_context)
        elif isinstance(input_, TypePasswordlessEmailDeliveryInput):
            await send_pless_login_email(input_, user_context)

class SMSDeliveryService(SMSDeliveryInterface):
    async def send_sms(self, input_: TypeThirdPartyPasswordlessSmsDeliveryInput, user_context: Dict[str, Any]):
        await send_pless_login_sms(input_, user_context)

init(
    supertokens_config=SupertokensConfig('http://localhost:3567'),
    app_info=InputAppInfo(
        app_name="...",
        api_domain="...",
        website_domain="...",
    ),
    framework='...',
    recipe_list=[thirdpartypasswordless.init(
        contact_config=passwordless.ContactEmailOrPhoneConfig(),
        flow_type='...',
        email_delivery=EmailDeliveryConfig(
            service=EmailDeliveryService(),
        ),
        sms_delivery=SMSDeliveryConfig(
            service=SMSDeliveryService(),
        ),
    )]
)
```

## [0.8.3] - 2022-06-09
- Fix bugs in syncio functions across all the recipes
- Fixes bug in resend code POST API in passwordless recipe to use the correct instance type during checks.
- Fixes bug in thirdpartypasswordless recipe to prevent infinite loop during resent code API

## [0.8.2] - 2022-05-27
- Update phonenumbers lib dependency version
- Adds type checks to the parameters of the emailpassword init funtion.
- Adds type checks to the parameters of the emailverification init funtion.
- Adds type checks to the parameters of the jwt init funtion.
- Adds type checks to the parameters of the openid init funtion.
- Adds type checks to the parameters of the session init funtion.
- Adds type checks to the parameters of the passwordless init funtion.
- Adds type checks to the parameters of the thirdparty init funtion.
- Adds type checks to the parameters of the thirdpartyemailpassword init funtion.
- Adds type checks to the parameters of the thirdpartypasswordless init funtion.
- Adds type checks to the parameters of the usermetadata init funtion.
- Adds django with thirdpartyemailpassword example.

## [0.8.1]
- Fixed execute_async to check and use asyncio mode.
- Ignores any exception from send_telemetry, not to prevent the app from starting up.

## [0.8.0]
- Updates `RecipeInterface` and `APIInterface` methods to return exact return types instead of abstract base types, for the emailpassword recipe.
- Updates `RecipeInterface` and `APIInterface` methods to return exact return types instead of abstract base types, for the thirdparty recipe.
- Updates `RecipeInterface` and `APIInterface` methods to return exact return types instead of abstract base types, for the passwordless recipe.
- Updates `RecipeInterface` and `APIInterface` methods to return exact return types instead of abstract base types, for the openid recipe.
- Updates `RecipeInterface` and `APIInterface` methods to return exact return types instead of abstract base types, for the JWT recipe.
- Updates `RecipeInterface` and `APIInterface` methods to return exact return types instead of abstract base types, for the session recipe.
- Updates `RecipeInterface` methods to return exact return types instead of abstract base types, for the usermetadata recipe.
- Adds `EmailPasswordSignInOkResult`, `EmailPasswordSignUpOkResult` and `ThirdPartySignInUpOkResult` to use the thirdpartyemailpassword recipe's `User` class.
- Adds `ThirdPartySignInUpPostOkResult`, `EmailPasswordSignInPostOkResult` and `EmailPasswordSignUpPostOkResult` to use the thirdpartyemailpassword recipe's `User` class.
- Renames wrongly named `ResetPasswordUsingTokenWrongUserIdErrorResult` to `ResetPasswordUsingTokenInvalidTokenError`, one of the return types of `reset_password_using_token` method in the `RecipeInterface`.
- Removes unused classes `GeneratePasswordResetTokenResponse`, `EmailExistsResponse` and `PasswordResetResponse`.
- Removed `third_party_info` from emailpassword `User` class.
- Exports re-used Result and Response classes from `thirdparty` & `emailpassword` recipe interfaces in the `thirdpartyemailpassword` recipe interfaces.
- Exports re-used Result and Response classes from `thirdparty` & `passwordless` recipe interfaces in the `thirdpartypasswordless` recipe interfaces.
- Renames `*ErrorResult` classes to `*Error`.
- Renames `*ErrorResponse` classes to `*Error`.
- Renames `*OkResponse` classes to `*OkResult`.
- Renames `*ResultOk` classes to `*OkResult`.

## [0.7.3] - 2022-05-12
- Fixed execute_async to check and use asyncio mode.
- Ignores any exception from send_telemetry, not to prevent the app from starting up.

## [0.7.2] - 2022-05-08
- Bug fix in telemetry data API

## [0.7.1] - 2022-05-06
- Updates Project Setup, Modifying Code and Testing sections in the contributing guide
- Fixed async execution of `send_telemetry` in init and `call_get_handshake_info` in session recipe implementation.
- Fixed `Content-length` in FastAPI Response wrapper.

## [0.7.0] - 2022-04-28
- Changes third party provider type to get client ID dynamically so that it can be changed based on user context.

## [0.6.7] - 2022-04-23
- Adds delete email (`delete_email_for_user`) and phone number (`delete_phone_number_for_user`) functions for passwordless and thirdpartypasswordless recipe
- Adds check for user type in update passwordless info in thirdpartypasswordless recipe

## [0.6.6] - 2022-04-22
- Fixes issue in user metadata recipe where as are exposing async functions in the syncio file.

## [0.6.5] - 2022-04-18
- Upgrade and freeze pyright version
- Rename `compare_version` to `get_max_version` for readability
- Add user metadata recipe

## [0.6.4] - 2022-04-11
- bug fix in `default_create_and_send_custom_email` for emailverification recipe where we were not sending the email if env var was not set.
- Fix telemetry issues related to asyncio when using FastAPI. Related issue: https://github.com/supertokens/supertokens-core/issues/421
- adds git action for running tests

## [0.6.3] - 2022-04-09
- Setup logging for easier debugging
- Adds github action for checking all things checked by pre commit hook

## [0.6.2] - 2022-04-07
- Fix Passwordless OTP recipe phone number field to fix https://github.com/supertokens/supertokens-core/issues/416

## [0.6.1] - 2022-03-29

- Expands allowed version range for httpx library to fix https://github.com/supertokens/supertokens-python/issues/98

## [0.6.0] - 2022-03-26

### Changes
- Removes dependency on framework specific dependencies (`werkzeug` and `starlette`)

### Breaking change:
- Import for fastapi middleware:
   - Old
      ```
      from supertokens_python.framework.fastapi import Middleware

      app = FastAPI()
      app.add_middleware(Middleware)
      ```
   - New
      ```
      from supertokens_python.framework.fastapi import get_middleware

      app = FastAPI()
      app.add_middleware(get_middleware())
      ```

### Fixes
- `user_context` was passed incorrectly to the `create_new_session_function`.

## [0.5.3] - 2022-03-26
### Fixes
- Bug in user pagination functions: https://github.com/supertokens/supertokens-python/issues/95


## [0.5.2] - 2022-03-17
### Fixes
- https://github.com/supertokens/supertokens-python/issues/90
- Thirdpartypasswordless recipe + tests

### Changed:
- Added new function to BaseRequest class called `set_session_as_none` to set session object to None.

## [0.5.1] - 2022-03-02

### Fixes:
- Bug where a user had to add dependencies on all frameworks when using the SDK: https://github.com/supertokens/supertokens-python/issues/82

## [0.5.0] - 2022-02-03

### Breaking Change
- User context property added for all recipes' apis and functions
- Removes deprecated functions in recipe for user pagination and user count
- Changed email verification input functions' user type in emailpassword to be equal to emailpassword's user and not emailverification user.
- All session recipe's error handler not need to return `BaseResponse`.
- Session's recipe `get_session_information` returns a `SessionInformationResult` class object instead of a `dict` for easier consumption.
- `get_link_domain_and_path` config in passwordless recipe now takes a class type input as opposed to a string input as the first param
- Renamed `Session` to `SessionContainer` in session
- Upgrades `typing_extensions` to version 4.1.1
- Renames functions in ThirdPartyEmailPassword recipe (https://github.com/supertokens/supertokens-node/issues/219):
    -   Recipe Interface:
        -   `sign_in_up` -> `thirdparty_sign_in_up`
        -   `sign_up` -> `emailpassword_sign_up`
        -   `sign_in` -> `emailpassword_sign_in`
    -   API Interface:
        -   `email_exists_get` -> `emailpassword_email_exists_get`
    -   User exposed functions (in `recipe/thirdpartyemailpassword/asyncio` and `recipe/thirdpartyemailpassword/syncio`)
        -   `sign_in_up` -> `thirdparty_sign_in_up`
        -   `sign_up` -> `emailpassword_sign_up`
        -   `sign_in` -> `emailpassword_sign_in`

### Added
- Returns session from all APIs where a session is created
- Added `regenerate_access_token` as a new recipe function for the session recipe.
- Strong typings.

### Change
- Changed async_to_sync_wrapper.py file to make it simpler
- Remove default `= None` for functions internal to the package

### Bug fix:
- If logging in via social login and the email is already verified from the provider's side, it marks the email as verified in SuperTokens core.
- Corrects how override is done in thirdpartyemailpassword recipe and API implementation

## [0.4.1] - 2022-01-27

### Added
-   add workflow to verify if pr title follows conventional commits

### Changed
- Added userId as an optional property to the response of `recipe/user/password/reset` (compatibility with CDI 2.12).
- Adds ability to give a path for each of the hostnames in the connectionURI: https://github.com/supertokens/supertokens-node/issues/252

### Fixed
- Bug fixes in Literal import which caused issues when using the sdk with python version 3.7.
- Fixes https://github.com/supertokens/supertokens-node/issues/244 - throws an error if a user tries to update email / password of a third party login user.

## [0.4.0] - 2022-01-09

### Added
-   Adds passwordless recipe
-   Adds compatibility with FDI 1.12 and CDI 2.11

## [0.3.1] - 2021-12-20

### Fixes
- Bug in ThirdpartyEmailpassword recipe init function when InputSignUpFeature is not passed.

### Added
- delete_user function
- Compatibility with CDI 2.10

## [0.3.0] - 2021-12-10

### Breaking Change
- Config changes

### Added
- Added `mode` config for FastAPI which now supports both `asgi` and `wsgi`.
- The ability to enable JWT creation with session management, this allows easier integration with services that require JWT based authentication: https://github.com/supertokens/supertokens-core/issues/250
- You can do BaseRequest.request to get the original request object. Fixes #61


## [0.2.3] - 2021-12-07
### Fixes

- Removes use of apiGatewayPath from apple's redirect URI since that is already there in the apiBasePath


## [0.2.2] - 2021-11-22

### Added
- Sign in with Discord, Google workspaces.

### Changes
- Allow sending of custom response: https://github.com/supertokens/supertokens-node/issues/197
- Change `set_content` to `set_json_content` in all the frameworks
- Adds `"application/json; charset=utf-8"` header to json responses.

## [0.2.1] - 2021-11-10

### Changes
- When routing, ignores `rid` value `"anti-csrf"`: https://github.com/supertokens/supertokens-python/issues/54
- `get_redirect_uri` function added to social providers in case we set the `redirect_uri` on the backend.
- Adds optional `is_default` param to auth providers so that they can be reused with different credentials.
- Verifies ID Token sent for sign in with apple as per https://developer.apple.com/documentation/sign_in_with_apple/sign_in_with_apple_rest_api/verifying_a_user
- Removes empty awslambda folder from framework
- If json parsing fails in the frameworks, catches those exceptions and returns an empty object.

## [0.2.0] - 2021-10-22

### Breaking change
- Removes `sign_in_up_post` from thirdpartyemailpassword API interface and replaces it with three APIs: `email_password_sign_in_post`, `email_password_sign_up_post` and `third_party_sign_in_up_post`: https://github.com/supertokens/supertokens-node/issues/192
- Renames all "jwt" related functions in session recipe to use "access_token" instead
- jwt recipe and unit tests
- Support for FDI 1.10: Allow thirdparty `/signinup POST` API to take `authCodeResponse` XOR `code` so that it can supprt OAuth via PKCE
- Apple provider disabled for now

### Bug Fixes
- Bug fix: https://github.com/supertokens/supertokens-python/issues/42
- Bug fix: https://github.com/supertokens/supertokens-python/issues/10
- Bug fix: https://github.com/supertokens/supertokens-python/issues/13

## [0.1.0] - 2021-10-18
### Changes
- all the user facing async functions now needs to be imported from asyncio sub directory. For example, importing the async implementation of create_new_session from session recipe has changed from:
    ```python3
    from supertokens_python.recipe.session import create_new_session
    ```
    to:
    ```python3
    from supertokens_python.recipe.session.asyncio import create_new_session
    ```
- sync versions of the functions are now needs to be imported from syncio directory instead of the sync directory
- all the license comments now uses single line comment structure instead of multi-line comment structure

### Added
- auth-react tests for flask and django
- if running django in async way, set `mode` to `asgi` in `config`

## [0.0.3] - 2021-10-13
### Added
- Adds OAuth development keys for Google and Github for faster recipe implementation.
- Removed the Literal from python 3.8 and added Literal from typing_extensions package. Now supertokens_python can be used with python 3.7 .


## [0.0.2] - 2021-10-09
### Fixes
- dependency issues for frameworks

## [0.0.1] - 2021-09-10
### Added
- Multiple framework support. Currently supporting Django, Flask(1.x) and Fastapi.
- BaseRequest and BaseResponse interfaces which are used inside recipe instead of previously used Response and Request from Fastapi.
- Middleware, error handlers and verify session for each framework.
- Created a wrapper for async to sync for supporting older version of python web frameworks.
- Base tests for each framework.
- New requirements in the setup file. <|MERGE_RESOLUTION|>--- conflicted
+++ resolved
@@ -6,18 +6,15 @@
 
 ## [unreleased]
 
-<<<<<<< HEAD
 ## Features:
 - Add support for User ID Mapping using `create_user_id_mapping`, `get_user_id_mapping`, `delete_user_id_mapping`, `update_or_delete_user_id_mapping` functions
 
-=======
 ## [0.10.3] - 2022-08-29
 
 ### Bug fix
 - Send FORM_FIELD error with 200 status code instead of 500 on invalid request body or when user passes non-string values as email ID for `/auth/signin`
 
 ### Changes
->>>>>>> 351ce847
 - Add to test to ensure that overrides are applying correctly in methods called on SessionContainer instances
 
 ## [0.10.2] - 2022-07-14
