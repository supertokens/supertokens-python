# Changelog
All notable changes to this project will be documented in this file.

The format is based on [Keep a Changelog](https://keepachangelog.com/en/1.0.0/),
and this project adheres to [Semantic Versioning](https://semver.org/spec/v2.0.0.html).

## [unreleased]
- Updates `RecipeInterface` and `APIInterface` methods to return exact return types instead of abstract base types, for the email password recipe.
- Renames wrongly named `ResetPasswordUsingTokenWrongUserIdErrorResult` to `ResetPasswordUsingTokenInvalidTokenErrorResult`, one of the return types of `reset_password_using_token` method in the `RecipeInterface`.
- Updates `RecipeInterface` and `APIInterface` methods to return exact return types instead of abstract base types, for the thirdparty recipe.
- Removes unused classes `GeneratePasswordResetTokenResponse`, `EmailExistsResponse` and `PasswordResetResponse`.
- Updates `RecipeInterface` and `APIInterface` methods to return exact return types instead of abstract base types, for the passwordless recipe.
- Adds `EmailPasswordSignInOkResult`, `EmailPasswordSignUpOkResult` and `ThirdPartySignInUpOkResult` to use the thirdpartyemailpassword recipe's `User` class.
- Adds `ThirdPartySignInUpPostOkResponse`, `EmailPasswordSignInPostOkResponse` and `EmailPasswordSignUpPostOkResponse` to use the thirdpartyemailpassword recipe's `User` class.
<<<<<<< HEAD
- Updates `RecipeInterface` and `APIInterface` method to return exact return types instead of abstract base types, for the openid recipe.
- Updates `RecipeInterface` and `APIInterface` methods to return exact return types instead of abstract base types, for the session recipe.

=======
- Updates `RecipeInterface` and `APIInterface` methods to return exact return types instead of abstract base types, for the openid recipe.
- Updates `RecipeInterface` and `APIInterface` methods to return exact return types instead of abstract base types, for the JWT recipe.
>>>>>>> 139c505f

## [0.6.7] - 2022-04-23
- Adds delete email (`delete_email_for_user`) and phone number (`delete_phone_number_for_user`) functions for passwordless and thirdpartypasswordless recipe
- Adds check for user type in update passwordless info in thirdpartypasswordless recipe

## [0.6.6] - 2022-04-22
- Fixes issue in user metadata recipe where as are exposing async functions in the syncio file.

## [0.6.5] - 2022-04-18
- Upgrade and freeze pyright version
- Rename `compare_version` to `get_max_version` for readability
- Add user metadata recipe

## [0.6.4] - 2022-04-11
- bug fix in `default_create_and_send_custom_email` for emailverification recipe where we were not sending the email if env var was not set.
- Fix telemetry issues related to asyncio when using FastAPI. Related issue: https://github.com/supertokens/supertokens-core/issues/421
- adds git action for running tests

## [0.6.3] - 2022-04-09
- Setup logging for easier debugging
- Adds github action for checking all things checked by pre commit hook

## [0.6.2] - 2022-04-07
- Fix Passwordless OTP recipe phone number field to fix https://github.com/supertokens/supertokens-core/issues/416

## [0.6.1] - 2022-03-29

- Expands allowed version range for httpx library to fix https://github.com/supertokens/supertokens-python/issues/98

## [0.6.0] - 2022-03-26

### Changes
- Removes dependency on framework specific dependencies (`werkzeug` and `starlette`)

### Breaking change:
- Import for fastapi middleware:
   - Old
      ```
      from supertokens_python.framework.fastapi import Middleware

      app = FastAPI()
      app.add_middleware(Middleware)
      ```
   - New
      ```
      from supertokens_python.framework.fastapi import get_middleware

      app = FastAPI()
      app.add_middleware(get_middleware())
      ```

### Fixes
- `user_context` was passed incorrectly to the `create_new_session_function`.

## [0.5.3] - 2022-03-26
### Fixes
- Bug in user pagination functions: https://github.com/supertokens/supertokens-python/issues/95


## [0.5.2] - 2022-03-17
### Fixes
- https://github.com/supertokens/supertokens-python/issues/90
- Thirdpartypasswordless recipe + tests

### Changed:
- Added new function to BaseRequest class called `set_session_as_none` to set session object to None.

## [0.5.1] - 2022-03-02

### Fixes:
- Bug where a user had to add dependencies on all frameworks when using the SDK: https://github.com/supertokens/supertokens-python/issues/82

## [0.5.0] - 2022-02-03

### Breaking Change
- User context property added for all recipes' apis and functions
- Removes deprecated functions in recipe for user pagination and user count
- Changed email verification input functions' user type in emailpassword to be equal to emailpassword's user and not emailverification user.
- All session recipe's error handler not need to return `BaseResponse`.
- Session's recipe `get_session_information` returns a `SessionInformationResult` class object instead of a `dict` for easier consumption.
- `get_link_domain_and_path` config in passwordless recipe now takes a class type input as opposed to a string input as the first param
- Renamed `Session` to `SessionContainer` in session
- Upgrades `typing_extensions` to version 4.1.1
- Renames functions in ThirdPartyEmailPassword recipe (https://github.com/supertokens/supertokens-node/issues/219):
    -   Recipe Interface:
        -   `sign_in_up` -> `thirdparty_sign_in_up`
        -   `sign_up` -> `emailpassword_sign_up`
        -   `sign_in` -> `emailpassword_sign_in`
    -   API Interface:
        -   `email_exists_get` -> `emailpassword_email_exists_get`
    -   User exposed functions (in `recipe/thirdpartyemailpassword/asyncio` and `recipe/thirdpartyemailpassword/syncio`)
        -   `sign_in_up` -> `thirdparty_sign_in_up`
        -   `sign_up` -> `emailpassword_sign_up`
        -   `sign_in` -> `emailpassword_sign_in`

### Added
- Returns session from all APIs where a session is created
- Added `regenerate_access_token` as a new recipe function for the session recipe.
- Strong typings.

### Change
- Changed async_to_sync_wrapper.py file to make it simpler
- Remove default `= None` for functions internal to the package

### Bug fix:
- If logging in via social login and the email is already verified from the provider's side, it marks the email as verified in SuperTokens core.
- Corrects how override is done in thirdpartyemailpassword recipe and API implementation

## [0.4.1] - 2022-01-27

### Added
-   add workflow to verify if pr title follows conventional commits

### Changed
- Added userId as an optional property to the response of `recipe/user/password/reset` (compatibility with CDI 2.12).
- Adds ability to give a path for each of the hostnames in the connectionURI: https://github.com/supertokens/supertokens-node/issues/252

### Fixed
- Bug fixes in Literal import which caused issues when using the sdk with python version 3.7.
- Fixes https://github.com/supertokens/supertokens-node/issues/244 - throws an error if a user tries to update email / password of a third party login user.

## [0.4.0] - 2022-01-09

### Added
-   Adds passwordless recipe
-   Adds compatibility with FDI 1.12 and CDI 2.11

## [0.3.1] - 2021-12-20

### Fixes
- Bug in ThirdpartyEmailpassword recipe init function when InputSignUpFeature is not passed.

### Added
- delete_user function
- Compatibility with CDI 2.10

## [0.3.0] - 2021-12-10

### Breaking Change
- Config changes

### Added
- Added `mode` config for FastAPI which now supports both `asgi` and `wsgi`.
- The ability to enable JWT creation with session management, this allows easier integration with services that require JWT based authentication: https://github.com/supertokens/supertokens-core/issues/250
- You can do BaseRequest.request to get the original request object. Fixes #61


## [0.2.3] - 2021-12-07
### Fixes

- Removes use of apiGatewayPath from apple's redirect URI since that is already there in the apiBasePath


## [0.2.2] - 2021-11-22

### Added
- Sign in with Discord, Google workspaces.

### Changes
- Allow sending of custom response: https://github.com/supertokens/supertokens-node/issues/197
- Change `set_content` to `set_json_content` in all the frameworks
- Adds `"application/json; charset=utf-8"` header to json responses.

## [0.2.1] - 2021-11-10

### Changes
- When routing, ignores `rid` value `"anti-csrf"`: https://github.com/supertokens/supertokens-python/issues/54
- `get_redirect_uri` function added to social providers in case we set the `redirect_uri` on the backend.
- Adds optional `is_default` param to auth providers so that they can be reused with different credentials.
- Verifies ID Token sent for sign in with apple as per https://developer.apple.com/documentation/sign_in_with_apple/sign_in_with_apple_rest_api/verifying_a_user
- Removes empty awslambda folder from framework
- If json parsing fails in the frameworks, catches those exceptions and returns an empty object.

## [0.2.0] - 2021-10-22

### Breaking change
- Removes `sign_in_up_post` from thirdpartyemailpassword API interface and replaces it with three APIs: `email_password_sign_in_post`, `email_password_sign_up_post` and `third_party_sign_in_up_post`: https://github.com/supertokens/supertokens-node/issues/192
- Renames all "jwt" related functions in session recipe to use "access_token" instead
- jwt recipe and unit tests
- Support for FDI 1.10: Allow thirdparty `/signinup POST` API to take `authCodeResponse` XOR `code` so that it can supprt OAuth via PKCE
- Apple provider disabled for now

### Bug Fixes
- Bug fix: https://github.com/supertokens/supertokens-python/issues/42
- Bug fix: https://github.com/supertokens/supertokens-python/issues/10
- Bug fix: https://github.com/supertokens/supertokens-python/issues/13

## [0.1.0] - 2021-10-18
### Changes
- all the user facing async functions now needs to be imported from asyncio sub directory. For example, importing the async implementation of create_new_session from session recipe has changed from:
    ```python3
    from supertokens_python.recipe.session import create_new_session
    ```
    to:
    ```python3
    from supertokens_python.recipe.session.asyncio import create_new_session
    ```
- sync versions of the functions are now needs to be imported from syncio directory instead of the sync directory
- all the license comments now uses single line comment structure instead of multi-line comment structure

### Added
- auth-react tests for flask and django
- if running django in async way, set `mode` to `asgi` in `config`

## [0.0.3] - 2021-10-13
### Added
- Adds OAuth development keys for Google and Github for faster recipe implementation.
- Removed the Literal from python 3.8 and added Literal from typing_extensions package. Now supertokens_python can be used with python 3.7 .


## [0.0.2] - 2021-10-09
### Fixes
- dependency issues for frameworks

## [0.0.1] - 2021-09-10
### Added
- Multiple framework support. Currently supporting Django, Flask(1.x) and Fastapi.
- BaseRequest and BaseResponse interfaces which are used inside recipe instead of previously used Response and Request from Fastapi.
- Middleware, error handlers and verify session for each framework.
- Created a wrapper for async to sync for supporting older version of python web frameworks.
- Base tests for each framework.
- New requirements in the setup file. <|MERGE_RESOLUTION|>--- conflicted
+++ resolved
@@ -12,14 +12,9 @@
 - Updates `RecipeInterface` and `APIInterface` methods to return exact return types instead of abstract base types, for the passwordless recipe.
 - Adds `EmailPasswordSignInOkResult`, `EmailPasswordSignUpOkResult` and `ThirdPartySignInUpOkResult` to use the thirdpartyemailpassword recipe's `User` class.
 - Adds `ThirdPartySignInUpPostOkResponse`, `EmailPasswordSignInPostOkResponse` and `EmailPasswordSignUpPostOkResponse` to use the thirdpartyemailpassword recipe's `User` class.
-<<<<<<< HEAD
-- Updates `RecipeInterface` and `APIInterface` method to return exact return types instead of abstract base types, for the openid recipe.
-- Updates `RecipeInterface` and `APIInterface` methods to return exact return types instead of abstract base types, for the session recipe.
-
-=======
 - Updates `RecipeInterface` and `APIInterface` methods to return exact return types instead of abstract base types, for the openid recipe.
 - Updates `RecipeInterface` and `APIInterface` methods to return exact return types instead of abstract base types, for the JWT recipe.
->>>>>>> 139c505f
+- Updates `RecipeInterface` and `APIInterface` methods to return exact return types instead of abstract base types, for the session recipe.
 
 ## [0.6.7] - 2022-04-23
 - Adds delete email (`delete_email_for_user`) and phone number (`delete_phone_number_for_user`) functions for passwordless and thirdpartypasswordless recipe
