 
# Changelog
All notable changes to this project will be documented in this file.

The format is based on [Keep a Changelog](https://keepachangelog.com/en/1.0.0/),
and this project adheres to [Semantic Versioning](https://semver.org/spec/v2.0.0.html).


## [unreleased]

<<<<<<< HEAD
## Breaking Changes

- Function signature of following functions changed to require a api_domain and/or issuer_domain
  - jwt recipe - `create_jwt`
  - openId recipe - `create_jwt`
  - openId recipe - `get_open_id_discovery_configuration`
  - session recipe - `create_new_session_without_request_response`
  - session recipe - `create_jwt`
  - session recipe - `get_open_id_discovery_configuration`
  - thirdparty/rovisers - `get_redirect_uri`
=======
### Breaking changes

- `website_domain` in Supertokens.init renamed to `origin`
- `origin` accepts type str | func
- The following function now require an additional argument called `origin_string`
  - passwordless recipe - `create_magic_link`
  - thirdpartypasswordless - `create_magic_link`
## Changes

- `cookie_same_site` in recipe init now accepts a func or str
>>>>>>> e4e08e80

## [0.14.3] - 2023-06-7

### Changes

- Update email templates to fix an issue with styling on some email clients

## [0.14.2] - 2023-05-29

- Adds additional debug logs whenever the SDK throws a `TRY_REFRESH_TOKEN` or `UNAUTHORISED` error to make debugging easier


## [0.14.1] - 2023-05-23

### Changes

-   Added a new `get_request_from_user_context` function that can be used to read the original network request from the user context in overridden APIs and recipe functions

## [0.14.0] - 2023-05-18
- Adds missing `check_database` boolean in `verify_session`

## [0.13.1] - 2023-05-15
### Changes
-   Made the access token string optional in the overrideable `get_session` function
-   Moved checking if the access token is defined into the overrideable `get_session` function

## [0.13.0] - 2023-05-04
### Breaking changes

- Added support for CDI version `2.21`
- Dropped support for CDI version `2.8` - `2.20`
- Changed the interface and configuration of the Session recipe, see below for details. If you do not use the Session recipe directly and do not provide custom configuration, then no migration is necessary.
- `get_access_token_payload` will now return standard (`sub`, `iat`, `exp`) claims and some SuperTokens specific claims along the user defined ones in `get_access_token_payload`.
- Some claim names are now prohibited in the root level of the access token payload:
    - They are: `sub`, `iat`, `exp`, `sessionHandle`, `parentRefreshTokenHash1`, `refreshTokenHash1`, `antiCsrfToken`
    - If you used these in the root level of the access token payload, then you'll need to migrate your sessions or they will be logged out during the next refresh
    - These props should be renamed (e.g., by adding a prefix) or moved inside an object in the access token payload
    - You can migrate these sessions by updating their payload to match your new structure, by calling `merge_into_access_token_payload`
- New access tokens are valid JWTs now
    - They can be used directly (i.e.: by calling `get_access_token` on the session) if you need a JWT
    - The `jwt` prop in the access token payload is removed
- Changed the Session recipe interface - `create_new_session`, `get_session` and `refresh_session` overrides now do not take response and request and return status instead of throwing

### Configuration changes

-   Added `use_dynamic_access_token_signing_key` (defaults to `True`) option to the Session recipe config
-   Added `expose_access_token_to_frontend_in_cookie_based_auth` (defaults to `False`) option to the Session recipe config
-   JWT and OpenId related configuration has been removed from the Session recipe config. If necessary, they can be added by initializing the OpenId recipe before the Session recipe.


### Interface changes

- Renamed `get_session_data` to `get_session_data_from_database` to clarity that it always hits the DB
- Renamed `update_session_data` to `update_session_data_in_database`
- Renamed `session_data` to `session_data_in_database` in `SessionInformation` and the input to `create_new_session`
- Added new `check_database` param to `verify_session` and `get_session`
- Removed `status` from `jwks_get` output (function & API)
- Added new optional `use_static_signing_key` param to `createJWT`
- Removed deprecated `update_access_token_payload` and `regenerate_access_token` from the Session recipe interface
- Removed `get_access_token_lifetime_ms` and `get_refresh_token_lifetime_ms` functions


## Changes

-   The Session recipe now always initializes the OpenID recipe if it hasn't been initialized.
-   Refactored how access token validation is done
-   Removed the handshake call to improve start-up times
-   Added support for new access token version
- added optional password policy check in `update_email_or_password`

### Added

-   Added `create_new_session_without_request_response`, `get_session_without_request_response`, `refresh_session_without_request_response` to the Session recipe.
-   Added `get_all_session_tokens_dangerously` to session objects (`SessionContainer`)
-   Added `attach_to_request_response` to session objects (`SessionContainer`)

### Migration

#### If self-hosting core

1. You need to update the core version
2. There are manual migration steps needed. Check out the core changelogs for more details.

#### If you used the jwt feature of the session recipe

1. Add `expose_access_token_to_frontend_in_cookie_based_auth=true` to the Session recipe config on the backend if you need to access the JWT on the frontend.
2. On the frontend where you accessed the JWT before by: `(await Session.getAccessTokenPayloadSecurely()).jwt` update to:

```tsx
let jwt = null;
const accessTokenPayload = await Session.getAccessTokenPayloadSecurely();
if (accessTokenPayload.jwt === undefined) {
    jwt = await Session.getAccessToken();
} else {
    // This branch is only required if there are valid access tokens created before the update
    // It can be removed after the validity period ends
    jwt = accessTokenPayload.jwt;
}
```

3. On the backend if you accessed the JWT before by `session.get_access_token_payload()['jwt']` please update to:

```python
from supertokens_python.recipe.session.interfaces import SessionContainer

session: SessionContainer = ...
access_token_payload = await session.get_access_token_payload()

if access_token_payload.get('jwt') is None:
    jwt = await session.get_access_token()
else:
    # This branch is only required if there are valid access tokens created before the update
    # It can be removed after the validity period ends
    jwt = access_token_payload['jwt']
```

#### If you used to set an issuer in the session recipe `jwt` configuration

-   You can add an issuer claim to access tokens by overriding the `create_new_session` function in the session recipe init.
    -   Check out https://supertokens.com/docs/passwordless/common-customizations/sessions/claims/access-token-payload#during-session-creation for more information
-   You can add an issuer claim to JWTs created by the JWT recipe by passing the `iss` claim as part of the payload.
-   You can set the OpenId discovery configuration as follows:

Before:

```python
from supertokens_python import init
from supertokens_python.recipe import session

init(
    app_info="...",
    recipe_list=[
        session.init(jwt=session.JWTConfig(enable=True, issuer="..."))
    ]
)
```

After:

```python
from typing import Dict, Any
from supertokens_python import init
from supertokens_python.recipe import session, openid
from supertokens_python.recipe.openid.interfaces import RecipeInterface as OpenIDRecipeInterface
from supertokens_python.recipe.openid.interfaces import GetOpenIdDiscoveryConfigurationResult

async def openid_functions_override(oi: OpenIDRecipeInterface):
    async def get_openid_discovery_configuration(_: Dict[str, Any]):
        return GetOpenIdDiscoveryConfigurationResult(
            issuer="your issuer",
            jwks_uri="https://your.api.domain/auth/jwt/keys"
        )

    oi.get_open_id_discovery_configuration = get_openid_discovery_configuration
    return oi

init(
    app_info="...",
    recipe_list=[
        session.init(
            get_token_transfer_method= lambda *_: "header",
            override=session.InputOverrideConfig(
                openid_feature=openid.InputOverrideConfig(
                    functions=openid_functions_override
                )
            )
        )
    ]
)
```

#### If you used `session_data` (not `access_token_payload`)

Related functions/prop names have changes (`session_data` became `session_data_from_database`):

-   Renamed `get_session_data` to `get_session_data_from_database` to clarify that it always hits the DB
-   Renamed `update_session_data` to `update_session_data_in_database`
-   Renamed `session_data` to `session_data_in_database` in `SessionInformationResult` and the input to `create_new_session`

#### If you used to set `access_token_blacklisting` in the core config

-   You should now set `check_database` to true in the `verify_session` params.

#### If you used to set `access_token_signing_key_dynamic` in the core config

-   You should now set `use_dynamic_access_token_signing_key` in the Session recipe config.

#### If you used to use standard/protected props in the access token payload root:

1. Update you application logic to rename those props (e.g., by adding a prefix)
2. Update the session recipe config (in this example `sub` is the protected property we are updating by adding the `app` prefix):

Before:

```python
from typing import Any, Dict, Optional
from supertokens_python.recipe.session.interfaces import RecipeInterface as SessionRecipeInterface
from supertokens_python.recipe import session

async def override_session_functions(oi: SessionRecipeInterface):
    oi_create_new_session = oi.create_new_session

    async def create_new_session(
        user_id: str,
        access_token_payload: Optional[Dict[str, Any]],
        session_data_in_database: Optional[Dict[str, Any]],
        disable_anti_csrf: Optional[bool],
        user_context: Dict[str, Any],
    ):
        return oi_create_new_session(
            user_id,
            {**access_token_payload, "sub": access_token_payload["userId"] + "!!!" }
            session_data_in_database,
            disable_anti_csrf,
            user_context,
        )

    oi.create_new_session = create_new_session

session.init(
    override=session.InputOverrideConfig(functions=override_session_functions)
)
```

After:

```python
from typing import Any, Dict, Optional
from supertokens_python.recipe.session.interfaces import RecipeInterface as SessionRecipeInterface
from supertokens_python.recipe import session

async def override_session_functions(oi: SessionRecipeInterface):
    oi_get_session = oi.get_session
    oi_create_new_session = oi.create_new_session

    async def get_session(
        access_token: str,
        anti_csrf_token: Optional[str],
        anti_csrf_check: Optional[bool] = None,
        check_database: Optional[bool] = None,
        override_global_claim_validators: Optional[
            Callable[
                [List[SessionClaimValidator], SessionContainer, Dict[str, Any]],
                MaybeAwaitable[List[SessionClaimValidator]],
            ]
        ] = None,
        user_context: Optional[Dict[str, Any]] = None,
    ):
        result = oi_get_session(input)
        if result:
            orig_payload = result.get_access_token_payload()
            if orig_payload["appSub"] is None:
                await result.merge_into_access_token_payload({"appSub": orig_payload["sub"], "sub": None})

        return result

    async def create_new_session(
        user_id: str,
        access_token_payload: Optional[Dict[str, Any]],
        session_data_in_database: Optional[Dict[str, Any]],
        disable_anti_csrf: Optional[bool],
        user_context: Dict[str, Any],
    ):
        return oi_create_new_session(
            user_id,
            {**access_token_payload, "appSub": access_token_payload["userId"] + "!!!" }
            session_data_in_database,
            disable_anti_csrf,
            user_context
        )

    oi.get_session = get_session
    oi.create_new_session = create_new_session

session.init(
    override=session.InputOverrideConfig(
        functions=override_session_functions,
    )
)
```

#### If you added an override for `create_new_session`/`refresh_session`/`get_session`:

This example uses `get_session`, but the changes required for the other ones are very similar. Before:

```python
from typing import Any, Dict, Optional
from supertokens_python.recipe.session.interfaces import RecipeInterface as SessionRecipeInterface
from supertokens_python.recipe import session


async def override_session_functions():
    oi.get_session = oi.get_session

    async def get_session(
        request: Any,
        access_token: str,
        anti_csrf_token: Optional[str],
        anti_csrf_check: Optional[bool] = None,
        check_database: Optional[bool] = None,
        override_global_claim_validators: Optional[
            Callable[
                [List[SessionClaimValidator], SessionContainer, Dict[str, Any]],
                MaybeAwaitable[List[SessionClaimValidator]],
            ]
        ] = None,
        user_context: Optional[Dict[str, Any]] = None,
    ):
        print(request)
        try:
            _session = await oi_get_session(
                request,
                access_token,
                anti_csrf_token,
                anti_csrf_check,
                check_database,
                override_global_claim_validators,
                user_context,
            )
            print(_session)
            return _session
        except Exception as e:
            print(e)
            raise e

session.init(
    override=session.InputOverrideConfig(
        functions=override_session_functions,
    )
)
```

After:

```python
from typing import Any, Dict, Optional
from supertokens_python.recipe.session.interfaces import RecipeInterface as SessionRecipeInterface
from supertokens_python.recipe import session

async def override_session_functions():
    oi.get_session = oi.get_session

    async def get_session(
        access_token: str,
        anti_csrf_token: Optional[str],
        anti_csrf_check: Optional[bool] = None,
        check_database: Optional[bool] = None,
        override_global_claim_validators: Optional[
            Callable[
                [List[SessionClaimValidator], SessionContainer, Dict[str, Any]],
                MaybeAwaitable[List[SessionClaimValidator]],
            ]
        ] = None,
        user_context: Optional[Dict[str, Any]] = None,
    ):
        request = user_context["_default"]["request"]
        print(request)

        session_res = await oi_get_session(
            request,
            access_token,
            anti_csrf_token,
            anti_csrf_check,
            check_database,
            override_global_claim_validators,
            user_context,
        )
        if session_res.status == "OK":
            print(session_res.session)
        else:
            print(session_res.status)
            print(session_res.error)

        return session_res


session.init(
    override=session.InputOverrideConfig(
        functions=override_session_functions,
    )
)
```


## [0.12.9] - 2023-04-28

- Added missing arguments in `get_users_newest_first` and `get_users_oldest_first`

## [0.12.8] - 2023-04-19

- Fixed an issues that threw 500 when changing password for user from dashboard

## [0.12.7] - 2023-04-18

- Email template for verify email updated

## [0.12.6] - 2023-03-31

- Adds search APIs to the dashboard recipe

## [0.12.5] - 2023-03-30

- Adds a telemetry API to the dashboard recipe

## [0.12.4] - 2023-03-29
### Changed
- Update all example apps to initialise dashboard recipe

### Added
- Login with gitlab (single tenant only) and bitbucket

## [0.12.3] - 2023-02-27
- Adds APIs and logic to the dashboard recipe to enable email password based login
## [0.12.2] - 2023-02-23
- Fix expiry time of access token cookie.


## [0.12.1] - 2023-02-06

-   Email template updates

# [0.12.0] - 2023-02-03
### Breaking changes

-   The frontend SDK should be updated to a version supporting the header-based sessions!
    -   supertokens-auth-react: >= 0.31.0
    -   supertokens-web-js: >= 0.5.0
    -   supertokens-website: >= 16.0.0
    -   supertokens-react-native: >= 4.0.0
    -   supertokens-ios >= 0.2.0
    -   supertokens-android >= 0.3.0
    -   supertokens-flutter >= 0.1.0
- Only supporting FDI 1.16

### Added

-   Added support for authorizing requests using the `Authorization` header instead of cookies
    -   Added `get_token_transfer_method` config option
    -   Check out https://supertokens.com/docs/thirdpartyemailpassword/common-customizations/sessions/token-transfer-method for more information

### Changed
- Remove constraints on `werkzeug` version


# [0.11.13] - 2023-01-06

- Add missing `original` attribute to flask response and remove logic for cases where `response` is `None`
- Relax PyJWT version constraints https://github.com/supertokens/supertokens-python/issues/272

## [0.11.12] - 2022-12-27
-  Fix django cookie expiry time format to make it consistent with other frameworks: https://github.com/supertokens/supertokens-python/issues/267

## [0.11.11] - 2022-12-26

-   Updates dashboard version
-   Updates user GET API for the dashboard recipe

## [0.11.10] - 2022-12-12

-   Fixes issue of sign up API not sending a `FIELD_ERROR` response in case of duplicate email: https://github.com/supertokens/supertokens-python/issues/264


## [0.11.9] - 2022-12-06

-   Fixes issue where if send_email is overridden with a different email, it will reset that email.

## [0.11.8] - 2022-11-28

### Added:
-   APIs for user details to the dashboard recipe

### Changed:
- Updates dashboard version to 0.2
- Add tests for different scenarios while revoking session during session refresh call

## [0.11.7] - 2022-11-21

- Remove `jsonschema` from package requirements

### Bug fix:
- Update session claims in email verification token generation API in case the session claims are outdated.

## [0.11.6] - 2022-10-27
- Fix cookie_same_site for subdomains [#239](https://github.com/supertokens/supertokens-python/issues/239)

## [0.11.5] - 2022-10-27
- Add `to_json` method to `ClaimValidationError` class.

## [0.11.4] - 2022-10-21
- Relaxes typing_extensions constraint
- Update frontend integration test servers for /angular and /testError tests

## [0.11.3] - 2022-10-17
- Updated google token endpoint.

## [0.11.2] - 2022-10-14
### Changes:
- Removed default `default_max_age` from session claim base classes
- Added a 5 minute `default_max_age` to UserRoleClaim, PermissionClaim and EmailVerificationClaim
- Fix Repetition of root_path in supertokens mididdlware for fastapi [#230](https://github.com/supertokens/supertokens-python/issues/230)

## [0.11.1] - 2022-09-28
### Changes:
- Email verification endpoints will now clear the session if called by a deleted/unknown user

### Additions:
- Adds dashboard recipe
- Added a `username` field to the `SMTPSettings` model for passing custom SMTP server username.

## [0.11.0] - 2022-09-14

### Changes

- Made the `email` parameter optional in `unverify_email`, `revoke_email_verification_tokens`, `is_email_verified`, `verify_email_using_token`, `create_email_verification_token` of the `EmailVerification` recipe.

### Added

- Support for FDI 1.15
- Added support for session claims with related interfaces and classes.
- Added `on_invalid_claim` optional error handler to send InvalidClaim error responses.
- Added `INVALID_CLAIMS` (`InvalidClaimError`) to `SessionErrors`.
- Added `invalid_claim_status_code` optional config to set the status code of InvalidClaim errors.
- Added `override_global_claim_validators` as param of `get_session` and `verify_session`.
- Added `merge_into_access_token_payload` to the Session recipe and session objects which should be preferred to the now deprecated `update_access_token_payload`.
- Added `EmailVerificationClaim`, `UserRoleClaim` and `PermissionClaim`. These claims are now added to the access token payload by default by their respective recipes.
- Added `assert_claims`, `validate_claims_for_session_handle`, `validate_claims_in_jwt_payload` to the Session recipe to support validation of the newly added claims.
- Added `fetch_and_set_claim`, `get_claim_value`, `set_claim_value` and `remove_claim` to the Session recipe to manage claims.
- Added `assert_claims`, `fetch_and_set_claim`, `get_claim_value`, `set_claim_value` and `remove_claim` to session objects to manage claims.
- Added session to the input of `generate_email_verify_token_post`, `verify_email_post`, `is_email_verified_get`.
- Adds default userContext for verifySession calls that contains the request object.

### Breaking Changes
- Removes support for FDI <= 1.14
-   Changed `sign_in_up` third party recipe function to accept just the email as `str` (removed `email_verified: bool`).
-   The frontend SDK should be updated to a version supporting session claims!
    -   supertokens-auth-react: >= 0.25.0
    -   supertokens-web-js: >= 0.2.0
-   `EmailVerification` recipe is now not initialized as part of auth recipes, it should be added to the `recipe_list` directly instead using `emailverification.init()`.
-   Email verification related overrides (`email_verification_feature` attr of `override`) moved from auth recipes into the `EmailVerification` recipe config.
-   Email verification related configs (`email_verification_feature` attr) moved from auth recipes into the `EmailVerification` config object root.
-   ThirdParty recipe no longer takes `email_delivery` config. use `emailverification` recipe's `email_delivery` instead.
-   Moved email verification related configs from the `email_delivery` config of auth recipes into a separate `EmailVerification` email delivery config.
-   Updated return type of `get_email_for_user_id` in the `EmailVerification` recipe config. It should now return an object with status.
-   Removed `get_reset_password_url`, `get_email_verification_url`, `get_link_domain_and_path`. Changing these urls can be done in the email delivery configs instead.
-   Removed `unverify_email`, `revoke_email_verification_tokens`, `is_email_verified`, `verify_email_using_token` and `create_email_verification_token` from auth recipes. These should be called on the `EmailVerification` recipe instead.
-   Changed function signature for email verification APIs to accept a session as an input.
-   Changed Session API interface functions:
    - `refresh_post` now returns a Session container object.
    - `sign_out_post` now takes in an optional session object as a parameter.

### Migration
Before:
```python
from supertokens_python import init, SupertokensConfig, InputAppInfo
from supertokens_python.recipe import emailpassword
from supertokens_python.recipe.emailverification.utils import OverrideConfig

init(
    supertokens_config=SupertokensConfig("..."),
    app_info=InputAppInfo("..."),
    framework="...",
    recipe_list=[
        emailpassword.init(
            # these options should be moved into the EmailVerification config:
            email_verification_feature=emailpassword.InputEmailVerificationConfig("..."),
            override=emailpassword.InputOverrideConfig(
                email_verification_feature=OverrideConfig(
                    # these overrides should be moved into the EmailVerification overrides
                    "..."
                )
            ),
        ),
    ],
)
```

After the update:

```python
from supertokens_python import init, SupertokensConfig, InputAppInfo
from supertokens_python.recipe import emailpassword, emailverification

init(
    supertokens_config=SupertokensConfig("..."),
    app_info=InputAppInfo("..."),
    framework="...",
    recipe_list=[
        emailverification.init(
            "...", # EmailVerification config
            override=emailverification.OverrideConfig(
                # overrides
                "..."
            ),
        ),
        emailpassword.init(),
    ],
)
```

#### Passwordless users and email verification

If you turn on email verification your email-based passwordless users may be redirected to an email verification screen in their existing session.
Logging out and logging in again will solve this problem or they could click the link in the email to verify themselves.

You can avoid this by running a script that will:

1. list all users of passwordless
2. create an emailverification token for each of them if they have email addresses
3. user the token to verify their address

Something similar to this script:

```python
from supertokens_python import init, SupertokensConfig, InputAppInfo
from supertokens_python.recipe import passwordless, emailverification, session
from supertokens_python.recipe.passwordless import ContactEmailOrPhoneConfig


from supertokens_python.syncio import get_users_newest_first
from supertokens_python.recipe.emailverification.syncio import create_email_verification_token, verify_email_using_token
from supertokens_python.recipe.emailverification.interfaces import CreateEmailVerificationTokenOkResult

init(
    supertokens_config=SupertokensConfig("http://localhost:3567"),
    app_info=InputAppInfo(
        app_name="SuperTokens Demo",
        api_domain="https://api.supertokens.io",
        website_domain="supertokens.io",
    ),
    framework="fastapi",
    recipe_list=[
        emailverification.init("REQUIRED"),
        passwordless.init(
            contact_config=ContactEmailOrPhoneConfig(),
            flow_type="USER_INPUT_CODE_AND_MAGIC_LINK",
        ),
        session.init(),
    ],
)

def verify_email_for_passwordless_users():
    pagination_token = None
    done = False

    while not done:
        res = get_users_newest_first(
            limit=100,
            pagination_token=pagination_token,
            include_recipe_ids=["passwordless"]
        )

        for user in res.users:
            if user.email is not None:
                token_res = create_email_verification_token(user.user_id, user.email)
                if isinstance(token_res, CreateEmailVerificationTokenOkResult):
                    verify_email_using_token(token_res.token)

        done = res.next_pagination_token is None
        if not done:
            pagination_token = res.next_pagination_token

verify_email_for_passwordless_users()
```

#### User roles

The `UserRoles` recipe now adds role and permission information into the access token payload by default. If you are already doing this manually, this will result in duplicate data in the access token.

-   You can disable this behaviour by setting `skip_adding_roles_to_access_token` and `skip_adding_permissions_to_access_token` to true in the recipe init.
-   Check how to use the new claims in the updated guide: https://supertokens.com/docs/userroles/protecting-routes


## [0.10.4] - 2022-08-30
## Features:
- Add support for User ID Mapping using `create_user_id_mapping`, `get_user_id_mapping`, `delete_user_id_mapping`, `update_or_delete_user_id_mapping` functions

## [0.10.3] - 2022-08-29

### Bug fix
- Send FORM_FIELD error with 200 status code instead of 500 on invalid request body or when user passes non-string values as email ID for `/auth/signin`

### Changes
- Add to test to ensure that overrides are applying correctly in methods called on SessionContainer instances

## [0.10.2] - 2022-07-14
### Bug fix
- Make `user_context` optional in userroles recipe syncio functions.

## [0.10.1] - 2022-07-11

### Documentation:
- Added `pdoc` template files to project inside `docs-templates` directory
- Updated `build-docs` in Makefile to use `docs-templates` as the template directory while generating docs using `pdoc`
- Updated `html.mako` template to have a single `h1` tag and have a default meta description tag

### Changes
- Relax version requirements for `httpx`, `cryptography`, and `asgiref` to fix https://github.com/supertokens/supertokens-python/issues/207

## [0.10.0] - 2022-07-04

- Update tests to cover `resend_code` feature in `passwordless` and `thirdpartypasswordless` recipe.
- Update usermetadata tests to ensure that utf8 chars are supported.
- Mark tests as skipped if core version requirements are not met.
- Use [black](https://github.com/psf/black) instead of `autopep8` to format code.
- Add frontend integration tests for `django2x`

### Bug fix:

- Clears cookies when `revoke_session` is called using the session container, even if the session did not exist from before: https://github.com/supertokens/supertokens-node/issues/343

### Breaking changes:
- Change request arg type in session recipe functions from Any to BaseRequest.
- Changes session function recipe interfaces to not throw an `UNAUTHORISED` error when the input is a session_handle: https://github.com/supertokens/backend/issues/83
  - `get_session_information` now returns `None` if the session does not exist.
  - `update_session_data` now returns `False` if the input `session_handle` does not exist.
  - `update_access_token_payload` now returns `False` if the input `session_handle` does not exist.
  - `regenerate_access_token` now returns `None` if the input access token's `session_handle` does not exist.
  - The `session_class` functions have not changed in behaviour and still throw `UNAUTHORISED` error. This works cause the `session_class` works on the current session and not some other session.


### Features:
- Adds default `user_context` for API calls that contains the request object. It can be used in APIs / functions override like this:

```python
def apis_override_email_password(param: APIInterface):
    og_sign_in_post = param.sign_in_post

    async def sign_in_post(
        form_fields: List[FormField],
        api_options: APIOptions,
        user_context: Dict[str, Any],
    ):
        req = user_context.get("_default", {}).get("request")
        if req:
            # do something with the request

        return await og_sign_in_post(form_fields, api_options, user_context)

    param.sign_in_post = sign_in_post
    return param

def functions_override_email_password(param: RecipeInterface):
    og_sign_in = param.sign_in

    async def sign_in(email: str, password: str, user_context: Dict[str, Any]):
        req = user_context.get("_default", {}).get("request")
        if req:
            # do something with the request

        return await og_sign_in(email, password, user_context)

    param.sign_in = sign_in
    return param

init(
    ...,
    recipe_list=[
        emailpassword.init(
            override=emailpassword.InputOverrideConfig(
                apis=apis_override_email_password,
                functions=functions_override_email_password,
            )
        ),
        session.init(),
    ],
)
```


### Documentation
- Add more details in the `CONTRIBUTING.md` to make it beginner friendly.


## [0.9.1] - 2022-06-27
### Features:

- Introduce `userroles` recipe.
```python
from supertokens_python import InputAppInfo, SupertokensConfig, init
from supertokens_python.recipe import userroles
from supertokens_python.recipe.userroles.asyncio import create_new_role_or_add_permissions, add_role_to_user

init(
    supertokens_config=SupertokensConfig('http://localhost:3567'),
    app_info=InputAppInfo(
        app_name='SuperTokens Demo',
        api_domain='https://api.supertokens.io',
        website_domain='supertokens.io'
    ),
    framework='flask',
    recipe_list=[userroles.init()]
)

user_id = "userId"
role = "role"
permissions = ["perm1", "perm2"]

# Functions to use inside your views:
# Create a new role with a few permissions:
result = await create_new_role_or_add_permissions(role, permissions)
# Add role to the user:
result = await add_role_to_user(user_id, role)
# Check documentation for more examples..
```

## [0.9.0] - 2022-06-23
### Fixes
- Fixes Cookie same_site config validation.
- Remove `<Recipe>(Email|SMS)TemplateVars` in favour of `(Email|SMS)TemplateVars` for better DX.

### Breaking change
-   https://github.com/supertokens/supertokens-node/issues/220
    -   Adds `{status: "GENERAL_ERROR", message: string}` as a possible output to all the APIs.
    -   Changes `FIELD_ERROR` output status in third party recipe API to be `GENERAL_ERROR`.
    -   Replaced `FIELD_ERROR` status type in third party signinup API with `GENERAL_ERROR`.
    -   Removed `FIELD_ERROR` status type from third party signinup recipe function.
-   If sms or email sending failed in passwordless recipe APIs, we now throw a regular JS error from the API as opposed to returning a `GENERAL_ERROR` to the client.
-   If there is an error whilst getting the profile info about a user from a third party provider (in /signinup POST API), then we throw a regular JS error instead of returning a `GENERAL_ERROR` to the client.
- Make email and sms delivery ingredient interfaces developer friendly:
    - Remove the need of `SMSDeliveryTwilioConfig`, `EmailDeliverySMTPConfig`, and `SupertokensServiceConfig`.
    - Export `(.*)OverrideInput` and `(Email|SMS)DeliveryOverrideInput` from the relevant recipes.
    - Rename `Type<Recipe>EmailDeliveryInput` to `<Recipe>EmailTemplateVars`
    - Export `EmailTemplateVars` (alias of `<Recipe>EmailTemplateVars`) from all the relevant recipes
    - Export `PasswordlessLogin(Email|SMS)TemplateVars`, `PasswordResetEmailTemplateVars`, and `VerificationEmailTemplateVars` from relevant recipes.
    - Rename `(.*)ServiceConfig` to `(.*)Settings` for readability.
    - Rename arg `input_` to `template_vars` in `EmailDeliveryInterface.send_email` and `SMTPServiceInterface.send_sms` functions.
    - Rename arg `input_` to `content` and `template_vars` in `SMTPServiceInterface.send_raw_email` and `SMTPServiceInterface.get_content` functions respectively.
    - Rename arg `get_content_result` to `content` and `input_` to `template_vars` in `TwilioServiceInterface.send_raw_email` and `TwilioServiceInterface.get_content` functions respectively.
- Removes support for FDI < 1.14

### Changes
-   Changes `get_email_for_user_id` function inside thirdpartypasswordless to take into account passwordless emails and return an empty string in case a passwordless email doesn't exist. This helps situations where the dev wants to customise the email verification functions in the thirdpartypasswordless recipe.

## [0.8.4] - 2022-06-17
### Added

-   `email_delivery` user config for Emailpassword, Thirdparty, ThirdpartyEmailpassword, Passwordless and ThirdpartyPasswordless recipes.
-   `sms_delivery` user config for Passwordless and ThirdpartyPasswordless recipes.
-   `Twilio` service integartion for `sms_delivery` ingredient.
-   `SMTP` service integration for `email_delivery` ingredient.
-   `Supertokens` service integration for `sms_delivery` ingredient.

### Deprecated

-   For Emailpassword recipe input config, `reset_password_using_token_feature.create_and_send_custom_email` and `email_verification_feature.create_and_send_custom_email` have been deprecated.
-   For Thirdparty recipe input config, `email_verification_feature.create_and_send_custom_email` has been deprecated.
-   For ThirdpartyEmailpassword recipe input config, `reset_password_using_token_feature.create_and_send_custom_email` and `email_verification_feature.create_and_send_custom_email` have been deprecated.
-   For Passwordless recipe input config, `create_and_send_custom_email` and `createAndSendCustomTextMessage` have been deprecated.
-   For ThirdpartyPasswordless recipe input config, `create_and_send_custom_email`, `createAndSendCustomTextMessage` and `email_verification_feature.create_and_send_custom_email` have been deprecated.


### Migration

Following is an example of ThirdpartyPasswordless recipe migration. If your existing code looks like

```python
from supertokens_python import InputAppInfo, SupertokensConfig, init
from supertokens_python.recipe import thirdpartypasswordless

async def send_pless_login_email(input_: TypePasswordlessEmailDeliveryInput, user_context: Dict[str, Any]):
    print("SEND_PLESS_LOGIN_EMAIL", input_.email, input_.user_input_code)

async def send_pless_login_sms(input_: TypeThirdPartyPasswordlessSmsDeliveryInput, user_context: Dict[str, Any]):
    print("SEND_PLESS_LOGIN_SMS", input_.phone_number, input_.user_input_code)

async def send_ev_verification_email(user: TpPlessUser, link: str, user_context: Any):
    print("SEND_EV_LOGIN_SMS", user.email, user.phone_number, user.third_party_info)


init(
    supertokens_config=SupertokensConfig('http://localhost:3567'),
    app_info=InputAppInfo(
        api_domain="...",
        app_name="...",
        website_domain="...",
    ),
    framework='...',
    recipe_list=[thirdpartypasswordless.init(
        contact_config=passwordless.ContactEmailOrPhoneConfig(
            create_and_send_custom_email=send_pless_login_email,
            create_and_send_custom_text_message=send_pless_login_sms,
        ),
        flow_type='...',
        email_verification_feature=thirdpartypasswordless.InputEmailVerificationConfig(
            create_and_send_custom_email=send_ev_verification_email,
        )
    )]
)
```

After migration to using new `email_delivery` and `sms_delivery` config, your code would look like:

```python
from supertokens_python import InputAppInfo, SupertokensConfig, init
from supertokens_python.ingredients.emaildelivery.types import EmailDeliveryInterface, EmailDeliveryConfig
from supertokens_python.ingredients.smsdelivery.types import SMSDeliveryInterface, SMSDeliveryConfig
from supertokens_python.recipe import thirdpartypasswordless, passwordless

from supertokens_python.recipe.emailverification.types import TypeEmailVerificationEmailDeliveryInput


async def send_pless_login_email(input_: TypePasswordlessEmailDeliveryInput, user_context: Dict[str, Any]):
    print("SEND_PLESS_LOGIN_EMAIL", input_.email, input_.user_input_code)

async def send_pless_login_sms(input_: TypeThirdPartyPasswordlessSmsDeliveryInput, user_context: Dict[str, Any]):
    print("SEND_PLESS_LOGIN_SMS", input_.phone_number, input_.user_input_code)

async def send_ev_verification_email(user: TpPlessUser, link: str, user_context: Any):
    print("SEND_EV_LOGIN_SMS", user.email, user.phone_number, user.third_party_info)


class EmailDeliveryService(EmailDeliveryInterface):
    async def send_email(self, input_: TypeThirdPartyPasswordlessEmailDeliveryInput, user_context: Dict[str, Any]):
        if isinstance(input_, TypeEmailVerificationEmailDeliveryInput):
            await send_ev_verification_email(input_, user_context)
        elif isinstance(input_, TypePasswordlessEmailDeliveryInput):
            await send_pless_login_email(input_, user_context)

class SMSDeliveryService(SMSDeliveryInterface):
    async def send_sms(self, input_: TypeThirdPartyPasswordlessSmsDeliveryInput, user_context: Dict[str, Any]):
        await send_pless_login_sms(input_, user_context)

init(
    supertokens_config=SupertokensConfig('http://localhost:3567'),
    app_info=InputAppInfo(
        app_name="...",
        api_domain="...",
        website_domain="...",
    ),
    framework='...',
    recipe_list=[thirdpartypasswordless.init(
        contact_config=passwordless.ContactEmailOrPhoneConfig(),
        flow_type='...',
        email_delivery=EmailDeliveryConfig(
            service=EmailDeliveryService(),
        ),
        sms_delivery=SMSDeliveryConfig(
            service=SMSDeliveryService(),
        ),
    )]
)
```

## [0.8.3] - 2022-06-09
- Fix bugs in syncio functions across all the recipes
- Fixes bug in resend code POST API in passwordless recipe to use the correct instance type during checks.
- Fixes bug in thirdpartypasswordless recipe to prevent infinite loop during resent code API

## [0.8.2] - 2022-05-27
- Update phonenumbers lib dependency version
- Adds type checks to the parameters of the emailpassword init funtion.
- Adds type checks to the parameters of the emailverification init funtion.
- Adds type checks to the parameters of the jwt init funtion.
- Adds type checks to the parameters of the openid init funtion.
- Adds type checks to the parameters of the session init funtion.
- Adds type checks to the parameters of the passwordless init funtion.
- Adds type checks to the parameters of the thirdparty init funtion.
- Adds type checks to the parameters of the thirdpartyemailpassword init funtion.
- Adds type checks to the parameters of the thirdpartypasswordless init funtion.
- Adds type checks to the parameters of the usermetadata init funtion.
- Adds django with thirdpartyemailpassword example.

## [0.8.1]
- Fixed execute_async to check and use asyncio mode.
- Ignores any exception from send_telemetry, not to prevent the app from starting up.

## [0.8.0]
- Updates `RecipeInterface` and `APIInterface` methods to return exact return types instead of abstract base types, for the emailpassword recipe.
- Updates `RecipeInterface` and `APIInterface` methods to return exact return types instead of abstract base types, for the thirdparty recipe.
- Updates `RecipeInterface` and `APIInterface` methods to return exact return types instead of abstract base types, for the passwordless recipe.
- Updates `RecipeInterface` and `APIInterface` methods to return exact return types instead of abstract base types, for the openid recipe.
- Updates `RecipeInterface` and `APIInterface` methods to return exact return types instead of abstract base types, for the JWT recipe.
- Updates `RecipeInterface` and `APIInterface` methods to return exact return types instead of abstract base types, for the session recipe.
- Updates `RecipeInterface` methods to return exact return types instead of abstract base types, for the usermetadata recipe.
- Adds `EmailPasswordSignInOkResult`, `EmailPasswordSignUpOkResult` and `ThirdPartySignInUpOkResult` to use the thirdpartyemailpassword recipe's `User` class.
- Adds `ThirdPartySignInUpPostOkResult`, `EmailPasswordSignInPostOkResult` and `EmailPasswordSignUpPostOkResult` to use the thirdpartyemailpassword recipe's `User` class.
- Renames wrongly named `ResetPasswordUsingTokenWrongUserIdErrorResult` to `ResetPasswordUsingTokenInvalidTokenError`, one of the return types of `reset_password_using_token` method in the `RecipeInterface`.
- Removes unused classes `GeneratePasswordResetTokenResponse`, `EmailExistsResponse` and `PasswordResetResponse`.
- Removed `third_party_info` from emailpassword `User` class.
- Exports re-used Result and Response classes from `thirdparty` & `emailpassword` recipe interfaces in the `thirdpartyemailpassword` recipe interfaces.
- Exports re-used Result and Response classes from `thirdparty` & `passwordless` recipe interfaces in the `thirdpartypasswordless` recipe interfaces.
- Renames `*ErrorResult` classes to `*Error`.
- Renames `*ErrorResponse` classes to `*Error`.
- Renames `*OkResponse` classes to `*OkResult`.
- Renames `*ResultOk` classes to `*OkResult`.

## [0.7.3] - 2022-05-12
- Fixed execute_async to check and use asyncio mode.
- Ignores any exception from send_telemetry, not to prevent the app from starting up.

## [0.7.2] - 2022-05-08
- Bug fix in telemetry data API

## [0.7.1] - 2022-05-06
- Updates Project Setup, Modifying Code and Testing sections in the contributing guide
- Fixed async execution of `send_telemetry` in init and `call_get_handshake_info` in session recipe implementation.
- Fixed `Content-length` in FastAPI Response wrapper.

## [0.7.0] - 2022-04-28
- Changes third party provider type to get client ID dynamically so that it can be changed based on user context.

## [0.6.7] - 2022-04-23
- Adds delete email (`delete_email_for_user`) and phone number (`delete_phone_number_for_user`) functions for passwordless and thirdpartypasswordless recipe
- Adds check for user type in update passwordless info in thirdpartypasswordless recipe

## [0.6.6] - 2022-04-22
- Fixes issue in user metadata recipe where as are exposing async functions in the syncio file.

## [0.6.5] - 2022-04-18
- Upgrade and freeze pyright version
- Rename `compare_version` to `get_max_version` for readability
- Add user metadata recipe

## [0.6.4] - 2022-04-11
- bug fix in `default_create_and_send_custom_email` for emailverification recipe where we were not sending the email if env var was not set.
- Fix telemetry issues related to asyncio when using FastAPI. Related issue: https://github.com/supertokens/supertokens-core/issues/421
- adds git action for running tests

## [0.6.3] - 2022-04-09
- Setup logging for easier debugging
- Adds github action for checking all things checked by pre commit hook

## [0.6.2] - 2022-04-07
- Fix Passwordless OTP recipe phone number field to fix https://github.com/supertokens/supertokens-core/issues/416

## [0.6.1] - 2022-03-29

- Expands allowed version range for httpx library to fix https://github.com/supertokens/supertokens-python/issues/98

## [0.6.0] - 2022-03-26

### Changes
- Removes dependency on framework specific dependencies (`werkzeug` and `starlette`)

### Breaking change:
- Import for fastapi middleware:
   - Old
      ```
      from supertokens_python.framework.fastapi import Middleware

      app = FastAPI()
      app.add_middleware(Middleware)
      ```
   - New
      ```
      from supertokens_python.framework.fastapi import get_middleware

      app = FastAPI()
      app.add_middleware(get_middleware())
      ```

### Fixes
- `user_context` was passed incorrectly to the `create_new_session_function`.

## [0.5.3] - 2022-03-26
### Fixes
- Bug in user pagination functions: https://github.com/supertokens/supertokens-python/issues/95


## [0.5.2] - 2022-03-17
### Fixes
- https://github.com/supertokens/supertokens-python/issues/90
- Thirdpartypasswordless recipe + tests

### Changed:
- Added new function to BaseRequest class called `set_session_as_none` to set session object to None.

## [0.5.1] - 2022-03-02

### Fixes:
- Bug where a user had to add dependencies on all frameworks when using the SDK: https://github.com/supertokens/supertokens-python/issues/82

## [0.5.0] - 2022-02-03

### Breaking Change
- User context property added for all recipes' apis and functions
- Removes deprecated functions in recipe for user pagination and user count
- Changed email verification input functions' user type in emailpassword to be equal to emailpassword's user and not emailverification user.
- All session recipe's error handler not need to return `BaseResponse`.
- Session's recipe `get_session_information` returns a `SessionInformationResult` class object instead of a `dict` for easier consumption.
- `get_link_domain_and_path` config in passwordless recipe now takes a class type input as opposed to a string input as the first param
- Renamed `Session` to `SessionContainer` in session
- Upgrades `typing_extensions` to version 4.1.1
- Renames functions in ThirdPartyEmailPassword recipe (https://github.com/supertokens/supertokens-node/issues/219):
    -   Recipe Interface:
        -   `sign_in_up` -> `thirdparty_sign_in_up`
        -   `sign_up` -> `emailpassword_sign_up`
        -   `sign_in` -> `emailpassword_sign_in`
    -   API Interface:
        -   `email_exists_get` -> `emailpassword_email_exists_get`
    -   User exposed functions (in `recipe/thirdpartyemailpassword/asyncio` and `recipe/thirdpartyemailpassword/syncio`)
        -   `sign_in_up` -> `thirdparty_sign_in_up`
        -   `sign_up` -> `emailpassword_sign_up`
        -   `sign_in` -> `emailpassword_sign_in`

### Added
- Returns session from all APIs where a session is created
- Added `regenerate_access_token` as a new recipe function for the session recipe.
- Strong typings.

### Change
- Changed async_to_sync_wrapper.py file to make it simpler
- Remove default `= None` for functions internal to the package

### Bug fix:
- If logging in via social login and the email is already verified from the provider's side, it marks the email as verified in SuperTokens core.
- Corrects how override is done in thirdpartyemailpassword recipe and API implementation

## [0.4.1] - 2022-01-27

### Added
-   add workflow to verify if pr title follows conventional commits

### Changed
- Added userId as an optional property to the response of `recipe/user/password/reset` (compatibility with CDI 2.12).
- Adds ability to give a path for each of the hostnames in the connectionURI: https://github.com/supertokens/supertokens-node/issues/252

### Fixed
- Bug fixes in Literal import which caused issues when using the sdk with python version 3.7.
- Fixes https://github.com/supertokens/supertokens-node/issues/244 - throws an error if a user tries to update email / password of a third party login user.

## [0.4.0] - 2022-01-09

### Added
-   Adds passwordless recipe
-   Adds compatibility with FDI 1.12 and CDI 2.11

## [0.3.1] - 2021-12-20

### Fixes
- Bug in ThirdpartyEmailpassword recipe init function when InputSignUpFeature is not passed.

### Added
- delete_user function
- Compatibility with CDI 2.10

## [0.3.0] - 2021-12-10

### Breaking Change
- Config changes

### Added
- Added `mode` config for FastAPI which now supports both `asgi` and `wsgi`.
- The ability to enable JWT creation with session management, this allows easier integration with services that require JWT based authentication: https://github.com/supertokens/supertokens-core/issues/250
- You can do BaseRequest.request to get the original request object. Fixes #61


## [0.2.3] - 2021-12-07
### Fixes

- Removes use of apiGatewayPath from apple's redirect URI since that is already there in the apiBasePath


## [0.2.2] - 2021-11-22

### Added
- Sign in with Discord, Google workspaces.

### Changes
- Allow sending of custom response: https://github.com/supertokens/supertokens-node/issues/197
- Change `set_content` to `set_json_content` in all the frameworks
- Adds `"application/json; charset=utf-8"` header to json responses.

## [0.2.1] - 2021-11-10

### Changes
- When routing, ignores `rid` value `"anti-csrf"`: https://github.com/supertokens/supertokens-python/issues/54
- `get_redirect_uri` function added to social providers in case we set the `redirect_uri` on the backend.
- Adds optional `is_default` param to auth providers so that they can be reused with different credentials.
- Verifies ID Token sent for sign in with apple as per https://developer.apple.com/documentation/sign_in_with_apple/sign_in_with_apple_rest_api/verifying_a_user
- Removes empty awslambda folder from framework
- If json parsing fails in the frameworks, catches those exceptions and returns an empty object.

## [0.2.0] - 2021-10-22

### Breaking change
- Removes `sign_in_up_post` from thirdpartyemailpassword API interface and replaces it with three APIs: `email_password_sign_in_post`, `email_password_sign_up_post` and `third_party_sign_in_up_post`: https://github.com/supertokens/supertokens-node/issues/192
- Renames all "jwt" related functions in session recipe to use "access_token" instead
- jwt recipe and unit tests
- Support for FDI 1.10: Allow thirdparty `/signinup POST` API to take `authCodeResponse` XOR `code` so that it can supprt OAuth via PKCE
- Apple provider disabled for now

### Bug Fixes
- Bug fix: https://github.com/supertokens/supertokens-python/issues/42
- Bug fix: https://github.com/supertokens/supertokens-python/issues/10
- Bug fix: https://github.com/supertokens/supertokens-python/issues/13

## [0.1.0] - 2021-10-18
### Changes
- all the user facing async functions now needs to be imported from asyncio sub directory. For example, importing the async implementation of create_new_session from session recipe has changed from:
    ```python3
    from supertokens_python.recipe.session import create_new_session
    ```
    to:
    ```python3
    from supertokens_python.recipe.session.asyncio import create_new_session
    ```
- sync versions of the functions are now needs to be imported from syncio directory instead of the sync directory
- all the license comments now uses single line comment structure instead of multi-line comment structure

### Added
- auth-react tests for flask and django
- if running django in async way, set `mode` to `asgi` in `config`

## [0.0.3] - 2021-10-13
### Added
- Adds OAuth development keys for Google and Github for faster recipe implementation.
- Removed the Literal from python 3.8 and added Literal from typing_extensions package. Now supertokens_python can be used with python 3.7 .


## [0.0.2] - 2021-10-09
### Fixes
- dependency issues for frameworks

## [0.0.1] - 2021-09-10
### Added
- Multiple framework support. Currently supporting Django, Flask(1.x) and Fastapi.
- BaseRequest and BaseResponse interfaces which are used inside recipe instead of previously used Response and Request from Fastapi.
- Middleware, error handlers and verify session for each framework.
- Created a wrapper for async to sync for supporting older version of python web frameworks.
- Base tests for each framework.
- New requirements in the setup file.<|MERGE_RESOLUTION|>--- conflicted
+++ resolved
@@ -8,9 +8,13 @@
 
 ## [unreleased]
 
-<<<<<<< HEAD
-## Breaking Changes
-
+### Breaking changes
+
+- `website_domain` in Supertokens.init renamed to `origin`
+- `origin` accepts type str | func
+- The following function now require an additional argument called `origin_string`
+  - passwordless recipe - `create_magic_link`
+  - thirdpartypasswordless - `create_magic_link`
 - Function signature of following functions changed to require a api_domain and/or issuer_domain
   - jwt recipe - `create_jwt`
   - openId recipe - `create_jwt`
@@ -19,18 +23,11 @@
   - session recipe - `create_jwt`
   - session recipe - `get_open_id_discovery_configuration`
   - thirdparty/rovisers - `get_redirect_uri`
-=======
-### Breaking changes
-
-- `website_domain` in Supertokens.init renamed to `origin`
-- `origin` accepts type str | func
-- The following function now require an additional argument called `origin_string`
-  - passwordless recipe - `create_magic_link`
-  - thirdpartypasswordless - `create_magic_link`
-## Changes
+
+
+### Changes
 
 - `cookie_same_site` in recipe init now accepts a func or str
->>>>>>> e4e08e80
 
 ## [0.14.3] - 2023-06-7
 
