--- conflicted
+++ resolved
@@ -5,12 +5,7 @@
 and this project adheres to [Semantic Versioning](https://semver.org/spec/v2.0.0.html).
 
 ## [unreleased]
-<<<<<<< HEAD
 - Add delete email (`delete_email_for_user`) and phone number (`delete_phone_number_for_user`) functions for passwordless and thirdpartypasswordless recipe
-=======
-
-## [0.6.5] - 2022-04-18
->>>>>>> 1a1488bb
 - Upgrade and freeze pyright version
 - Rename `compare_version` to `get_max_version` for readability
 - Add user metadata recipe
