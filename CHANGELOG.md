--- conflicted
+++ resolved
@@ -8,18 +8,16 @@
 
 ## [unreleased]
 
-<<<<<<< HEAD
 ### Breaking changes
 - `supertokens_python.recipe.emailverification.types.User` has been renamed to `supertokens_python.recipe.emailverification.types.EmailVerificationUser`
 - The user object has been changed to be a global one, containing information about all emails, phone numbers, third party info and login methods associated with that user.
 - Type of `get_email_for_user_id` in `emailverification.init` has changed
 - Session recipe's error handlers take an extra param of recipe_user_id as well
 - Session recipe, removes `validate_claims_in_jwt_payload` that is exposed to the user.
-=======
+
 ## [0.24.1] - 2024-08-16
 
 -   Sets time out for httpx client to 30s everywhere. - https://github.com/supertokens/supertokens-python/issues/516
->>>>>>> 41da84d5
 
 ## [0.24.0] - 2024-07-31
 
