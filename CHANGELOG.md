--- conflicted
+++ resolved
@@ -6,9 +6,7 @@
 
 ## [unreleased]
 
-<<<<<<< HEAD
 - Setup logging for easier debugging
-=======
 - Adds github action for checking all things checked by pre commit hook
 
 ## [0.6.2] - 2022-04-07
@@ -47,7 +45,6 @@
 ### Fixes
 - Bug in user pagination functions: https://github.com/supertokens/supertokens-python/issues/95
 
->>>>>>> 23314e9e
 
 ## [0.5.2] - 2022-03-17
 ### Fixes
