--- conflicted
+++ resolved
@@ -8,18 +8,14 @@
 
 ## [unreleased]
 
-<<<<<<< HEAD
 ### Breaking changes
 
 - The following function now require an additional argument called `origin_string`
   - passwordless recipe - `create_magic_link`
   - thirdpartypasswordless - `create_magic_link`
-
-=======
 ## Changes
 
 - `cookie_same_site` in recipe init now accepts a func or str
->>>>>>> 6b2a358a
 
 ## [0.14.3] - 2023-06-7
 
