# Changelog
All notable changes to this project will be documented in this file.

The format is based on [Keep a Changelog](https://keepachangelog.com/en/1.0.0/),
and this project adheres to [Semantic Versioning](https://semver.org/spec/v2.0.0.html).

<<<<<<< HEAD
## [0.5.0] - 2022-01-24

### Breaking Change
- User context property added for all recipes' apis and functions

### Added
- Returns session from all APIs where a session is created
=======
## [unreleased]

## [0.4.1] - 2022-01-27

### Added
-   add workflow to verify if pr title follows conventional commits

### Changed
- Added userId as an optional property to the response of `recipe/user/password/reset` (compatibility with CDI 2.12).
- Adds ability to give a path for each of the hostnames in the connectionURI: https://github.com/supertokens/supertokens-node/issues/252

### Fixed
- Bug fixes in Literal import which caused issues when using the sdk with python version 3.7.
- Fixes https://github.com/supertokens/supertokens-node/issues/244 - throws an error if a user tries to update email / password of a third party login user.
>>>>>>> ce0e7f60

## [0.4.0] - 2022-01-09

### Added
-   Adds passwordless recipe
-   Adds compatibility with FDI 1.12 and CDI 2.11

## [0.3.1] - 2021-12-20

### Fixes
- Bug in ThirdpartyEmailpassword recipe init function when InputSignUpFeature is not passed.

### Added
- delete_user function
- Compatibility with CDI 2.10

## [0.3.0] - 2021-12-10

### Breaking Change
- Config changes

### Added
- Added `mode` config for FastAPI which now supports both `asgi` and `wsgi`.
- The ability to enable JWT creation with session management, this allows easier integration with services that require JWT based authentication: https://github.com/supertokens/supertokens-core/issues/250
- You can do BaseRequest.request to get the original request object. Fixes #61


## [0.2.3] - 2021-12-07
### Fixes

- Removes use of apiGatewayPath from apple's redirect URI since that is already there in the apiBasePath


## [0.2.2] - 2021-11-22

### Added
- Sign in with Discord, Google workspaces.

### Changes
- Allow sending of custom response: https://github.com/supertokens/supertokens-node/issues/197
- Change `set_content` to `set_json_content` in all the frameworks
- Adds `"application/json; charset=utf-8"` header to json responses.

## [0.2.1] - 2021-11-10

### Changes
- When routing, ignores `rid` value `"anti-csrf"`: https://github.com/supertokens/supertokens-python/issues/54
- `get_redirect_uri` function added to social providers in case we set the `redirect_uri` on the backend.
- Adds optional `is_default` param to auth providers so that they can be reused with different credentials.
- Verifies ID Token sent for sign in with apple as per https://developer.apple.com/documentation/sign_in_with_apple/sign_in_with_apple_rest_api/verifying_a_user
- Removes empty awslambda folder from framework
- If json parsing fails in the frameworks, catches those exceptions and returns an empty object.

## [0.2.0] - 2021-10-22

### Breaking change
- Removes `sign_in_up_post` from thirdpartyemailpassword API interface and replaces it with three APIs: `email_password_sign_in_post`, `email_password_sign_up_post` and `third_party_sign_in_up_post`: https://github.com/supertokens/supertokens-node/issues/192
- Renames all "jwt" related functions in session recipe to use "access_token" instead
- jwt recipe and unit tests
- Support for FDI 1.10: Allow thirdparty `/signinup POST` API to take `authCodeResponse` XOR `code` so that it can supprt OAuth via PKCE
- Apple provider disabled for now

### Bug Fixes
- Bug fix: https://github.com/supertokens/supertokens-python/issues/42
- Bug fix: https://github.com/supertokens/supertokens-python/issues/10
- Bug fix: https://github.com/supertokens/supertokens-python/issues/13

## [0.1.0] - 2021-10-18
### Changes
- all the user facing async functions now needs to be imported from asyncio sub directory. For example, importing the async implementation of create_new_session from session recipe has changed from:
    ```python3
    from supertokens_python.recipe.session import create_new_session
    ```
    to:
    ```python3
    from supertokens_python.recipe.session.asyncio import create_new_session
    ```
- sync versions of the functions are now needs to be imported from syncio directory instead of the sync directory
- all the license comments now uses single line comment structure instead of multi-line comment structure

### Added
- auth-react tests for flask and django
- if running django in async way, set `mode` to `asgi` in `config`

## [0.0.3] - 2021-10-13
### Added
- Adds OAuth development keys for Google and Github for faster recipe implementation.
- Removed the Literal from python 3.8 and added Literal from typing_extensions package. Now supertokens_python can be used with python 3.7 .


## [0.0.2] - 2021-10-09
### Fixes
- dependency issues for frameworks

## [0.0.1] - 2021-09-10
### Added
- Multiple framework support. Currently supporting Django, Flask(1.x) and Fastapi.
- BaseRequest and BaseResponse interfaces which are used inside recipe instead of previously used Response and Request from Fastapi.
- Middleware, error handlers and verify session for each framework.
- Created a wrapper for async to sync for supporting older version of python web frameworks.
- Base tests for each framework.
- New requirements in the setup file. <|MERGE_RESOLUTION|>--- conflicted
+++ resolved
@@ -3,17 +3,12 @@
 
 The format is based on [Keep a Changelog](https://keepachangelog.com/en/1.0.0/),
 and this project adheres to [Semantic Versioning](https://semver.org/spec/v2.0.0.html).
-
-<<<<<<< HEAD
-## [0.5.0] - 2022-01-24
-
+## [unreleased]
 ### Breaking Change
 - User context property added for all recipes' apis and functions
 
 ### Added
 - Returns session from all APIs where a session is created
-=======
-## [unreleased]
 
 ## [0.4.1] - 2022-01-27
 
@@ -27,7 +22,6 @@
 ### Fixed
 - Bug fixes in Literal import which caused issues when using the sdk with python version 3.7.
 - Fixes https://github.com/supertokens/supertokens-node/issues/244 - throws an error if a user tries to update email / password of a third party login user.
->>>>>>> ce0e7f60
 
 ## [0.4.0] - 2022-01-09
 
