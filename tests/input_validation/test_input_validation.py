--- conflicted
+++ resolved
@@ -171,7 +171,6 @@
     assert 'override must be an instance of OverrideConfig or None' == str(ex.value)
 
 
-<<<<<<< HEAD
 @pytest.mark.asyncio
 async def test_init_validation_openid():
     with pytest.raises(ValueError) as ex:
@@ -191,12 +190,8 @@
     assert 'override must be an instance of InputOverrideConfig or None' == str(ex.value)
 
 
-async def send_text_message(param: passwordless.CreateAndSendCustomTextMessageParameters, _: Dict[str, Any]):
-    print(param)
-=======
 async def send_text_message(_: passwordless.CreateAndSendCustomTextMessageParameters, __: Dict[str, Any]):
     pass
->>>>>>> 15eb9656
 
 
 @pytest.mark.asyncio
