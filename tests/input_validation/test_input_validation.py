import pytest
import os
from typing import Dict, Any, List
from supertokens_python import InputAppInfo, SupertokensConfig, init
<<<<<<< HEAD
from supertokens_python.recipe import emailpassword, emailverification, jwt, openid, passwordless, thirdparty
from supertokens_python.recipe.thirdparty.provider import Provider
=======
from supertokens_python.recipe import emailpassword, emailverification, jwt, openid, passwordless, session
>>>>>>> 2e7fca1a


@pytest.mark.asyncio
async def test_init_validation_emailpassword():
    with pytest.raises(ValueError) as ex:
        init(
            supertokens_config=SupertokensConfig('http://localhost:3567'),
            app_info='AppInfo',  # type: ignore
            framework='fastapi',
            recipe_list=[
                emailpassword.init(),
            ]
        )
    assert 'app_info must be an instance of InputAppInfo' == str(ex.value)

    with pytest.raises(ValueError) as ex:
        init(
            supertokens_config=SupertokensConfig('http://localhost:3567'),
            app_info=InputAppInfo(
                app_name="SuperTokens Demo",
                api_domain="http://api.supertokens.io",
                website_domain="http://supertokens.io",
                api_base_path="/auth"
            ),
            framework='fastapi',
            recipe_list=[
                emailpassword.init(
                    sign_up_feature='sign up'  # type: ignore
                ),
            ]
        )
    assert 'sign_up_feature must be of type InputSignUpFeature or None' == str(ex.value)

    with pytest.raises(ValueError) as ex:
        init(
            supertokens_config=SupertokensConfig('http://localhost:3567'),
            app_info=InputAppInfo(
                app_name="SuperTokens Demo",
                api_domain="http://api.supertokens.io",
                website_domain="http://supertokens.io",
                api_base_path="/auth"
            ),
            framework='fastapi',
            recipe_list=[
                emailpassword.init(
                    reset_password_using_token_feature='reset password'  # type: ignore
                ),
            ]
        )
    assert 'reset_password_using_token_feature must be of type InputResetPasswordUsingTokenFeature or None' == str(ex.value)

    with pytest.raises(ValueError) as ex:
        init(
            supertokens_config=SupertokensConfig('http://localhost:3567'),
            app_info=InputAppInfo(
                app_name="SuperTokens Demo",
                api_domain="http://api.supertokens.io",
                website_domain="http://supertokens.io",
                api_base_path="/auth"
            ),
            framework='fastapi',
            recipe_list=[
                emailpassword.init(
                    email_verification_feature='email verify'  # type: ignore
                ),
            ]
        )
    assert 'email_verification_feature must be of type InputEmailVerificationConfig or None' == str(ex.value)

    with pytest.raises(ValueError) as ex:
        init(
            supertokens_config=SupertokensConfig('http://localhost:3567'),
            app_info=InputAppInfo(
                app_name="SuperTokens Demo",
                api_domain="http://api.supertokens.io",
                website_domain="http://supertokens.io",
                api_base_path="/auth"
            ),
            framework='fastapi',
            recipe_list=[
                emailpassword.init(
                    override='override'  # type: ignore
                ),
            ]
        )
    assert 'override must be of type InputOverrideConfig or None' == str(ex.value)


async def get_email_for_user_id(user_id: str, _: Dict[str, Any]) -> str:
    return user_id


@pytest.mark.asyncio
async def test_init_validation_emailverification():
    with pytest.raises(ValueError) as ex:
        init(
            supertokens_config=SupertokensConfig('http://localhost:3567'),
            app_info=InputAppInfo(
                app_name="SuperTokens Demo",
                api_domain="http://api.supertokens.io",
                website_domain="http://supertokens.io",
                api_base_path="/auth"
            ),
            framework='fastapi',
            recipe_list=[
                emailverification.init('config')  # type: ignore
            ]
        )
    assert 'config must be an instance of ParentRecipeEmailVerificationConfig' == str(ex.value)

    with pytest.raises(ValueError) as ex:
        init(
            supertokens_config=SupertokensConfig('http://localhost:3567'),
            app_info=InputAppInfo(
                app_name="SuperTokens Demo",
                api_domain="http://api.supertokens.io",
                website_domain="http://supertokens.io",
                api_base_path="/auth"
            ),
            framework='fastapi',
            recipe_list=[
                emailverification.init(
                    emailverification.ParentRecipeEmailVerificationConfig(
                        get_email_for_user_id=get_email_for_user_id,
                        override='override'))  # type: ignore
            ]
        )
    assert 'override must be of type OverrideConfig or None' == str(ex.value)


@pytest.mark.asyncio
async def test_init_validation_jwt():
    with pytest.raises(ValueError) as ex:
        init(
            supertokens_config=SupertokensConfig('http://localhost:3567'),
            app_info=InputAppInfo(
                app_name="SuperTokens Demo",
                api_domain="http://api.supertokens.io",
                website_domain="http://supertokens.io",
                api_base_path="/auth"
            ),
            framework='fastapi',
            recipe_list=[
                jwt.init(
                    jwt_validity_seconds='100'  # type: ignore
                )
            ]
        )
    assert 'jwt_validity_seconds must be an integer or None' == str(ex.value)

    with pytest.raises(ValueError) as ex:
        init(
            supertokens_config=SupertokensConfig('http://localhost:3567'),
            app_info=InputAppInfo(
                app_name="SuperTokens Demo",
                api_domain="http://api.supertokens.io",
                website_domain="http://supertokens.io",
                api_base_path="/auth"
            ),
            framework='fastapi',
            recipe_list=[
                jwt.init(
                    override='override'  # type: ignore
                )
            ]
        )
    assert 'override must be an instance of OverrideConfig or None' == str(ex.value)


@pytest.mark.asyncio
async def test_init_validation_openid():
    with pytest.raises(ValueError) as ex:
        init(
            supertokens_config=SupertokensConfig('http://localhost:3567'),
            app_info=InputAppInfo(
                app_name="SuperTokens Demo",
                api_domain="http://api.supertokens.io",
                website_domain="http://supertokens.io",
                api_base_path="/auth"
            ),
            framework='fastapi',
            recipe_list=[
                openid.init(override='override')  # type: ignore
            ]
        )
    assert 'override must be an instance of InputOverrideConfig or None' == str(ex.value)


async def send_text_message(_: passwordless.CreateAndSendCustomTextMessageParameters, __: Dict[str, Any]):
    pass


@pytest.mark.asyncio
async def test_init_validation_passwordless():
    with pytest.raises(ValueError) as ex:
        init(
            supertokens_config=SupertokensConfig('http://localhost:3567'),
            app_info='AppInfo',  # type: ignore
            framework='fastapi',
            recipe_list=[
                passwordless.init(
                    flow_type="USER_INPUT_CODE",
                    contact_config=passwordless.ContactPhoneOnlyConfig(
                        create_and_send_custom_text_message=send_text_message
                    )
                )
            ]
        )
    assert 'app_info must be an instance of InputAppInfo' == str(ex.value)

    with pytest.raises(ValueError) as ex:
        init(
            supertokens_config=SupertokensConfig('http://localhost:3567'),
            app_info=InputAppInfo(
                app_name="SuperTokens Demo",
                api_domain="http://api.supertokens.io",
                website_domain="http://supertokens.io",
                api_base_path="/auth"
            ),
            framework='fastapi',
            recipe_list=[
                passwordless.init(
                    flow_type="SOME_OTHER_CODE",  # type: ignore
                    contact_config=passwordless.ContactPhoneOnlyConfig(
                        create_and_send_custom_text_message=send_text_message
                    )
                )
            ]
        )
    assert 'flow_type must be one of USER_INPUT_CODE, MAGIC_LINK, USER_INPUT_CODE_AND_MAGIC_LINK' == str(ex.value)

    with pytest.raises(ValueError) as ex:
        init(
            supertokens_config=SupertokensConfig('http://localhost:3567'),
            app_info=InputAppInfo(
                app_name="SuperTokens Demo",
                api_domain="http://api.supertokens.io",
                website_domain="http://supertokens.io",
                api_base_path="/auth"
            ),
            framework='fastapi',
            recipe_list=[
                passwordless.init(
                    flow_type="USER_INPUT_CODE",
                    contact_config='contact config'  # type: ignore
                )
            ]
        )
    assert 'contact_config must be of type ContactConfig' == str(ex.value)

    with pytest.raises(ValueError) as ex:
        init(
            supertokens_config=SupertokensConfig('http://localhost:3567'),
            app_info=InputAppInfo(
                app_name="SuperTokens Demo",
                api_domain="http://api.supertokens.io",
                website_domain="http://supertokens.io",
                api_base_path="/auth"
            ),
            framework='fastapi',
            recipe_list=[
                passwordless.init(
                    flow_type="USER_INPUT_CODE",
                    contact_config=passwordless.ContactPhoneOnlyConfig(
                        create_and_send_custom_text_message=send_text_message
                    ),
                    override='override'  # type: ignore
                )
            ]
        )
    assert 'override must be of type OverrideConfig' == str(ex.value)


<<<<<<< HEAD
providers_list: List[Provider] = [
    thirdparty.Google(
        client_id=os.environ.get('GOOGLE_CLIENT_ID'),  # type: ignore
        client_secret=os.environ.get('GOOGLE_CLIENT_SECRET')  # type: ignore
    ), thirdparty.Facebook(
        client_id=os.environ.get('FACEBOOK_CLIENT_ID'),  # type: ignore
        client_secret=os.environ.get('FACEBOOK_CLIENT_SECRET')  # type: ignore
    ), thirdparty.Github(
        client_id=os.environ.get('GITHUB_CLIENT_ID'),  # type: ignore
        client_secret=os.environ.get('GITHUB_CLIENT_SECRET')  # type: ignore
    )
]


@pytest.mark.asyncio
async def test_init_validation_thirdparty():
=======
@pytest.mark.asyncio
async def test_init_validation_session():
    with pytest.raises(ValueError) as ex:
        init(
            supertokens_config=SupertokensConfig('http://localhost:3567'),
            app_info=InputAppInfo(
                app_name="SuperTokens Demo",
                api_domain="http://api.supertokens.io",
                website_domain="http://supertokens.io",
                api_base_path="/auth"
            ),
            framework='fastapi',
            recipe_list=[
                session.init(
                    anti_csrf='ABCDE'  # type: ignore
                )
            ]
        )
    assert 'anti_csrf must be one of VIA_TOKEN, VIA_CUSTOM_HEADER, NONE or None' == str(ex.value)

>>>>>>> 2e7fca1a
    with pytest.raises(ValueError) as ex:
        init(
            supertokens_config=SupertokensConfig('http://localhost:3567'),
            app_info=InputAppInfo(
                app_name="SuperTokens Demo",
                api_domain="http://api.supertokens.io",
                website_domain="http://supertokens.io",
                api_base_path="/auth"
            ),
            framework='fastapi',
            recipe_list=[
<<<<<<< HEAD
                thirdparty.init(
                    sign_in_and_up_feature='sign in up'  # type: ignore
                )
            ]
        )
    assert 'sign_in_and_up_feature must be an instance of SignInAndUpFeature' == str(ex.value)
=======
                session.init(
                    error_handlers='error handlers'  # type: ignore
                )
            ]
        )
    assert 'error_handlers must be an instance of ErrorHandlers or None' == str(ex.value)
>>>>>>> 2e7fca1a

    with pytest.raises(ValueError) as ex:
        init(
            supertokens_config=SupertokensConfig('http://localhost:3567'),
            app_info=InputAppInfo(
                app_name="SuperTokens Demo",
                api_domain="http://api.supertokens.io",
                website_domain="http://supertokens.io",
                api_base_path="/auth"
            ),
            framework='fastapi',
            recipe_list=[
<<<<<<< HEAD
                thirdparty.init(
                    sign_in_and_up_feature=thirdparty.SignInAndUpFeature(providers_list),
=======
                session.init(
>>>>>>> 2e7fca1a
                    override='override'  # type: ignore
                )
            ]
        )
<<<<<<< HEAD
    assert 'override must be an instance of InputOverrideConfig or None' == str(ex.value)
=======
    assert 'override must be an instance of InputOverrideConfig or None' == str(ex.value)

    with pytest.raises(ValueError) as ex:
        init(
            supertokens_config=SupertokensConfig('http://localhost:3567'),
            app_info=InputAppInfo(
                app_name="SuperTokens Demo",
                api_domain="http://api.supertokens.io",
                website_domain="http://supertokens.io",
                api_base_path="/auth"
            ),
            framework='fastapi',
            recipe_list=[
                session.init(
                    jwt='jwt'  # type: ignore
                )
            ]
        )
    assert 'jwt must be an instance of JWTConfig or None' == str(ex.value)
>>>>>>> 2e7fca1a
<|MERGE_RESOLUTION|>--- conflicted
+++ resolved
@@ -2,12 +2,8 @@
 import os
 from typing import Dict, Any, List
 from supertokens_python import InputAppInfo, SupertokensConfig, init
-<<<<<<< HEAD
-from supertokens_python.recipe import emailpassword, emailverification, jwt, openid, passwordless, thirdparty
+from supertokens_python.recipe import emailpassword, emailverification, jwt, openid, passwordless, session, thirdparty
 from supertokens_python.recipe.thirdparty.provider import Provider
-=======
-from supertokens_python.recipe import emailpassword, emailverification, jwt, openid, passwordless, session
->>>>>>> 2e7fca1a
 
 
 @pytest.mark.asyncio
@@ -281,7 +277,6 @@
     assert 'override must be of type OverrideConfig' == str(ex.value)
 
 
-<<<<<<< HEAD
 providers_list: List[Provider] = [
     thirdparty.Google(
         client_id=os.environ.get('GOOGLE_CLIENT_ID'),  # type: ignore
@@ -297,9 +292,6 @@
 
 
 @pytest.mark.asyncio
-async def test_init_validation_thirdparty():
-=======
-@pytest.mark.asyncio
 async def test_init_validation_session():
     with pytest.raises(ValueError) as ex:
         init(
@@ -319,75 +311,96 @@
         )
     assert 'anti_csrf must be one of VIA_TOKEN, VIA_CUSTOM_HEADER, NONE or None' == str(ex.value)
 
->>>>>>> 2e7fca1a
-    with pytest.raises(ValueError) as ex:
-        init(
-            supertokens_config=SupertokensConfig('http://localhost:3567'),
-            app_info=InputAppInfo(
-                app_name="SuperTokens Demo",
-                api_domain="http://api.supertokens.io",
-                website_domain="http://supertokens.io",
-                api_base_path="/auth"
-            ),
-            framework='fastapi',
-            recipe_list=[
-<<<<<<< HEAD
+    with pytest.raises(ValueError) as ex:
+        init(
+            supertokens_config=SupertokensConfig('http://localhost:3567'),
+            app_info=InputAppInfo(
+                app_name="SuperTokens Demo",
+                api_domain="http://api.supertokens.io",
+                website_domain="http://supertokens.io",
+                api_base_path="/auth"
+            ),
+            framework='fastapi',
+            recipe_list=[
+                session.init(
+                    error_handlers='error handlers'  # type: ignore
+                )
+            ]
+        )
+    assert 'error_handlers must be an instance of ErrorHandlers or None' == str(ex.value)
+
+    with pytest.raises(ValueError) as ex:
+        init(
+            supertokens_config=SupertokensConfig('http://localhost:3567'),
+            app_info=InputAppInfo(
+                app_name="SuperTokens Demo",
+                api_domain="http://api.supertokens.io",
+                website_domain="http://supertokens.io",
+                api_base_path="/auth"
+            ),
+            framework='fastapi',
+            recipe_list=[
+                session.init(
+                    override='override'  # type: ignore
+                )
+            ]
+        )
+    assert 'override must be an instance of InputOverrideConfig or None' == str(ex.value)
+
+    with pytest.raises(ValueError) as ex:
+        init(
+            supertokens_config=SupertokensConfig('http://localhost:3567'),
+            app_info=InputAppInfo(
+                app_name="SuperTokens Demo",
+                api_domain="http://api.supertokens.io",
+                website_domain="http://supertokens.io",
+                api_base_path="/auth"
+            ),
+            framework='fastapi',
+            recipe_list=[
+                session.init(
+                    jwt='jwt'  # type: ignore
+                )
+            ]
+        )
+    assert 'jwt must be an instance of JWTConfig or None' == str(ex.value)
+
+
+@pytest.mark.asyncio
+async def test_init_validation_thirdparty():
+    with pytest.raises(ValueError) as ex:
+        init(
+            supertokens_config=SupertokensConfig('http://localhost:3567'),
+            app_info=InputAppInfo(
+                app_name="SuperTokens Demo",
+                api_domain="http://api.supertokens.io",
+                website_domain="http://supertokens.io",
+                api_base_path="/auth"
+            ),
+            framework='fastapi',
+            recipe_list=[
                 thirdparty.init(
                     sign_in_and_up_feature='sign in up'  # type: ignore
                 )
             ]
         )
     assert 'sign_in_and_up_feature must be an instance of SignInAndUpFeature' == str(ex.value)
-=======
-                session.init(
-                    error_handlers='error handlers'  # type: ignore
-                )
-            ]
-        )
-    assert 'error_handlers must be an instance of ErrorHandlers or None' == str(ex.value)
->>>>>>> 2e7fca1a
-
-    with pytest.raises(ValueError) as ex:
-        init(
-            supertokens_config=SupertokensConfig('http://localhost:3567'),
-            app_info=InputAppInfo(
-                app_name="SuperTokens Demo",
-                api_domain="http://api.supertokens.io",
-                website_domain="http://supertokens.io",
-                api_base_path="/auth"
-            ),
-            framework='fastapi',
-            recipe_list=[
-<<<<<<< HEAD
+
+    with pytest.raises(ValueError) as ex:
+        init(
+            supertokens_config=SupertokensConfig('http://localhost:3567'),
+            app_info=InputAppInfo(
+                app_name="SuperTokens Demo",
+                api_domain="http://api.supertokens.io",
+                website_domain="http://supertokens.io",
+                api_base_path="/auth"
+            ),
+            framework='fastapi',
+            recipe_list=[
                 thirdparty.init(
                     sign_in_and_up_feature=thirdparty.SignInAndUpFeature(providers_list),
-=======
-                session.init(
->>>>>>> 2e7fca1a
                     override='override'  # type: ignore
                 )
             ]
         )
-<<<<<<< HEAD
-    assert 'override must be an instance of InputOverrideConfig or None' == str(ex.value)
-=======
-    assert 'override must be an instance of InputOverrideConfig or None' == str(ex.value)
-
-    with pytest.raises(ValueError) as ex:
-        init(
-            supertokens_config=SupertokensConfig('http://localhost:3567'),
-            app_info=InputAppInfo(
-                app_name="SuperTokens Demo",
-                api_domain="http://api.supertokens.io",
-                website_domain="http://supertokens.io",
-                api_base_path="/auth"
-            ),
-            framework='fastapi',
-            recipe_list=[
-                session.init(
-                    jwt='jwt'  # type: ignore
-                )
-            ]
-        )
-    assert 'jwt must be an instance of JWTConfig or None' == str(ex.value)
->>>>>>> 2e7fca1a
+    assert 'override must be an instance of InputOverrideConfig or None' == str(ex.value)