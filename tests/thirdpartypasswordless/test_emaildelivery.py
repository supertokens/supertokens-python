--- conflicted
+++ resolved
@@ -24,8 +24,8 @@
 from supertokens_python import InputAppInfo, SupertokensConfig, init
 from supertokens_python.framework.fastapi import get_middleware
 from supertokens_python.ingredients.emaildelivery.types import (
-    EmailDeliveryConfig, EmailDeliveryInterface, SMTPServiceConfigFrom, SMTPSettings, EmailContent,
-    SMTPServiceInterface)
+    EmailContent, EmailDeliveryConfig, EmailDeliveryInterface,
+    SMTPServiceConfigFrom, SMTPServiceInterface, SMTPSettings)
 from supertokens_python.querier import Querier
 from supertokens_python.recipe import (passwordless, session,
                                        thirdpartypasswordless)
@@ -576,21 +576,6 @@
 
     with respx_mock(assert_all_mocked=False) as mocker:
         mocker.route(host="localhost").pass_through()
-<<<<<<< HEAD
-        mocked_route = mocker.post("https://api.supertokens.io/0/st/auth/passwordless/login").mock(
-            side_effect=api_side_effect)
-        resp = sign_in_up_request(driver_config_client, "test@example.com", True)
-
-        assert resp.status_code == 200
-        # Note: Other recipes suppress this error:
-        assert resp.json() == {"status": "GENERAL_ERROR", "message": "CUSTOM_ERR"}
-        assert mocked_route.called
-
-        assert app_name == "ST"
-        assert email == "test@example.com"
-        assert all([url_with_link_code, user_input_code, code_lifetime])
-        assert code_lifetime > 0
-=======
         mocked_route = mocker.post("https://api.supertokens.io/0/st/auth/passwordless/login").mock(side_effect=api_side_effect)
         try:
             sign_in_up_request(driver_config_client, "test@example.com", True)
@@ -602,7 +587,6 @@
             assert email == "test@example.com"
             assert all([url_with_link_code, user_input_code, code_lifetime])
             assert code_lifetime > 0
->>>>>>> 116eb09b
 
 
 @mark.asyncio
