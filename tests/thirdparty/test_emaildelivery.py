--- conflicted
+++ resolved
@@ -46,12 +46,6 @@
 )
 from supertokens_python.recipe.session.session_functions import create_new_session
 from supertokens_python.recipe.thirdparty.asyncio import manually_create_or_update_user
-<<<<<<< HEAD
-from supertokens_python.recipe.emailverification.emaildelivery.services.smtp import (
-    SMTPService,
-)
-=======
->>>>>>> 53b7710b
 from supertokens_python.recipe.thirdparty.interfaces import (
     ManuallyCreateOrUpdateUserOkResult,
 )
@@ -94,11 +88,7 @@
     def custom_provider_override(original_implementation: Provider) -> Provider:
         async def get_user_info(
             oauth_tokens: Dict[str, Any],
-<<<<<<< HEAD
-            user_context: Dict[str, Any],
-=======
             _user_context: Dict[str, Any],
->>>>>>> 53b7710b
         ) -> UserInfo:
             return UserInfo(
                 third_party_user_id=oauth_tokens["id"],
