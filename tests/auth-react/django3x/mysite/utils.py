import os
from typing import Any, Dict, List, Optional, Union

from dotenv import load_dotenv
from supertokens_python import InputAppInfo, Supertokens, SupertokensConfig, init
from supertokens_python.framework.request import BaseRequest
from supertokens_python.recipe import (
    emailpassword,
    emailverification,
    passwordless,
    session,
    thirdparty,
    thirdpartyemailpassword,
    thirdpartypasswordless,
)
from supertokens_python.recipe.emailpassword import EmailPasswordRecipe
from supertokens_python.recipe.emailpassword.interfaces import (
    APIInterface as EmailPasswordAPIInterface,
)
from supertokens_python.recipe.emailpassword.interfaces import (
    APIOptions as EPAPIOptions,
)
from supertokens_python.recipe.emailpassword.types import (
    FormField,
    InputFormField,
    User,
)
from supertokens_python.recipe.emailverification import EmailVerificationRecipe
from supertokens_python.recipe.emailverification import (
    InputOverrideConfig as EVInputOverrideConfig,
)
from supertokens_python.recipe.emailverification.interfaces import (
    APIInterface as EmailVerificationAPIInterface,
)
from supertokens_python.recipe.emailverification.interfaces import (
    APIOptions as EVAPIOptions,
)
from supertokens_python.recipe.emailverification.types import User as EVUser
from supertokens_python.recipe.jwt import JWTRecipe
from supertokens_python.recipe.passwordless import (
    ContactEmailOnlyConfig,
    ContactEmailOrPhoneConfig,
    ContactPhoneOnlyConfig,
    CreateAndSendCustomEmailParameters,
    CreateAndSendCustomTextMessageParameters,
    PasswordlessRecipe,
)
from supertokens_python.recipe.passwordless.interfaces import (
    APIInterface as PasswordlessAPIInterface,
)
from supertokens_python.recipe.passwordless.interfaces import APIOptions as PAPIOptions
from supertokens_python.recipe.session import SessionContainer, SessionRecipe
from supertokens_python.recipe.session.interfaces import (
    APIInterface as SessionAPIInterface,
)
from supertokens_python.recipe.session.interfaces import APIOptions as SAPIOptions
from supertokens_python.recipe.thirdparty import ThirdPartyRecipe
from supertokens_python.recipe.thirdparty.interfaces import (
    APIInterface as ThirdpartyAPIInterface,
)
from supertokens_python.recipe.thirdparty.interfaces import APIOptions as TPAPIOptions
from supertokens_python.recipe.thirdparty.provider import Provider
from supertokens_python.recipe.thirdparty.types import (
    AccessTokenAPI,
    AuthorisationRedirectAPI,
    UserInfo,
    UserInfoEmail,
)
from supertokens_python.recipe.thirdpartyemailpassword import (
    Facebook,
    Github,
    Google,
    ThirdPartyEmailPasswordRecipe,
)
from supertokens_python.recipe.thirdpartyemailpassword.interfaces import (
    APIInterface as ThirdpartyEmailPasswordAPIInterface,
)
from supertokens_python.recipe.thirdpartypasswordless import (
    ThirdPartyPasswordlessRecipe,
)
from supertokens_python.recipe.thirdpartypasswordless.interfaces import (
    APIInterface as ThirdpartyPasswordlessAPIInterface,
)
from supertokens_python.types import GeneralErrorResponse
from typing_extensions import Literal

from .store import save_code, save_url_with_token

load_dotenv()


def get_api_port():
    return "8083"


def get_website_port():
    return "3031"


def get_website_domain():
    return "http://localhost:" + get_website_port()


async def save_code_email(param: CreateAndSendCustomEmailParameters, _: Dict[str, Any]):
    save_code(
        param.pre_auth_session_id, param.url_with_link_code, param.user_input_code
    )


async def save_code_text(
    param: CreateAndSendCustomTextMessageParameters, _: Dict[str, Any]
):
    save_code(
        param.pre_auth_session_id, param.url_with_link_code, param.user_input_code
    )


async def ev_create_and_send_custom_email(
    _: EVUser, url_with_token: str, __: Dict[str, Any]
):
    save_url_with_token(url_with_token)


async def create_and_send_custom_email(
    _: User, url_with_token: str, __: Dict[str, Any]
):
    save_url_with_token(url_with_token)


async def validate_age(value: Any):
    try:
        if int(value) < 18:
            return "You must be over 18 to register"
    except Exception:
        pass

    return None


form_fields = [
    InputFormField("name"),
    InputFormField("age", validate=validate_age),
    InputFormField("country", optional=True),
]


async def check_request_body_for_general_error(req: BaseRequest) -> bool:
    body = await req.json()
    return body is not None and "generalError" in body and body["generalError"]


def check_request_query_for_general_error(req: BaseRequest) -> bool:
    general_error = req.get_query_param("generalError")
    return general_error is not None and general_error == "true"


async def check_for_general_error(
    check_from: Literal["query", "body"], req: BaseRequest
):
    is_general_error = False
    if check_from == "query":
        is_general_error = check_request_query_for_general_error(req)
    else:
        is_general_error = await check_request_body_for_general_error(req)

    return is_general_error


class CustomAuth0Provider(Provider):
    def __init__(self, client_id: str, client_secret: str, domain: str):
        super().__init__("auth0", False)
        self.domain = domain
        self.client_id = client_id
        self.client_secret = client_secret
        self.authorisation_redirect_url = "https://" + self.domain + "/authorize"
        self.access_token_api_url = "https://" + self.domain + "/oauth/token"

    async def get_profile_info(
        self, auth_code_response: Dict[str, Any], user_context: Dict[str, Any]
    ) -> UserInfo:
        # we do not query auth0 here cause it reaches their rate limit.
        return UserInfo("test-user-id-1", UserInfoEmail("auth0email@example.com", True))

    def get_authorisation_redirect_api_info(
        self, user_context: Dict[str, Any]
    ) -> AuthorisationRedirectAPI:
        params: Dict[str, Any] = {
            "scope": "openid profile",
            "response_type": "code",
            "client_id": self.client_id,
        }
        return AuthorisationRedirectAPI(self.authorisation_redirect_url, params)

    def get_access_token_api_info(
        self,
        redirect_uri: str,
        auth_code_from_request: str,
        user_context: Dict[str, Any],
    ) -> AccessTokenAPI:
        params = {
            "client_id": self.client_id,
            "client_secret": self.client_secret,
            "grant_type": "authorization_code",
            "code": auth_code_from_request,
            "redirect_uri": redirect_uri,
        }
        return AccessTokenAPI(self.access_token_api_url, params)

    def get_redirect_uri(self, user_context: Dict[str, Any]) -> Union[None, str]:
        return None

    def get_client_id(self, user_context: Dict[str, Any]) -> str:
        return self.client_id


providers_list: List[Provider] = [
    Google(
        client_id=os.environ.get("GOOGLE_CLIENT_ID"),  # type: ignore
        client_secret=os.environ.get("GOOGLE_CLIENT_SECRET"),  # type: ignore
    ),
    Facebook(
        client_id=os.environ.get("FACEBOOK_CLIENT_ID"),  # type: ignore
        client_secret=os.environ.get("FACEBOOK_CLIENT_SECRET"),  # type: ignore
    ),
    Github(
        client_id=os.environ.get("GITHUB_CLIENT_ID"),  # type: ignore
        client_secret=os.environ.get("GITHUB_CLIENT_SECRET"),  # type: ignore
    ),
    CustomAuth0Provider(
        client_id=os.environ.get("AUTH0_CLIENT_ID"),  # type: ignore
        domain=os.environ.get("AUTH0_DOMAIN", "auth0.supertokens.com"),  # type: ignore
        client_secret=os.environ.get("AUTH0_CLIENT_SECRET"),  # type: ignore
    ),
]


def custom_init(
    contact_method: Union[None, Literal["PHONE", "EMAIL", "EMAIL_OR_PHONE"]] = None,
    flow_type: Union[
        None, Literal["USER_INPUT_CODE", "MAGIC_LINK", "USER_INPUT_CODE_AND_MAGIC_LINK"]
    ] = None,
):
    PasswordlessRecipe.reset()
    ThirdPartyPasswordlessRecipe.reset()
    JWTRecipe.reset()
    EmailVerificationRecipe.reset()
    SessionRecipe.reset()
    ThirdPartyRecipe.reset()
    EmailPasswordRecipe.reset()
    ThirdPartyEmailPasswordRecipe.reset()
    Supertokens.reset()

    def override_email_verification_apis(
        original_implementation_email_verification: EmailVerificationAPIInterface,
    ):
        original_email_verify_post = (
            original_implementation_email_verification.email_verify_post
        )
        original_generate_email_verify_token_post = (
            original_implementation_email_verification.generate_email_verify_token_post
        )

        async def email_verify_post(
            token: str,
            session: Optional[SessionContainer],
            api_options: EVAPIOptions,
            user_context: Dict[str, Any],
        ):
            is_general_error = await check_for_general_error(
                "body", api_options.request
            )
            if is_general_error:
                return GeneralErrorResponse("general error from API email verify")
            return await original_email_verify_post(
                token,
                session,
                api_options,
                user_context,
            )

        async def generate_email_verify_token_post(
            session: SessionContainer,
            api_options: EVAPIOptions,
            user_context: Dict[str, Any],
        ):
            is_general_error = await check_for_general_error(
                "body", api_options.request
            )
            if is_general_error:
                return GeneralErrorResponse(
                    "general error from API email verification code"
                )
            return await original_generate_email_verify_token_post(
                session, api_options, user_context
            )

        original_implementation_email_verification.email_verify_post = email_verify_post
        original_implementation_email_verification.generate_email_verify_token_post = (
            generate_email_verify_token_post
        )
        return original_implementation_email_verification

    def override_email_password_apis(
        original_implementation: EmailPasswordAPIInterface,
    ):
        original_email_exists_get = original_implementation.email_exists_get
        original_generate_password_reset_token_post = (
            original_implementation.generate_password_reset_token_post
        )
        original_password_reset_post = original_implementation.password_reset_post
        original_sign_in_post = original_implementation.sign_in_post
        original_sign_up_post = original_implementation.sign_up_post

        async def email_exists_get(
            email: str, api_options: EPAPIOptions, user_context: Dict[str, Any]
        ):
            is_general_error = await check_for_general_error(
                "query", api_options.request
            )
            if is_general_error:
                return GeneralErrorResponse("general error from API email exists")
            return await original_email_exists_get(email, api_options, user_context)

        async def generate_password_reset_token_post(
            form_fields: List[FormField],
            api_options: EPAPIOptions,
            user_context: Dict[str, Any],
        ):
            is_general_error = await check_for_general_error(
                "body", api_options.request
            )
            if is_general_error:
                return GeneralErrorResponse("general error from API reset password")
            return await original_generate_password_reset_token_post(
                form_fields, api_options, user_context
            )

        async def password_reset_post(
            form_fields: List[FormField],
            token: str,
            api_options: EPAPIOptions,
            user_context: Dict[str, Any],
        ):
            is_general_error = await check_for_general_error(
                "body", api_options.request
            )
            if is_general_error:
                return GeneralErrorResponse(
                    "general error from API reset password consume"
                )
            return await original_password_reset_post(
                form_fields, token, api_options, user_context
            )

        async def sign_in_post(
            form_fields: List[FormField],
            api_options: EPAPIOptions,
            user_context: Dict[str, Any],
        ):
            is_general_error = await check_for_general_error(
                "body", api_options.request
            )
            if is_general_error:
                msg = "general error from API sign in"
                body = await api_options.request.json()
                if body is not None and "generalErrorMessage" in body:
                    msg = body["generalErrorMessage"]
                return GeneralErrorResponse(msg)
            return await original_sign_in_post(form_fields, api_options, user_context)

        async def sign_up_post(
            form_fields: List[FormField],
            api_options: EPAPIOptions,
            user_context: Dict[str, Any],
        ):
            is_general_error = await check_for_general_error(
                "body", api_options.request
            )
            if is_general_error:
                return GeneralErrorResponse("general error from API sign up")
            return await original_sign_up_post(form_fields, api_options, user_context)

        original_implementation.email_exists_get = email_exists_get
        original_implementation.generate_password_reset_token_post = (
            generate_password_reset_token_post
        )
        original_implementation.password_reset_post = password_reset_post
        original_implementation.sign_in_post = sign_in_post
        original_implementation.sign_up_post = sign_up_post
        return original_implementation

    def override_thirdparty_apis(original_implementation: ThirdpartyAPIInterface):
        original_sign_in_up_post = original_implementation.sign_in_up_post
        original_authorisation_url_get = original_implementation.authorisation_url_get

        async def sign_in_up_post(
            provider: Provider,
            code: str,
            redirect_uri: str,
            client_id: Union[str, None],
            auth_code_response: Union[Dict[str, Any], None],
            api_options: TPAPIOptions,
            user_context: Dict[str, Any],
        ):
            is_general_error = await check_for_general_error(
                "body", api_options.request
            )
            if is_general_error:
                return GeneralErrorResponse("general error from API sign in up")
            return await original_sign_in_up_post(
                provider,
                code,
                redirect_uri,
                client_id,
                auth_code_response,
                api_options,
                user_context,
            )

        async def authorisation_url_get(
            provider: Provider, api_options: TPAPIOptions, user_context: Dict[str, Any]
        ):
            is_general_error = await check_for_general_error(
                "query", api_options.request
            )
            if is_general_error:
                return GeneralErrorResponse(
                    "general error from API authorisation url get"
                )
            return await original_authorisation_url_get(
                provider, api_options, user_context
            )

        original_implementation.sign_in_up_post = sign_in_up_post
        original_implementation.authorisation_url_get = authorisation_url_get
        return original_implementation

    def override_thirdpartyemailpassword_apis(
        original_implementation: ThirdpartyEmailPasswordAPIInterface,
    ):
        original_emailpassword_email_exists_get = (
            original_implementation.emailpassword_email_exists_get
        )
        original_generate_password_reset_token_post = (
            original_implementation.generate_password_reset_token_post
        )
        original_password_reset_post = original_implementation.password_reset_post
        original_emailpassword_sign_in_post = (
            original_implementation.emailpassword_sign_in_post
        )
        original_emailpassword_sign_up_post = (
            original_implementation.emailpassword_sign_up_post
        )
        original_thirdparty_sign_in_up_post = (
            original_implementation.thirdparty_sign_in_up_post
        )
        original_authorisation_url_get = original_implementation.authorisation_url_get

        async def emailpassword_email_exists_get(
            email: str, api_options: EPAPIOptions, user_context: Dict[str, Any]
        ):
            is_general_error = await check_for_general_error(
                "query", api_options.request
            )
            if is_general_error:
                return GeneralErrorResponse("general error from API email exists")
            return await original_emailpassword_email_exists_get(
                email, api_options, user_context
            )

        async def generate_password_reset_token_post(
            form_fields: List[FormField],
            api_options: EPAPIOptions,
            user_context: Dict[str, Any],
        ):
            is_general_error = await check_for_general_error(
                "body", api_options.request
            )
            if is_general_error:
                return GeneralErrorResponse("general error from API reset password")
            return await original_generate_password_reset_token_post(
                form_fields, api_options, user_context
            )

        async def password_reset_post(
            form_fields: List[FormField],
            token: str,
            api_options: EPAPIOptions,
            user_context: Dict[str, Any],
        ):
            is_general_error = await check_for_general_error(
                "body", api_options.request
            )
            if is_general_error:
                return GeneralErrorResponse(
                    "general error from API reset password consume"
                )
            return await original_password_reset_post(
                form_fields, token, api_options, user_context
            )

        async def emailpassword_sign_in_post(
            form_fields: List[FormField],
            api_options: EPAPIOptions,
            user_context: Dict[str, Any],
        ):
            is_general_error = await check_for_general_error(
                "body", api_options.request
            )
            if is_general_error:
                return GeneralErrorResponse("general error from API sign in")
            return await original_emailpassword_sign_in_post(
                form_fields, api_options, user_context
            )

        async def emailpassword_sign_up_post(
            form_fields: List[FormField],
            api_options: EPAPIOptions,
            user_context: Dict[str, Any],
        ):
            is_general_error = await check_for_general_error(
                "body", api_options.request
            )
            if is_general_error:
                return GeneralErrorResponse("general error from API sign up")
            return await original_emailpassword_sign_up_post(
                form_fields, api_options, user_context
            )

        async def thirdparty_sign_in_up_post(
            provider: Provider,
            code: str,
            redirect_uri: str,
            client_id: Union[str, None],
            auth_code_response: Union[Dict[str, Any], None],
            api_options: TPAPIOptions,
            user_context: Dict[str, Any],
        ):
            is_general_error = await check_for_general_error(
                "body", api_options.request
            )
            if is_general_error:
                return GeneralErrorResponse("general error from API sign in up")
            return await original_thirdparty_sign_in_up_post(
                provider,
                code,
                redirect_uri,
                client_id,
                auth_code_response,
                api_options,
                user_context,
            )

        async def authorisation_url_get(
            provider: Provider, api_options: TPAPIOptions, user_context: Dict[str, Any]
        ):
            is_general_error = await check_for_general_error(
                "query", api_options.request
            )
            if is_general_error:
                return GeneralErrorResponse(
                    "general error from API authorisation url get"
                )
            return await original_authorisation_url_get(
                provider, api_options, user_context
            )

        original_implementation.emailpassword_email_exists_get = (
            emailpassword_email_exists_get
        )
        original_implementation.generate_password_reset_token_post = (
            generate_password_reset_token_post
        )
        original_implementation.password_reset_post = password_reset_post
        original_implementation.emailpassword_sign_in_post = emailpassword_sign_in_post
        original_implementation.emailpassword_sign_up_post = emailpassword_sign_up_post
        original_implementation.thirdparty_sign_in_up_post = thirdparty_sign_in_up_post
        original_implementation.authorisation_url_get = authorisation_url_get
        return original_implementation

    def override_session_apis(original_implementation: SessionAPIInterface):
        original_signout_post = original_implementation.signout_post

        async def signout_post(
            session: Optional[SessionContainer],
            api_options: SAPIOptions,
            user_context: Dict[str, Any],
        ):
            is_general_error = await check_for_general_error(
                "body", api_options.request
            )
            if is_general_error:
                return GeneralErrorResponse("general error from signout API")
            return await original_signout_post(session, api_options, user_context)

        original_implementation.signout_post = signout_post
        return original_implementation

    def override_passwordless_apis(original_implementation: PasswordlessAPIInterface):
        original_consume_code_post = original_implementation.consume_code_post
        original_create_code_post = original_implementation.create_code_post
        original_resend_code_post = original_implementation.resend_code_post

        async def consume_code_post(
            pre_auth_session_id: str,
            user_input_code: Union[str, None],
            device_id: Union[str, None],
            link_code: Union[str, None],
            api_options: PAPIOptions,
            user_context: Dict[str, Any],
        ):
            is_general_error = await check_for_general_error(
                "body", api_options.request
            )
            if is_general_error:
                return GeneralErrorResponse("general error from API consume code")
            return await original_consume_code_post(
                pre_auth_session_id,
                user_input_code,
                device_id,
                link_code,
                api_options,
                user_context,
            )

        async def create_code_post(
            email: Union[str, None],
            phone_number: Union[str, None],
            api_options: PAPIOptions,
            user_context: Dict[str, Any],
        ):
            is_general_error = await check_for_general_error(
                "body", api_options.request
            )
            if is_general_error:
                return GeneralErrorResponse("general error from API create code")
            return await original_create_code_post(
                email, phone_number, api_options, user_context
            )

        async def resend_code_post(
            device_id: str,
            pre_auth_session_id: str,
            api_options: PAPIOptions,
            user_context: Dict[str, Any],
        ):
            is_general_error = await check_for_general_error(
                "body", api_options.request
            )
            if is_general_error:
                return GeneralErrorResponse("general error from API resend code")
            return await original_resend_code_post(
                device_id, pre_auth_session_id, api_options, user_context
            )

        original_implementation.consume_code_post = consume_code_post
        original_implementation.create_code_post = create_code_post
        original_implementation.resend_code_post = resend_code_post
        return original_implementation

    def override_thirdpartypasswordless_apis(
        original_implementation: ThirdpartyPasswordlessAPIInterface,
    ):
        original_consume_code_post = original_implementation.consume_code_post
        original_create_code_post = original_implementation.create_code_post
        original_resend_code_post = original_implementation.resend_code_post
        original_thirdparty_sign_in_up_post = (
            original_implementation.thirdparty_sign_in_up_post
        )
        original_authorisation_url_get = original_implementation.authorisation_url_get

        async def consume_code_post(
            pre_auth_session_id: str,
            user_input_code: Union[str, None],
            device_id: Union[str, None],
            link_code: Union[str, None],
            api_options: PAPIOptions,
            user_context: Dict[str, Any],
        ):
            is_general_error = await check_for_general_error(
                "body", api_options.request
            )
            if is_general_error:
                return GeneralErrorResponse("general error from API consume code")
            return await original_consume_code_post(
                pre_auth_session_id,
                user_input_code,
                device_id,
                link_code,
                api_options,
                user_context,
            )

        async def create_code_post(
            email: Union[str, None],
            phone_number: Union[str, None],
            api_options: PAPIOptions,
            user_context: Dict[str, Any],
        ):
            is_general_error = await check_for_general_error(
                "body", api_options.request
            )
            if is_general_error:
                return GeneralErrorResponse("general error from API create code")
            return await original_create_code_post(
                email, phone_number, api_options, user_context
            )

        async def resend_code_post(
            device_id: str,
            pre_auth_session_id: str,
            api_options: PAPIOptions,
            user_context: Dict[str, Any],
        ):
            is_general_error = await check_for_general_error(
                "body", api_options.request
            )
            if is_general_error:
                return GeneralErrorResponse("general error from API resend code")
            return await original_resend_code_post(
                device_id, pre_auth_session_id, api_options, user_context
            )

        async def thirdparty_sign_in_up_post(
            provider: Provider,
            code: str,
            redirect_uri: str,
            client_id: Union[str, None],
            auth_code_response: Union[Dict[str, Any], None],
            api_options: TPAPIOptions,
            user_context: Dict[str, Any],
        ):
            is_general_error = await check_for_general_error(
                "body", api_options.request
            )
            if is_general_error:
                return GeneralErrorResponse("general error from API sign in up")
            return await original_thirdparty_sign_in_up_post(
                provider,
                code,
                redirect_uri,
                client_id,
                auth_code_response,
                api_options,
                user_context,
            )

        async def authorisation_url_get(
            provider: Provider, api_options: TPAPIOptions, user_context: Dict[str, Any]
        ):
            is_general_error = await check_for_general_error(
                "query", api_options.request
            )
            if is_general_error:
                return GeneralErrorResponse(
                    "general error from API authorisation url get"
                )
            return await original_authorisation_url_get(
                provider, api_options, user_context
            )

        original_implementation.consume_code_post = consume_code_post
        original_implementation.create_code_post = create_code_post
        original_implementation.resend_code_post = resend_code_post
        original_implementation.thirdparty_sign_in_up_post = thirdparty_sign_in_up_post
        original_implementation.authorisation_url_get = authorisation_url_get
        return original_implementation

    if contact_method is not None and flow_type is not None:
        if contact_method == "PHONE":
            passwordless_init = passwordless.init(
                contact_config=ContactPhoneOnlyConfig(
                    create_and_send_custom_text_message=save_code_text
                ),
                flow_type=flow_type,
                override=passwordless.InputOverrideConfig(
                    apis=override_passwordless_apis
                ),
            )
            thirdpartypasswordless_init = thirdpartypasswordless.init(
                contact_config=ContactPhoneOnlyConfig(
                    create_and_send_custom_text_message=save_code_text
                ),
                flow_type=flow_type,
                providers=providers_list,
                override=thirdpartypasswordless.InputOverrideConfig(
                    apis=override_thirdpartypasswordless_apis
                ),
            )
        elif contact_method == "EMAIL":
            passwordless_init = passwordless.init(
                contact_config=ContactEmailOnlyConfig(
                    create_and_send_custom_email=save_code_email
                ),
                flow_type=flow_type,
                override=passwordless.InputOverrideConfig(
                    apis=override_passwordless_apis
                ),
            )
            thirdpartypasswordless_init = thirdpartypasswordless.init(
                contact_config=ContactEmailOnlyConfig(
                    create_and_send_custom_email=save_code_email
                ),
                flow_type=flow_type,
                providers=providers_list,
                override=thirdpartypasswordless.InputOverrideConfig(
                    apis=override_thirdpartypasswordless_apis
                ),
            )
        else:
            passwordless_init = passwordless.init(
                contact_config=ContactEmailOrPhoneConfig(
                    create_and_send_custom_email=save_code_email,
                    create_and_send_custom_text_message=save_code_text,
                ),
                flow_type=flow_type,
                override=passwordless.InputOverrideConfig(
                    apis=override_passwordless_apis
                ),
            )
            thirdpartypasswordless_init = thirdpartypasswordless.init(
                contact_config=ContactEmailOrPhoneConfig(
                    create_and_send_custom_email=save_code_email,
                    create_and_send_custom_text_message=save_code_text,
                ),
                flow_type=flow_type,
                providers=providers_list,
                override=thirdpartypasswordless.InputOverrideConfig(
                    apis=override_thirdpartypasswordless_apis
                ),
            )
    else:
        passwordless_init = passwordless.init(
            contact_config=ContactPhoneOnlyConfig(
                create_and_send_custom_text_message=save_code_text
            ),
            flow_type="USER_INPUT_CODE_AND_MAGIC_LINK",
            override=passwordless.InputOverrideConfig(apis=override_passwordless_apis),
        )
        thirdpartypasswordless_init = thirdpartypasswordless.init(
            contact_config=ContactPhoneOnlyConfig(
                create_and_send_custom_text_message=save_code_text
            ),
            flow_type="USER_INPUT_CODE_AND_MAGIC_LINK",
            providers=providers_list,
            override=thirdpartypasswordless.InputOverrideConfig(
                apis=override_thirdpartypasswordless_apis
            ),
        )

    recipe_list = [
        session.init(override=session.InputOverrideConfig(apis=override_session_apis)),
        emailverification.init(
<<<<<<< HEAD
            mode="REQUIRED",
            create_and_send_custom_email=ev_create_and_send_custom_email,
=======
            mode="OPTIONAL",
            create_and_send_custom_email=ev_create_and_send_custom_email,  # TODO: Is it correct to create a seperate func for this?
>>>>>>> 698cc96a
            override=EVInputOverrideConfig(apis=override_email_verification_apis),
        ),
        emailpassword.init(
            sign_up_feature=emailpassword.InputSignUpFeature(form_fields),
            reset_password_using_token_feature=emailpassword.InputResetPasswordUsingTokenFeature(
                create_and_send_custom_email=create_and_send_custom_email
            ),
            override=emailpassword.InputOverrideConfig(
                apis=override_email_password_apis,
            ),
        ),
        thirdparty.init(
            sign_in_and_up_feature=thirdparty.SignInAndUpFeature(providers_list),
            override=thirdparty.InputOverrideConfig(apis=override_thirdparty_apis),
        ),
        thirdpartyemailpassword.init(
            sign_up_feature=thirdpartyemailpassword.InputSignUpFeature(form_fields),
            providers=providers_list,
            reset_password_using_token_feature=thirdpartyemailpassword.InputResetPasswordUsingTokenFeature(
                create_and_send_custom_email=create_and_send_custom_email
            ),
            override=thirdpartyemailpassword.InputOverrideConfig(
                apis=override_thirdpartyemailpassword_apis
            ),
        ),
        passwordless_init,
        thirdpartypasswordless_init,
    ]
    init(
        supertokens_config=SupertokensConfig("http://localhost:9000"),
        app_info=InputAppInfo(
            app_name="SuperTokens Demo",
            api_domain="0.0.0.0:" + get_api_port(),
            website_domain=get_website_domain(),
        ),
        framework="django",
        mode=os.environ.get("APP_MODE", "asgi"),  # type: ignore
        recipe_list=recipe_list,
        telemetry=False,
    )<|MERGE_RESOLUTION|>--- conflicted
+++ resolved
@@ -851,13 +851,8 @@
     recipe_list = [
         session.init(override=session.InputOverrideConfig(apis=override_session_apis)),
         emailverification.init(
-<<<<<<< HEAD
-            mode="REQUIRED",
+            mode="OPTIONAL",
             create_and_send_custom_email=ev_create_and_send_custom_email,
-=======
-            mode="OPTIONAL",
-            create_and_send_custom_email=ev_create_and_send_custom_email,  # TODO: Is it correct to create a seperate func for this?
->>>>>>> 698cc96a
             override=EVInputOverrideConfig(apis=override_email_verification_apis),
         ),
         emailpassword.init(
