# Copyright (c) 2021, VRAI Labs and/or its affiliates. All rights reserved.
#
# This software is licensed under the Apache License, Version 2.0 (the
# "License") as published by the Apache Software Foundation.
#
# You may not use this file except in compliance with the License. You may
# obtain a copy of the License at http://www.apache.org/licenses/LICENSE-2.0
#
# Unless required by applicable law or agreed to in writing, software
# distributed under the License is distributed on an "AS IS" BASIS, WITHOUT
# WARRANTIES OR CONDITIONS OF ANY KIND, either express or implied. See the
# License for the specific language governing permissions and limitations
# under the License.
import asyncio
from datetime import datetime, timezone
from urllib.parse import unquote
from http.cookies import SimpleCookie
from os import environ, kill, remove, scandir
from shutil import rmtree
from signal import SIGTERM
from subprocess import DEVNULL, run
from time import sleep
from typing import Any, Dict, List, cast

from requests.models import Response
from yaml import FullLoader, dump, load

from fastapi.testclient import TestClient
from supertokens_python import InputAppInfo, Supertokens, SupertokensConfig
from supertokens_python.process_state import ProcessState
from supertokens_python.recipe.dashboard import DashboardRecipe
from supertokens_python.recipe.emailpassword import EmailPasswordRecipe
from supertokens_python.recipe.emailverification import EmailVerificationRecipe
from supertokens_python.recipe.jwt import JWTRecipe
from supertokens_python.recipe.passwordless import PasswordlessRecipe
from supertokens_python.recipe.multitenancy.recipe import MultitenancyRecipe
from supertokens_python.recipe.session import SessionRecipe
from supertokens_python.recipe.thirdparty import ThirdPartyRecipe
from supertokens_python.recipe.thirdpartyemailpassword import (
    ThirdPartyEmailPasswordRecipe,
)
from supertokens_python.recipe.thirdpartypasswordless import (
    ThirdPartyPasswordlessRecipe,
)
from supertokens_python.recipe.usermetadata import UserMetadataRecipe
from supertokens_python.recipe.userroles import UserRolesRecipe
from supertokens_python.utils import is_version_gte

INSTALLATION_PATH = environ["SUPERTOKENS_PATH"]
SUPERTOKENS_PROCESS_DIR = INSTALLATION_PATH + "/.started"
LICENSE_FILE_PATH = INSTALLATION_PATH + "/licenseKey"
CONFIG_YAML_FILE_PATH = INSTALLATION_PATH + "/config.yaml"
ORIGINAL_LICENSE_FILE_PATH = INSTALLATION_PATH + "/temp/licenseKey"
ORIGINAL_CONFIG_YAML_FILE_PATH = INSTALLATION_PATH + "/temp/config.yaml"
WEB_SERVER_TEMP_DIR = INSTALLATION_PATH + "/webserver-temp"
API_VERSION_TEST_NON_SUPPORTED_SV = ["0.0", "1.0", "1.1", "2.1"]
API_VERSION_TEST_NON_SUPPORTED_CV = ["0.1", "0.2", "1.2", "2.0", "3.0"]
API_VERSION_TEST_MULTIPLE_SUPPORTED_SV = ["0.0", "1.0", "1.1", "2.1"]
API_VERSION_TEST_MULTIPLE_SUPPORTED_CV = ["0.1", "0.2", "1.1", "2.1", "3.0"]
API_VERSION_TEST_MULTIPLE_SUPPORTED_RESULT = "2.1"
API_VERSION_TEST_SINGLE_SUPPORTED_SV = ["0.0", "1.0", "1.1", "2.0"]
API_VERSION_TEST_SINGLE_SUPPORTED_CV = ["0.1", "0.2", "1.1", "2.1", "3.0"]
API_VERSION_TEST_SINGLE_SUPPORTED_RESULT = "1.1"
API_VERSION_TEST_BASIC_RESULT = ["2.0", "2.1", "2.2", "2.3", "2.9"]
SUPPORTED_CORE_DRIVER_INTERFACE_FILE = "./coreDriverInterfaceSupported.json"
TEST_ENABLE_ANTI_CSRF_CONFIG_KEY = "enable_anti_csrf"
TEST_ACCESS_TOKEN_PATH_VALUE = "/test"
TEST_ACCESS_TOKEN_PATH_CONFIG_KEY = "access_token_path"
TEST_REFRESH_TOKEN_PATH_KEY_VALUE = "/refresh"
TEST_REFRESH_TOKEN_PATH_KEY_VALUE_TEST_DECORATOR = "/refresh"
TEST_REFRESH_TOKEN_PATH_CONFIG_KEY = "refresh_api_path"
TEST_SESSION_EXPIRED_STATUS_CODE_VALUE = 401
TEST_SESSION_EXPIRED_STATUS_CODE_CONFIG_KEY = "session_expired_status_code"
TEST_COOKIE_DOMAIN_VALUE = "test.supertokens.io"
TEST_COOKIE_DOMAIN_CONFIG_KEY = "cookie_domain"
TEST_ACCESS_TOKEN_MAX_AGE_VALUE: str = "7200"  # seconds
TEST_ACCESS_TOKEN_MAX_AGE_CONFIG_KEY = "access_token_validity"
TEST_REFRESH_TOKEN_MAX_AGE_VALUE: str = "720"  # minutes
TEST_REFRESH_TOKEN_MAX_AGE_CONFIG_KEY = "refresh_token_validity"
TEST_COOKIE_SAME_SITE_VALUE = "Lax"
TEST_COOKIE_SAME_SITE_CONFIG_KEY = "cookie_same_site"
TEST_COOKIE_SECURE_VALUE = False
TEST_COOKIE_SECURE_CONFIG_KEY = "cookie_secure"
TEST_DRIVER_CONFIG_COOKIE_DOMAIN = "supertokens.io"
TEST_DRIVER_CONFIG_COOKIE_SECURE = False
TEST_DRIVER_CONFIG_COOKIE_SAME_SITE = "lax"
TEST_DRIVER_CONFIG_ACCESS_TOKEN_PATH = "/"
TEST_DRIVER_CONFIG_REFRESH_TOKEN_PATH = "/auth/session/refresh"
ACCESS_CONTROL_EXPOSE_HEADER = "Access-Control-Expose-Headers"
ACCESS_CONTROL_EXPOSE_HEADER_ANTI_CSRF_ENABLE = (
    "front-token, id-refresh-token, anti-csrf"
)
ACCESS_CONTROL_EXPOSE_HEADER_ANTI_CSRF_DISABLE = "id-refresh-token"
TEST_ID_TOKEN = "eyJhbGciOiJIUzI1NiIsInR5cCI6IkpXVCJ9.eyJzdWIiOiIxMjM0NTY3ODkwIiwibmFtZSI6IkpvaG4gRG9lIiwiaWF0IjoxNTE2MjM5MDIyfQ.SflKxwRJSMeKKF2QT4fwpMeJf36POk6yJV_adQssw5c"


def set_key_value_in_config(key: str, value: str):
    f = open(CONFIG_YAML_FILE_PATH, "r")
    data = load(f, Loader=FullLoader)
    f.close()
    data[key] = value
    f = open(CONFIG_YAML_FILE_PATH, "w")
    dump(data, f)
    f.close()


def drop_key(key: str):
    f = open(CONFIG_YAML_FILE_PATH, "r")
    data = load(f, Loader=FullLoader)
    f.close()
    data.pop(key)
    f = open(CONFIG_YAML_FILE_PATH, "w")
    dump(data, f)
    f.close()


def __stop_st(retry: int = 50):
    process_ids = __get_list_of_process_ids()
    for pid in process_ids:
        kill(int(pid), SIGTERM)
    process_ids = __get_list_of_process_ids()
    if len(process_ids) != 0:
        if retry == 0:
            raise Exception("")
        sleep(0.5)
        __stop_st(retry - 1)
    sleep(1)


def start_st(host: str = "localhost", port: str = "3567"):
    pid_after = pid_before = __get_list_of_process_ids()
    run(
        "cd "
        + INSTALLATION_PATH
        + " && java -Djava.security.egd=file:/dev/urandom -classpath "
        '"./core/*:./plugin-interface/*" io.supertokens.Main ./ DEV host='
        + host
        + " port="
        + str(port)
        + " test_mode &",
        shell=True,
        stdout=DEVNULL,
    )
    for _ in range(35):
        pid_after = __get_list_of_process_ids()
        if len(pid_after) != len(pid_before):
            break
        sleep(0.5)
    if len(pid_after) == len(pid_before):
        raise Exception("could not start ST process")


def setup_st():
    try:
        run("cd " + INSTALLATION_PATH + " && cp temp/licenseKey ./licenseKey")
    except BaseException:
        run(
            "cd " + INSTALLATION_PATH + " && cp temp/config.yaml ./config.yaml",
            shell=True,
        )


def clean_st():
    try:
        remove(LICENSE_FILE_PATH)
    except FileNotFoundError:
        pass
    try:
        remove(CONFIG_YAML_FILE_PATH)
    except FileNotFoundError:
        pass
    try:
        rmtree(SUPERTOKENS_PROCESS_DIR)
    except FileNotFoundError:
        pass
    try:
        rmtree(WEB_SERVER_TEMP_DIR)
    except FileNotFoundError:
        pass


def __get_list_of_process_ids() -> List[str]:
    process_ids: List[str] = []
    try:
        processes = scandir(SUPERTOKENS_PROCESS_DIR)
        for process in processes:
            f = open(SUPERTOKENS_PROCESS_DIR + "/" + process.name, "r")
            process_ids.append(f.readline())
            f.close()
    except FileNotFoundError:
        pass
    return process_ids


def reset():
    __stop_st()
    ProcessState.get_instance().reset()
    Supertokens.reset()
    SessionRecipe.reset()
    ThirdPartyEmailPasswordRecipe.reset()
    EmailPasswordRecipe.reset()
    EmailVerificationRecipe.reset()
    ThirdPartyRecipe.reset()
    PasswordlessRecipe.reset()
    JWTRecipe.reset()
    UserMetadataRecipe.reset()
    UserRolesRecipe.reset()
    ThirdPartyPasswordlessRecipe.reset()
    DashboardRecipe.reset()
    PasswordlessRecipe.reset()
    MultitenancyRecipe.reset()


def get_cookie_from_response(response: Response, cookie_name: str):
    cookies = extract_all_cookies(response)
    if cookie_name in cookies:
        return cookies[cookie_name]
    return None


def extract_all_cookies(response: Response) -> Dict[str, Any]:
    if response.headers.get("set-cookie") is None:
        return {}
    cookie_headers = SimpleCookie(response.headers.get("set-cookie"))  # type: ignore
    cookies: Dict[str, Any] = {}
    for key, morsel in cookie_headers.items():  # type: ignore
        cookies[key] = {"value": morsel.value, "name": key}
        for k, v in morsel.items():
            if (k in ("secure", "httponly")) and v == "":
                cookies[key][k] = None
            elif k == "samesite":
                if len(v) > 0 and v[-1] == ",":
                    v = v[:-1]
                cookies[key][k] = v
            else:
                cookies[key][k] = v
    return cookies


def extract_info(response: Response) -> Dict[str, Any]:
    cookies = extract_all_cookies(response)
    access_token = cookies.get("sAccessToken", {}).get("value")
    refresh_token = cookies.get("sRefreshToken", {}).get("value")

    access_token_from_header = response.headers.get("st-access-token")
    refresh_token_from_header = response.headers.get("st-refresh-token")

    return {
        **cookies,
        "accessToken": None if access_token is None else unquote(access_token),
        "refreshToken": None if refresh_token is None else unquote(refresh_token),
        "frontToken": response.headers.get("front-token"),
        "status_code": response.status_code,
        "body": response.json(),
        "antiCsrf": response.headers.get("anti-csrf"),
        "accessTokenFromHeader": access_token_from_header,
        "refreshTokenFromHeader": refresh_token_from_header,
        "accessTokenFromAny": access_token_from_header
        if access_token is None
        else access_token,
        "refreshTokenFromAny": refresh_token_from_header
        if refresh_token is None
        else refresh_token,
    }


def assert_info_clears_tokens(info: Dict[str, Any], token_transfer_method: str):
    if token_transfer_method == "cookie":
        assert info["accessToken"] == ""
        assert info["refreshToken"] == ""
        assert info["sAccessToken"]["expires"] == "Thu, 01 Jan 1970 00:00:00 GMT"
        assert info["sRefreshToken"]["expires"] == "Thu, 01 Jan 1970 00:00:00 GMT"
        assert info["sAccessToken"]["domain"] == ""
        assert info["sRefreshToken"]["domain"] == ""
    elif token_transfer_method == "header":
        assert info["accessTokenFromHeader"] == ""
        assert info["refreshTokenFromHeader"] == ""
    else:
        raise Exception("unknown token transfer method: " + token_transfer_method)

    assert info["frontToken"] == "remove"
    assert info["antiCsrf"] is None


def get_unix_timestamp(expiry: str):
    return int(
        datetime.strptime(expiry, "%a, %d %b %Y %H:%M:%S GMT")
        .replace(tzinfo=timezone.utc)
        .timestamp()
    )


def verify_within_5_second_diff(n1: int, n2: int):
    return -5 <= (n1 - n2) <= 5


def sign_up_request(app: TestClient, email: str, password: str):
    return app.post(
        url="/auth/signup",
        headers={"Content-Type": "application/json"},
        json={
            "formFields": [
                {"id": "password", "value": password},
                {"id": "email", "value": email},
            ]
        },
    )


def sign_in_up_request(app: TestClient, email: str, use_server: bool = False):
    if use_server:
        environ["SUPERTOKENS_ENV"] = "production"
    try:
        response = app.post(
            url="/auth/signinup/code",
            headers={"Content-Type": "application/json"},
            json={"email": email},
        )
        return response
    finally:
        if use_server:
            environ["SUPERTOKENS_ENV"] = "testing"


def sign_in_up_request_phone(app: TestClient, phone: str, use_server: bool = False):
    if use_server:
        environ["SUPERTOKENS_ENV"] = "production"
    try:
        response = app.post(
            url="/auth/signinup/code",
            headers={"Content-Type": "application/json"},
            json={"phoneNumber": phone},
        )
        return response
    finally:
        if use_server:
            environ["SUPERTOKENS_ENV"] = "testing"


def sign_in_up_request_code_resend(
    app: TestClient, device_id: str, preauth_sesion_id: str, use_server: bool = False
):
    if use_server:
        environ["SUPERTOKENS_ENV"] = "production"
    try:
        response = app.post(
            url="/auth/signinup/code/resend",
            headers={"Content-Type": "application/json"},
            json={"deviceId": device_id, "preAuthSessionId": preauth_sesion_id},
        )
        return response
    finally:
        if use_server:
            environ["SUPERTOKENS_ENV"] = "testing"


def reset_password_request(app: TestClient, email: str, use_server: bool = False):
    if use_server:
        environ["SUPERTOKENS_ENV"] = "production"
    try:
        response = app.post(
            url="/auth/user/password/reset/token",
            json={"formFields": [{"id": "email", "value": email}]},
        )
        return response
    finally:
        if use_server:
            environ["SUPERTOKENS_ENV"] = "testing"


def sign_in_request(app: TestClient, email: str, password: str):
    return app.post(
        url="/auth/signin",
        headers={"Content-Type": "application/json"},
        json={
            "formFields": [
                {"id": "password", "value": password},
                {"id": "email", "value": email},
            ]
        },
    )


def email_verify_token_request(
    app: TestClient,
    accessToken: str,
    antiCsrf: str,
    userId: str,
    use_server: bool = False,
):
    if use_server:
        environ["SUPERTOKENS_ENV"] = "production"
    try:
        headers = {
            "Content-Type": "application/json",
        }
        if antiCsrf:
            headers["anti-csrf"] = antiCsrf

        resp = app.post(
            url="/auth/user/email/verify/token",
            headers=headers,
            cookies={
                "sAccessToken": accessToken,
            },
            data=str.encode(userId),
        )
        return resp
    finally:
        if use_server:
            environ["SUPERTOKENS_ENV"] = "testing"


<<<<<<< HEAD
def setup_function(_: Any) -> None:
=======
def setup_function(_: Any):
>>>>>>> 37d58eb3
    reset()
    clean_st()
    setup_st()


<<<<<<< HEAD
def teardown_function(_: Any) -> None:
=======
def teardown_function(_: Any):
>>>>>>> 37d58eb3
    reset()
    clean_st()


core_version: str = ""


def get_core_api_version() -> str:
    """
    Fetches the core api version only once
    """
    global core_version
    if core_version:
        return core_version

    from supertokens_python import init
    from supertokens_python.querier import Querier
    from supertokens_python.recipe import session

    loop = asyncio.get_event_loop()

    async def get_api_version():
        return await Querier.get_instance().get_api_version()

    try:
        # If ST has been already initialized:
        core_version = cast(loop.run_until_complete(asyncio.gather(get_api_version())), str)  # type: ignore
        return core_version
    except Exception:
        pass

    setup_function(None)

    init(
        supertokens_config=SupertokensConfig("http://localhost:3567"),
        app_info=InputAppInfo(
            app_name="SuperTokens Demo",
            api_domain="http://api.supertokens.io",
            website_domain="http://supertokens.io",
            api_base_path="/auth",
        ),
        framework="fastapi",
        recipe_list=[
            session.init(get_token_transfer_method=lambda _, __, ___: "cookie"),
        ],
    )
    start_st()

    api_version = asyncio.gather(get_api_version())
    core_version = loop.run_until_complete(api_version)[0]  # type: ignore # pylint: disable=unused-variable
    return core_version


from pytest import mark


def min_api_version(min_version: str) -> Any:
    """
    Skips the test if the local ST core doesn't satisfy
    version requirements for the tests.

    Fetches the core version only once throughout the testing session.
    """

    def wrapper(f: Any) -> Any:
        core_api_version = get_core_api_version()
        if is_version_gte(core_api_version, min_version):
            return mark.asyncio(f)

        return mark.skip(f"Requires core api version >= {min_version}")(f)

    return wrapper


# Import AsyncMock
import sys

from unittest.mock import MagicMock

if sys.version_info >= (3, 8):
    from unittest.mock import AsyncMock

    _ = AsyncMock
else:

    class AsyncMock(MagicMock):
        async def __call__(  # pylint: disable=invalid-overridden-method, useless-super-delegation
            self,  # type: ignore
            *args,  # type: ignore
            **kwargs,  # type: ignore
        ):
            return super().__call__(*args, **kwargs)


st_init_common_args = {
    "supertokens_config": SupertokensConfig("http://localhost:3567"),
    "app_info": InputAppInfo(
        app_name="ST",
        api_domain="http://api.supertokens.io",
        website_domain="http://supertokens.io",
        api_base_path="/auth",
    ),
    "framework": "fastapi",
    "mode": "asgi",
}


def get_st_init_args(recipe_list: List[Any]) -> Dict[str, Any]:
    return {**st_init_common_args, "recipe_list": recipe_list}


def is_subset(dict1: Any, dict2: Any) -> bool:
    """Check if dict2 is subset of dict1 in a nested manner

    Iteratively compares list items with recursion if key's value is a list
    """
    if isinstance(dict1, list):
        if isinstance(dict2, list):
            for item in dict2:  # pyright: reportUnknownVariableType=false
                if item not in dict1:
                    return False
            return True
        return False
    if isinstance(dict1, dict):
        if isinstance(dict2, dict):
            for key, value in dict2.items():
                if key not in dict1:
                    return False
                if not is_subset(
                    dict1[key], value
                ):  # pyright: reportUnknownArgumentType=false
                    return False
            return True
        return False

    return dict1 == dict2<|MERGE_RESOLUTION|>--- conflicted
+++ resolved
@@ -411,21 +411,13 @@
             environ["SUPERTOKENS_ENV"] = "testing"
 
 
-<<<<<<< HEAD
 def setup_function(_: Any) -> None:
-=======
-def setup_function(_: Any):
->>>>>>> 37d58eb3
     reset()
     clean_st()
     setup_st()
 
 
-<<<<<<< HEAD
 def teardown_function(_: Any) -> None:
-=======
-def teardown_function(_: Any):
->>>>>>> 37d58eb3
     reset()
     clean_st()
 
