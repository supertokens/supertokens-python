# Copyright (c) 2021, VRAI Labs and/or its affiliates. All rights reserved.
#
# This software is licensed under the Apache License, Version 2.0 (the
# "License") as published by the Apache Software Foundation.
#
# You may not use this file except in compliance with the License. You may
# obtain a copy of the License at http://www.apache.org/licenses/LICENSE-2.0
#
# Unless required by applicable law or agreed to in writing, software
# distributed under the License is distributed on an "AS IS" BASIS, WITHOUT
# WARRANTIES OR CONDITIONS OF ANY KIND, either express or implied. See the
# License for the specific language governing permissions and limitations
# under the License.

from datetime import datetime, timedelta
from typing import Any, Dict, List
from unittest.mock import MagicMock

from fastapi import FastAPI
from fastapi.requests import Request
from fastapi.testclient import TestClient
from pytest import fixture, mark

from supertokens_python import InputAppInfo, SupertokensConfig, init
from supertokens_python.framework.fastapi.fastapi_middleware import get_middleware
from supertokens_python.process_state import AllowedProcessStates, ProcessState
from supertokens_python.recipe import session
from supertokens_python.recipe.session import InputOverrideConfig, SessionRecipe
from supertokens_python.recipe.session.asyncio import (
    create_new_session as async_create_new_session,
)
from supertokens_python.recipe.session.asyncio import (
    get_all_session_handles_for_user,
    get_session_information,
    regenerate_access_token,
)
from supertokens_python.recipe.session.asyncio import (
    revoke_session as asyncio_revoke_session,
)
from supertokens_python.recipe.session.asyncio import (
    merge_into_access_token_payload,
    update_session_data_in_database,
)
from supertokens_python.recipe.session.interfaces import RecipeInterface
from supertokens_python.recipe.session.jwt import (
    parse_jwt_without_signature_verification,
)
from supertokens_python.recipe.session.recipe_implementation import RecipeImplementation
from supertokens_python.recipe.session.session_functions import (
    create_new_session,
    get_session,
    refresh_session,
    revoke_session,
)
from tests.utils import clean_st, reset, setup_st, start_st

pytestmark = mark.asyncio


def setup_function(_):
    reset()
    clean_st()
    setup_st()


def teardown_function(_):
    reset()
    clean_st()


async def test_that_once_the_info_is_loaded_it_doesnt_query_again():
    init(
        supertokens_config=SupertokensConfig("http://localhost:3567"),
        app_info=InputAppInfo(
            app_name="SuperTokens Demo",
            api_domain="https://api.supertokens.io",
            origin="supertokens.io",
        ),
        framework="fastapi",
        recipe_list=[
            session.init(
                anti_csrf="VIA_TOKEN",
                get_token_transfer_method=lambda _, __, ___: "cookie",
            )
        ],
    )
    start_st()

    s = SessionRecipe.get_instance()
    if not isinstance(s.recipe_implementation, RecipeImplementation):
        raise Exception("Should never come here")

    response = await create_new_session(s.recipe_implementation, "", False, {}, {})
    assert response.session is not None
    assert response.accessToken is not None
    assert response.refreshToken is not None
    assert response.antiCsrfToken is not None

    access_token = parse_jwt_without_signature_verification(response.accessToken.token)

    await get_session(
        s.recipe_implementation,
        access_token,
        response.antiCsrfToken,
        True,
        False,
    )
    assert (
        AllowedProcessStates.CALLING_SERVICE_IN_VERIFY
        not in ProcessState.get_instance().history
    )

    response2 = await refresh_session(
        s.recipe_implementation,
        response.refreshToken.token,
        response.antiCsrfToken,
        False,
    )

    assert response2.session is not None
    assert response2.accessToken is not None
    assert response2.refreshToken is not None
    assert response2.antiCsrfToken is not None

    access_token2 = parse_jwt_without_signature_verification(
        response2.accessToken.token
    )

    response3 = await get_session(
        s.recipe_implementation,
        access_token2,
        response2.antiCsrfToken,
        True,
        False,
    )

    assert (
        AllowedProcessStates.CALLING_SERVICE_IN_VERIFY
        in ProcessState.get_instance().history
    )

    assert response3.session is not None
    assert response3.accessToken is not None

    ProcessState.get_instance().reset()

    access_token3 = parse_jwt_without_signature_verification(
        response3.accessToken.token
    )

    response4 = await get_session(
        s.recipe_implementation,
        access_token3,
        response2.antiCsrfToken,
        True,
        False,
    )
    assert (
        AllowedProcessStates.CALLING_SERVICE_IN_VERIFY
        not in ProcessState.get_instance().history
    )

    assert response4.session is not None
    assert response4.accessToken is None

    response5 = await revoke_session(s.recipe_implementation, response4.session.handle)

    assert response5 is True


async def test_creating_many_sessions_for_one_user_and_looping():
    init(
        supertokens_config=SupertokensConfig("http://localhost:3567"),
        app_info=InputAppInfo(
            app_name="SuperTokens Demo",
            api_domain="https://api.supertokens.io",
            origin="supertokens.io",
        ),
        framework="fastapi",
        recipe_list=[
            session.init(get_token_transfer_method=lambda _, __, ___: "cookie")
        ],
    )
    start_st()

    s = SessionRecipe.get_instance()
    if not isinstance(s.recipe_implementation, RecipeImplementation):
        raise Exception("Should never come here")

    access_tokens: List[str] = []
    for _ in range(7):
        new_session = await create_new_session(
            s.recipe_implementation,
            "someUser",
            False,
            {"someKey": "someValue"},
            {},
        )
        access_tokens.append(new_session.accessToken.token)

    session_handles = await get_all_session_handles_for_user("someUser")

    assert len(session_handles) == 7

    for i, handle in enumerate(session_handles):
        info = await get_session_information(handle)
        assert info is not None
        assert info.user_id == "someUser"
        assert info.custom_claims_in_access_token_payload["someKey"] == "someValue"

        is_updated = await merge_into_access_token_payload(
            handle, {"someKey": None, "someKey2": "someValue"}
        )
        assert is_updated

        is_updated = await update_session_data_in_database(handle, {"foo": "bar"})
        assert is_updated

    # Confirm that update funcs worked:
    for handle in session_handles:
        info = await get_session_information(handle)
        assert info is not None
        assert info.user_id == "someUser"
        assert info.custom_claims_in_access_token_payload == {"someKey2": "someValue"}
        assert info.session_data_in_database == {"foo": "bar"}

    # Regenerate access token with new access_token_payload
    for i, token in enumerate(access_tokens):
        result = await regenerate_access_token(token, {"bar": "baz"})
        assert result is not None
        assert (
            result.session.handle == session_handles[i]
        )  # Session handle should remain the same

        # Confirm that update worked:
        info = await get_session_information(result.session.handle)
        assert info is not None
        assert info.custom_claims_in_access_token_payload == {"bar": "baz"}

    # Try updating invalid handles:
    is_updated = await merge_into_access_token_payload("invalidHandle", {"foo": "bar"})
    assert is_updated is False
    is_updated = await update_session_data_in_database("invalidHandle", {"foo": "bar"})
    assert is_updated is False


@fixture(scope="function")
async def driver_config_client():
    app = FastAPI()
    app.add_middleware(get_middleware())

    @app.get("/")
    async def home(_request: Request):  # type: ignore
        return {"hello": "world"}

    @app.post("/create")
    async def create_api(request: Request):  # type: ignore
        await async_create_new_session(request, "test-user", {}, {})
        return ""

    return TestClient(app)


async def test_signout_api_works_even_if_session_is_deleted_after_creation(
    driver_config_client: TestClient,
):
    init(
        supertokens_config=SupertokensConfig("http://localhost:3567"),
        app_info=InputAppInfo(
            app_name="SuperTokens Demo",
            api_domain="https://api.supertokens.io",
            origin="supertokens.io",
        ),
        framework="fastapi",
        recipe_list=[session.init(anti_csrf="VIA_TOKEN")],
    )
    start_st()

    s = SessionRecipe.get_instance()
    if not isinstance(s.recipe_implementation, RecipeImplementation):
        raise Exception("Should never come here")
    user_id = "user_id"

    response = await create_new_session(s.recipe_implementation, user_id, False, {}, {})

    session_handle = response.session.handle

    revoked = await asyncio_revoke_session(session_handle)
    assert revoked

    signout_response = driver_config_client.post(
        url="/auth/signout",
        cookies={
            "sAccessToken": response.accessToken.token,
        },
        headers={"anti-csrf": response.antiCsrfToken or ""},
    )

    assert signout_response.json() == {"status": "OK"}

    assert (
        signout_response.headers["set-cookie"]
        == """sAccessToken=""; expires=Thu, 01 Jan 1970 00:00:00 GMT; HttpOnly; Path=/; SameSite=lax; Secure, sRefreshToken=""; expires=Thu, 01 Jan 1970 00:00:00 GMT; HttpOnly; Path=/auth/session/refresh; SameSite=lax; Secure"""
    )


async def test_should_use_override_functions_in_session_container_methods():
    def override_session_functions(oi: RecipeInterface) -> RecipeInterface:
        oi_get_session_information = oi.get_session_information

        async def get_session_information(
            session_handle: str, user_context: Dict[str, Any]
        ):
            info = await oi_get_session_information(session_handle, user_context)
            assert info is not None
            info.session_data_in_database["foo"] = "bar"
            return info

        oi.get_session_information = get_session_information

        return oi

    init(
        supertokens_config=SupertokensConfig("http://localhost:3567"),
        app_info=InputAppInfo(
            app_name="SuperTokens Demo",
            api_domain="https://api.supertokens.io",
            origin="supertokens.io",
        ),
        framework="fastapi",
        recipe_list=[
            session.init(
                anti_csrf="VIA_TOKEN",
                override=InputOverrideConfig(
                    functions=override_session_functions,
                ),
            )
        ],
    )
    start_st()

    s = SessionRecipe.get_instance()
    if not isinstance(s.recipe_implementation, RecipeImplementation):
        raise Exception("Should never come here")

    mock_response = MagicMock()

    my_session = await async_create_new_session(mock_response, "test_id")
    data = await my_session.get_session_data_from_database()

    assert data == {"foo": "bar"}


from supertokens_python.recipe.session.exceptions import raise_unauthorised_exception
from supertokens_python.recipe.session.interfaces import APIInterface, APIOptions
from tests.utils import (
    assert_info_clears_tokens,
    extract_all_cookies,
    extract_info,
    get_st_init_args,
)


async def test_revoking_session_during_refresh_with_revoke_session_with_200(
    driver_config_client: TestClient,
):
    def session_api_override(oi: APIInterface) -> APIInterface:
        oi_refresh_post = oi.refresh_post

        async def refresh_post(api_options: APIOptions, user_context: Dict[str, Any]):
            s = await oi_refresh_post(api_options, user_context)
            await s.revoke_session()
            return s

        oi.refresh_post = refresh_post
        return oi

    init_args = get_st_init_args(
        [
            session.init(
                anti_csrf="VIA_TOKEN",
                get_token_transfer_method=lambda _, __, ___: "cookie",
                override=session.InputOverrideConfig(apis=session_api_override),
            )
        ]
    )
    init(**init_args)
    start_st()

    response = driver_config_client.post("/create")
    cookies = extract_all_cookies(response)

    assert "sAccessToken" in cookies
    assert "sRefreshToken" in cookies

    assert "anti-csrf" in response.headers
    assert "front-token" in response.headers

    response = driver_config_client.post(
        "/auth/session/refresh",
        cookies={
            "sRefreshToken": cookies["sRefreshToken"]["value"],
        },
        headers={"anti-csrf": response.headers["anti-csrf"]},
    )

    assert response.status_code == 200
    info = extract_info(response)
    assert_info_clears_tokens(info, "cookie")


async def test_revoking_session_during_refresh_with_revoke_session_sending_401(
    driver_config_client: TestClient,
):
    def session_api_override(oi: APIInterface) -> APIInterface:
        oi_refresh_post = oi.refresh_post

        async def refresh_post(api_options: APIOptions, user_context: Dict[str, Any]):
            s = await oi_refresh_post(api_options, user_context)
            await s.revoke_session()
            api_options.response.set_status_code(401)  # type: ignore
            api_options.response.set_json_content({})  # type: ignore
            return s

        oi.refresh_post = refresh_post
        return oi

    init_args = get_st_init_args(
        [
            session.init(
                anti_csrf="VIA_TOKEN",
                get_token_transfer_method=lambda _, __, ___: "cookie",
                override=session.InputOverrideConfig(apis=session_api_override),
            )
        ]
    )
    init(**init_args)
    start_st()

    response = driver_config_client.post("/create")
    assert response.status_code == 200

    cookies = extract_all_cookies(response)

    assert "sAccessToken" in cookies
    assert "sRefreshToken" in cookies

    assert "anti-csrf" in response.headers
    assert "front-token" in response.headers

    response = driver_config_client.post(
        "/auth/session/refresh",
        cookies={
            "sRefreshToken": cookies["sRefreshToken"]["value"],
        },
        headers={"anti-csrf": response.headers["anti-csrf"]},
    )

    assert response.status_code == 401
    info = extract_info(response)
    assert_info_clears_tokens(info, "cookie")


async def test_revoking_session_during_refresh_and_throw_unauthorized(
    driver_config_client: TestClient,
):
    def session_api_override(oi: APIInterface) -> APIInterface:
        oi_refresh_post = oi.refresh_post

        async def refresh_post(api_options: APIOptions, user_context: Dict[str, Any]):
            await oi_refresh_post(api_options, user_context)
            return raise_unauthorised_exception("unauthorized", clear_tokens=True)

        oi.refresh_post = refresh_post
        return oi

    init_args = get_st_init_args(
        [
            session.init(
                anti_csrf="VIA_TOKEN",
                get_token_transfer_method=lambda _, __, ___: "cookie",
                override=session.InputOverrideConfig(apis=session_api_override),
            )
        ]
    )
    init(**init_args)
    start_st()

    response = driver_config_client.post("/create")
    assert response.status_code == 200

    cookies = extract_all_cookies(response)

    assert "sAccessToken" in cookies
    assert "sRefreshToken" in cookies

    assert "anti-csrf" in response.headers
    assert "front-token" in response.headers

    response = driver_config_client.post(
        "/auth/session/refresh",
        cookies={
            "sRefreshToken": cookies["sRefreshToken"]["value"],
        },
        headers={"anti-csrf": response.headers["anti-csrf"]},
    )

    assert response.status_code == 401
    cookies = extract_all_cookies(response)

    assert (
        "anti-csrf" not in response.headers
    )  # TODO: This makes sense. But verify this
    assert response.headers["front-token"] != ""

    assert cookies["sAccessToken"]["value"] == ""
    assert cookies["sRefreshToken"]["value"] == ""
    assert cookies["sAccessToken"]["expires"] == "Thu, 01 Jan 1970 00:00:00 GMT"
    assert cookies["sRefreshToken"]["expires"] == "Thu, 01 Jan 1970 00:00:00 GMT"

    assert cookies["sAccessToken"]["domain"] == ""
    assert cookies["sRefreshToken"]["domain"] == ""


async def test_revoking_session_during_refresh_fails_if_just_sending_401(
    driver_config_client: TestClient,
):
    def session_api_override(oi: APIInterface) -> APIInterface:
        oi_refresh_post = oi.refresh_post

        async def refresh_post(api_options: APIOptions, user_context: Dict[str, Any]):
            s = await oi_refresh_post(api_options, user_context)
            api_options.response.set_status_code(401)  # type: ignore
            api_options.response.set_json_content({})  # type: ignore
            return s

        oi.refresh_post = refresh_post
        return oi

    init_args = get_st_init_args(
        [
            session.init(
                anti_csrf="VIA_TOKEN",
                get_token_transfer_method=lambda _, __, ___: "cookie",
                override=session.InputOverrideConfig(apis=session_api_override),
            )
        ]
    )
    init(**init_args)
    start_st()

    response = driver_config_client.post("/create")
    assert response.status_code == 200

    cookies = extract_all_cookies(response)

    assert "sAccessToken" in cookies
    assert "sRefreshToken" in cookies

    assert "anti-csrf" in response.headers
    assert "front-token" in response.headers

    response = driver_config_client.post(
        "/auth/session/refresh",
        cookies={
            "sRefreshToken": cookies["sRefreshToken"]["value"],
        },
        headers={"anti-csrf": response.headers["anti-csrf"]},
    )

    assert response.status_code == 401
    cookies = extract_all_cookies(response)

    assert response.headers["anti-csrf"] != ""
    assert response.headers["front-token"] != ""

    assert cookies["sAccessToken"]["value"] != ""
    assert cookies["sRefreshToken"]["value"] != ""


async def test_token_cookie_expires(
    driver_config_client: TestClient,
):
    init_args = get_st_init_args(
        [
            session.init(
                anti_csrf="VIA_TOKEN",
                get_token_transfer_method=lambda _, __, ___: "cookie",
            ),
        ]
    )
    init(**init_args)
    start_st()

    response = driver_config_client.post("/create")
    assert response.status_code == 200

    cookies = extract_all_cookies(response)

    assert "sAccessToken" in cookies
    assert "sRefreshToken" in cookies

    for c in response.cookies:
        if c.name == "sAccessToken":  # 100 years (set by the SDK)
            # some time must have elasped since the cookie was set. So less than current time
            assert (
                datetime.fromtimestamp(c.expires or 0) - timedelta(days=365.25 * 100)
                < datetime.now()
            )
        if c.name == "sRefreshToken":  # 100 days (set by the core)
            assert (
                datetime.fromtimestamp(c.expires or 0) - timedelta(days=100)
                < datetime.now()
            )

    assert response.headers["anti-csrf"] != ""
    assert response.headers["front-token"] != ""

    response = driver_config_client.post(
        "/auth/session/refresh",
        cookies={
            "sRefreshToken": cookies["sRefreshToken"]["value"],
        },
        headers={"anti-csrf": response.headers["anti-csrf"]},
    )

    assert response.status_code == 200
    cookies = extract_all_cookies(response)

    assert "sAccessToken" in cookies
    assert "sRefreshToken" in cookies

    for c in response.cookies:
        if c.name == "sAccessToken":  # 100 years (set by the SDK)
            # some time must have elasped since the cookie was set. So less than current time
            assert (
                datetime.fromtimestamp(c.expires or 0) - timedelta(days=365.25 * 100)
                < datetime.now()
            )
        if c.name == "sRefreshToken":  # 100 days (set by the core)
            assert (
                datetime.fromtimestamp(c.expires or 0) - timedelta(days=100)
                < datetime.now()
            )

    assert response.headers["anti-csrf"] != ""
    assert response.headers["front-token"] != ""


from supertokens_python.recipe.session.asyncio import (
    create_new_session_without_request_response,
    get_session_without_request_response,
    refresh_session_without_request_response,
)


async def test_that_verify_session_doesnt_always_call_core():
    init(
        supertokens_config=SupertokensConfig("http://localhost:3567"),
        app_info=InputAppInfo(
            app_name="SuperTokens Demo",
            api_domain="https://api.supertokens.io",
            origin="supertokens.io",
        ),
        framework="fastapi",
        recipe_list=[
            session.init(
                anti_csrf="VIA_TOKEN",
                get_token_transfer_method=lambda _, __, ___: "cookie",
            )
        ],
    )
    start_st()

    # s = SessionRecipe.get_instance()
    # if not isinstance(s.recipe_implementation, RecipeImplementation):
    #     raise Exception("Should never come here")

    # response = await create_new_session(s.recipe_implementation, "", False, {}, {})

    session1 = await create_new_session_without_request_response("user-id")

    assert session1 is not None
    assert session1.access_token != ""
    assert session1.front_token != ""
    assert session1.refresh_token is not None

    assert (
        AllowedProcessStates.CALLING_SERVICE_IN_VERIFY
        not in ProcessState.get_instance().history
    )

    session2 = await get_session_without_request_response(
<<<<<<< HEAD
        session1.access_token, session1.anti_csrf_token, anti_csrf_mode="VIA_TOKEN"
=======
        session1.access_token,
        session1.anti_csrf_token,
>>>>>>> 1dc6135a
    )

    assert session2 is not None
    assert session2.access_token != ""
    assert session2.front_token != ""
    assert session2.refresh_token is None

    assert (
        AllowedProcessStates.CALLING_SERVICE_IN_VERIFY
        not in ProcessState.get_instance().history
    )

    session3 = await refresh_session_without_request_response(
        session1.refresh_token.token,
        False,
        session1.anti_csrf_token,
<<<<<<< HEAD
        anti_csrf_mode="VIA_TOKEN",
=======
>>>>>>> 1dc6135a
    )

    assert session3 is not None
    assert session3.access_token != ""
    assert session3.front_token != ""
    assert session3.refresh_token is not None

    assert (
        AllowedProcessStates.CALLING_SERVICE_IN_VERIFY
        not in ProcessState.get_instance().history
    )

    session4 = await get_session_without_request_response(
<<<<<<< HEAD
        session3.access_token, session3.anti_csrf_token, anti_csrf_mode="VIA_TOKEN"
=======
        session3.access_token, session3.anti_csrf_token
>>>>>>> 1dc6135a
    )

    assert session4 is not None
    assert session4.access_token != ""
    assert session4.front_token != ""
    assert session4.refresh_token is None

    assert (
        AllowedProcessStates.CALLING_SERVICE_IN_VERIFY
        in ProcessState.get_instance().history
    )  # Core got called this time<|MERGE_RESOLUTION|>--- conflicted
+++ resolved
@@ -691,12 +691,8 @@
     )
 
     session2 = await get_session_without_request_response(
-<<<<<<< HEAD
-        session1.access_token, session1.anti_csrf_token, anti_csrf_mode="VIA_TOKEN"
-=======
         session1.access_token,
         session1.anti_csrf_token,
->>>>>>> 1dc6135a
     )
 
     assert session2 is not None
@@ -713,10 +709,6 @@
         session1.refresh_token.token,
         False,
         session1.anti_csrf_token,
-<<<<<<< HEAD
-        anti_csrf_mode="VIA_TOKEN",
-=======
->>>>>>> 1dc6135a
     )
 
     assert session3 is not None
@@ -730,11 +722,7 @@
     )
 
     session4 = await get_session_without_request_response(
-<<<<<<< HEAD
-        session3.access_token, session3.anti_csrf_token, anti_csrf_mode="VIA_TOKEN"
-=======
         session3.access_token, session3.anti_csrf_token
->>>>>>> 1dc6135a
     )
 
     assert session4 is not None
