--- conflicted
+++ resolved
@@ -18,11 +18,8 @@
 
 from fastapi import FastAPI
 from fastapi.requests import Request
-<<<<<<< HEAD
 from supertokens_python.types import RecipeUserId
 from tests.testclient import TestClientWithNoCookieJar as TestClient
-=======
->>>>>>> acabab01
 from pytest import fixture, mark, raises
 
 from supertokens_python import InputAppInfo, SupertokensConfig, init
@@ -39,7 +36,6 @@
     get_session,
     refresh_session,
 )
-from tests.testclient import TestClientWithNoCookieJar as TestClient
 from tests.utils import clean_st, reset, setup_st, sign_up_request, start_st
 
 
