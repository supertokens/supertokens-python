--- conflicted
+++ resolved
@@ -13,23 +13,16 @@
 # under the License.
 import asyncio
 import json
-<<<<<<< HEAD
 from typing import Any, Dict, Optional, Union
-=======
-from typing import Any, Dict, Union
 from urllib.parse import urlparse
->>>>>>> 3529bb4e
 
 from fastapi import FastAPI
 from fastapi.requests import Request
 from fastapi.testclient import TestClient
 from pytest import fixture, mark, raises
 from supertokens_python import InputAppInfo, SupertokensConfig, init
-<<<<<<< HEAD
+from supertokens_python.exceptions import GeneralError
 from supertokens_python.framework import BaseRequest
-=======
-from supertokens_python.exceptions import GeneralError
->>>>>>> 3529bb4e
 from supertokens_python.framework.fastapi import get_middleware
 from supertokens_python.recipe import emailpassword, session
 from supertokens_python.recipe.emailpassword.asyncio import create_reset_password_link
@@ -367,7 +360,49 @@
 
 
 @mark.asyncio
-<<<<<<< HEAD
+async def test_create_reset_password_link(
+    driver_config_client: TestClient,
+):
+    init(
+        supertokens_config=SupertokensConfig("http://localhost:3567"),
+        app_info=InputAppInfo(
+            app_name="SuperTokens Demo",
+            api_domain="http://api.supertokens.io",
+            website_domain="http://supertokens.io",
+            api_base_path="/auth",
+        ),
+        framework="fastapi",
+        recipe_list=[
+            emailpassword.init(),
+            session.init(get_token_transfer_method=lambda _, __, ___: "cookie"),
+        ],
+    )
+    start_st()
+
+    response_1 = sign_up_request(
+        driver_config_client, "random@gmail.com", "validpass123"
+    )
+    assert response_1.status_code == 200
+    dict_response = json.loads(response_1.text)
+    user_info = dict_response["user"]
+    assert dict_response["status"] == "OK"
+    link = await create_reset_password_link("public", user_info["id"])
+    url = urlparse(link.link)  # type: ignore
+    queries = url.query.strip("&").split("&")
+    assert url.path == "/auth/reset-password"
+    assert "token=" in queries[0]
+    assert "tenantId=public" in queries
+    assert "rid=emailpassword" in queries
+
+    link = await create_reset_password_link("public", "invalidUserId")
+    assert isinstance(link, CreateResetPasswordLinkUnknownUserIdError)
+
+    with raises(GeneralError) as err:
+        await create_reset_password_link("invalidTenantId", user_info["id"])
+    assert "status code: 400" in str(err.value)
+
+
+@mark.asyncio
 async def test_reset_password_link_uses_correct_origin(
     driver_config_client: TestClient,
 ):
@@ -389,32 +424,19 @@
             nonlocal password_reset_url
             password_reset_url = template_vars.password_reset_link
 
-=======
-async def test_create_reset_password_link(
-    driver_config_client: TestClient,
-):
->>>>>>> 3529bb4e
-    init(
-        supertokens_config=SupertokensConfig("http://localhost:3567"),
-        app_info=InputAppInfo(
-            app_name="SuperTokens Demo",
-            api_domain="http://api.supertokens.io",
-<<<<<<< HEAD
+    init(
+        supertokens_config=SupertokensConfig("http://localhost:3567"),
+        app_info=InputAppInfo(
+            app_name="SuperTokens Demo",
+            api_domain="http://api.supertokens.io",
             origin=get_origin,
-=======
-            website_domain="http://supertokens.io",
->>>>>>> 3529bb4e
             api_base_path="/auth",
         ),
         framework="fastapi",
         recipe_list=[
-<<<<<<< HEAD
             emailpassword.init(
                 email_delivery=emailpassword.EmailDeliveryConfig(CustomEmailService())
             ),
-=======
-            emailpassword.init(),
->>>>>>> 3529bb4e
             session.init(get_token_transfer_method=lambda _, __, ___: "cookie"),
         ],
     )
@@ -425,7 +447,6 @@
     )
     assert response_1.status_code == 200
     dict_response = json.loads(response_1.text)
-<<<<<<< HEAD
     assert dict_response["status"] == "OK"
     response_1 = driver_config_client.post(
         url="/auth/user/password/reset/token",
@@ -435,22 +456,4 @@
     await asyncio.sleep(1)
 
     assert response_1.status_code == 200
-    assert "http://localhost:5050/auth/reset-password" in password_reset_url
-=======
-    user_info = dict_response["user"]
-    assert dict_response["status"] == "OK"
-    link = await create_reset_password_link("public", user_info["id"])
-    url = urlparse(link.link)  # type: ignore
-    queries = url.query.strip("&").split("&")
-    assert url.path == "/auth/reset-password"
-    assert "token=" in queries[0]
-    assert "tenantId=public" in queries
-    assert "rid=emailpassword" in queries
-
-    link = await create_reset_password_link("public", "invalidUserId")
-    assert isinstance(link, CreateResetPasswordLinkUnknownUserIdError)
-
-    with raises(GeneralError) as err:
-        await create_reset_password_link("invalidTenantId", user_info["id"])
-    assert "status code: 400" in str(err.value)
->>>>>>> 3529bb4e
+    assert "http://localhost:5050/auth/reset-password" in password_reset_url