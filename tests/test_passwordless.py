# Copyright (c) 2021, VRAI Labs and/or its affiliates. All rights reserved.
#
# This software is licensed under the Apache License, Version 2.0 (the
# "License") as published by the Apache Software Foundation.
#
# You may not use this file except in compliance with the License. You may
# obtain a copy of the License at http://www.apache.org/licenses/LICENSE-2.0
#
# Unless required by applicable law or agreed to in writing, software
# distributed under the License is distributed on an "AS IS" BASIS, WITHOUT
# WARRANTIES OR CONDITIONS OF ANY KIND, either express or implied. See the
# License for the specific language governing permissions and limitations
# under the License.


from typing import Any, Dict

from fastapi import FastAPI
from fastapi.testclient import TestClient
from pytest import fixture, mark
from supertokens_python import InputAppInfo, SupertokensConfig, init
from supertokens_python.framework.fastapi import get_middleware
from supertokens_python.querier import Querier
from supertokens_python.recipe import passwordless, session
<<<<<<< HEAD
from supertokens_python.recipe.passwordless.asyncio import (
    delete_phone_number_for_user, get_user_by_id, get_user_by_phone_number)
from supertokens_python.utils import compare_version
=======
from supertokens_python.utils import get_max_version
>>>>>>> c78a5ce3

from tests.utils import clean_st, reset, setup_st, start_st


def setup_function(_):
    reset()
    clean_st()
    setup_st()


def teardown_function(_):
    reset()
    clean_st()


@fixture(scope='function')
async def driver_config_client():
    app = FastAPI()
    app.add_middleware(get_middleware())

    return TestClient(app)


@mark.asyncio
async def test_passwordless_otp(driver_config_client: TestClient):
    user_input_code = None

    async def send_text_message(param: passwordless.CreateAndSendCustomTextMessageParameters, _: Dict[str, Any]):
        nonlocal user_input_code
        user_input_code = param.user_input_code

    init(
        supertokens_config=SupertokensConfig('http://localhost:3567'),
        app_info=InputAppInfo(
            app_name="SuperTokens Demo",
            api_domain="http://api.supertokens.io",
            website_domain="http://supertokens.io",
            api_base_path="/auth"
        ),
        framework='fastapi',
        recipe_list=[passwordless.init(
            flow_type="USER_INPUT_CODE",
            contact_config=passwordless.ContactPhoneOnlyConfig(
                create_and_send_custom_text_message=send_text_message
            )
        ),
            session.init()
        ]
    )
    start_st()

    version = await Querier.get_instance().get_api_version()
    if get_max_version(version, '2.11.0') != version:
        # If the version less than 2.11.0, passwordless OTP doesn't exist. So skip the test
        return

    create_code_json = driver_config_client.post(
        url="/auth/signinup/code",
        json={
            "phoneNumber": "+919494949494",
        }
    ).json()

    consume_code_json = driver_config_client.post(
        url="/auth/signinup/code/consume",
        json={
            'preAuthSessionId': create_code_json['preAuthSessionId'],
            'deviceId': create_code_json['deviceId'],
            'userInputCode': user_input_code,
        }
    ).json()

    consume_code_json['user'].pop('id')
    consume_code_json['user'].pop('time_joined')

    assert consume_code_json == {'status': 'OK', 'createdNewUser': True, 'user': {'phoneNumber': '+919494949494'}}


@mark.asyncio
async def test_passworldless_delete_user_phone(driver_config_client: TestClient):
    text_code = None
    email_code = None

    async def send_text_message(param: passwordless.CreateAndSendCustomTextMessageParameters, _: Dict[str, Any]):
        nonlocal text_code
        text_code = param.user_input_code

    async def send_email(param: passwordless.CreateAndSendCustomEmailParameters, _: Dict[str, Any]):
        nonlocal email_code
        email_code = param.user_input_code

    init(
        supertokens_config=SupertokensConfig('http://localhost:3567'),
        app_info=InputAppInfo(
            app_name="SuperTokens Demo",
            api_domain="http://api.supertokens.io",
            website_domain="http://supertokens.io",
            api_base_path="/auth"
        ),
        framework='fastapi',
        recipe_list=[passwordless.init(
            flow_type="USER_INPUT_CODE",
            contact_config=passwordless.ContactEmailOrPhoneConfig(
                create_and_send_custom_text_message=send_text_message,
                create_and_send_custom_email=send_email
            )
        ),
            session.init()
        ]
    )
    start_st()

    version = await Querier.get_instance().get_api_version()
    if compare_version(version, '2.11.0') != version:
        # If the version less than 2.11.0, passwordless OTP doesn't exist. So skip the test
        return

    create_code_json = driver_config_client.post(
        url="/auth/signinup/code",
        json={
            "phoneNumber": "+919494949494",
        }
    ).json()

    consume_code_json = driver_config_client.post(
        url="/auth/signinup/code/consume",
        json={
            'preAuthSessionId': create_code_json['preAuthSessionId'],
            'deviceId': create_code_json['deviceId'],
            'userInputCode': text_code,
        }
    ).json()

    user_id = consume_code_json['user']['id']

    response = await delete_phone_number_for_user(user_id)
    assert response.status == "OK"

    user = await get_user_by_phone_number("+919494949494")
    assert user is None

    user = await get_user_by_id(user_id)
    assert user is not None and user.phone_number == ""<|MERGE_RESOLUTION|>--- conflicted
+++ resolved
@@ -22,13 +22,9 @@
 from supertokens_python.framework.fastapi import get_middleware
 from supertokens_python.querier import Querier
 from supertokens_python.recipe import passwordless, session
-<<<<<<< HEAD
 from supertokens_python.recipe.passwordless.asyncio import (
     delete_phone_number_for_user, get_user_by_id, get_user_by_phone_number)
-from supertokens_python.utils import compare_version
-=======
 from supertokens_python.utils import get_max_version
->>>>>>> c78a5ce3
 
 from tests.utils import clean_st, reset, setup_st, start_st
 
@@ -142,7 +138,7 @@
     start_st()
 
     version = await Querier.get_instance().get_api_version()
-    if compare_version(version, '2.11.0') != version:
+    if get_max_version(version, '2.11.0') != version:
         # If the version less than 2.11.0, passwordless OTP doesn't exist. So skip the test
         return
 
