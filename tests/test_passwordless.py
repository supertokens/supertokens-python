--- conflicted
+++ resolved
@@ -22,14 +22,10 @@
 from supertokens_python.framework.fastapi import get_middleware
 from supertokens_python.querier import Querier
 from supertokens_python.recipe import passwordless, session
-<<<<<<< HEAD
 from supertokens_python.recipe.passwordless.asyncio import (
     delete_email_for_user, delete_phone_number_for_user, get_user_by_email,
     get_user_by_id, get_user_by_phone_number, update_user)
-from supertokens_python.utils import get_max_version
-=======
 from supertokens_python.utils import is_version_gte
->>>>>>> b2fc70d0
 
 from tests.utils import clean_st, reset, setup_st, start_st
 
@@ -143,8 +139,8 @@
     start_st()
 
     version = await Querier.get_instance().get_api_version()
-    if get_max_version(version, '2.11.0') != version:
-        # If the version less than 2.11.0, passwordless OTP doesn't exist. So skip the test
+    if not is_version_gte(version, '2.11'):
+        # If the version less than 2.11, passwordless OTP doesn't exist. So skip the test
         return
 
     create_code_json = driver_config_client.post(
@@ -212,8 +208,8 @@
     start_st()
 
     version = await Querier.get_instance().get_api_version()
-    if get_max_version(version, '2.11.0') != version:
-        # If the version less than 2.11.0, passwordless OTP doesn't exist. So skip the test
+    if not is_version_gte(version, '2.11'):
+        # If the version less than 2.11, passwordless OTP doesn't exist. So skip the test
         return
 
     create_code_json = driver_config_client.post(
@@ -281,8 +277,8 @@
     start_st()
 
     version = await Querier.get_instance().get_api_version()
-    if get_max_version(version, '2.11.0') != version:
-        # If the version less than 2.11.0, passwordless OTP doesn't exist. So skip the test
+    if not is_version_gte(version, '2.11'):
+        # If the version less than 2.11, passwordless OTP doesn't exist. So skip the test
         return
 
     create_code_json = driver_config_client.post(
