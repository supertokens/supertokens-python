--- conflicted
+++ resolved
@@ -17,12 +17,7 @@
 from fastapi import Depends, FastAPI
 from fastapi.requests import Request
 from fastapi.testclient import TestClient
-<<<<<<< HEAD
-from pytest import fixture, mark
-
-=======
 from pytest import fixture, mark, skip
->>>>>>> d2b8860d
 from supertokens_python import InputAppInfo, SupertokensConfig, init
 from supertokens_python.framework.fastapi import get_middleware
 from supertokens_python.recipe import emailpassword, session
@@ -655,7 +650,6 @@
 
 
 @mark.asyncio
-<<<<<<< HEAD
 async def test_session_with_legacy_refresh_token_and_unauthorized_should_clear_legacy_token(
     driver_config_client: TestClient,
 ):
@@ -689,7 +683,9 @@
 
     assert info["sIdRefreshToken"]["value"] == ""
     assert info["sIdRefreshToken"]["expires"] == "Thu, 01 Jan 1970 00:00:00 GMT"
-=======
+
+
+@mark.asyncio
 async def test_search_with_email_t(driver_config_client: TestClient):
     init(
         supertokens_config=SupertokensConfig("http://localhost:3567"),
@@ -1058,5 +1054,4 @@
     )
     info = extract_info(res)
     assert res.status_code == 200
-    assert len(info["body"]["users"]) == 0
->>>>>>> d2b8860d
+    assert len(info["body"]["users"]) == 0