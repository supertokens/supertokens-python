# Copyright (c) 2021, VRAI Labs and/or its affiliates. All rights reserved.
#
# This software is licensed under the Apache License, Version 2.0 (the
# "License") as published by the Apache Software Foundation.
#
# You may not use this file except in compliance with the License. You may
# obtain a copy of the License at http://www.apache.org/licenses/LICENSE-2.0
#
# Unless required by applicable law or agreed to in writing, software
# distributed under the License is distributed on an "AS IS" BASIS, WITHOUT
# WARRANTIES OR CONDITIONS OF ANY KIND, either express or implied. See the
# License for the specific language governing permissions and limitations
# under the License.

from __future__ import annotations

import asyncio
import json
import warnings
from base64 import b64decode, b64encode
from math import floor
from re import fullmatch
from time import time
from typing import (TYPE_CHECKING, Any, Callable, Coroutine, Dict, List,
                    TypeVar, Union)

from httpx import HTTPStatusError, Response

from supertokens_python.async_to_sync_wrapper import check_event_loop
from supertokens_python.framework.django.framework import DjangoFramework
from supertokens_python.framework.fastapi.framework import FastapiFramework
from supertokens_python.framework.flask.framework import FlaskFramework
from supertokens_python.framework.request import BaseRequest
from supertokens_python.framework.response import BaseResponse
from supertokens_python.logger import log_debug_message

from .constants import ERROR_MESSAGE_KEY, RID_KEY_HEADER
from .exceptions import raise_general_exception

_T = TypeVar("_T")

if TYPE_CHECKING:
    pass


FRAMEWORKS = {
    'fastapi': FastapiFramework(),
    'flask': FlaskFramework(),
    'django': DjangoFramework(),
}


def is_an_ip_address(ip_address: str) -> bool:
    return fullmatch(
        r'^(25[0-5]|2[0-4][0-9]|[01]?[0-9][0-9]?)\.(25[0-5]|2[0-4][0-9]|[01]?[0-9][0-9]?)\.(25[0-5]|2[0-4][0-9]|['
        r'01]?[0-9][0-9]?)\.(25[0-5]|2[0-4][0-9]|[01]?[0-9][0-9]?)$',
        ip_address) is not None


def normalise_http_method(method: str) -> str:
    return method.lower()


def get_rid_from_request(request: BaseRequest) -> Union[str, None]:
    return get_header(request, RID_KEY_HEADER)


def get_header(request: BaseRequest, key: str) -> Union[str, None]:
    return request.get_header(key)


def find_max_version(
        versions_1: List[str], versions_2: List[str]) -> Union[str, None]:
    versions = list(set(versions_1) & set(versions_2))
    if len(versions) == 0:
        return None

    max_v = versions[0]
    for i in range(1, len(versions)):
        version = versions[i]
        max_v = _get_max_version(max_v, version)

    return max_v


def is_version_gte(version: str, minimum_minor_version: str) -> bool:
    assert len(minimum_minor_version.split(".")) == 2
    return _get_max_version(version, minimum_minor_version) == version


def _get_max_version(v1: str, v2: str) -> str:
    v1_split = v1.split('.')
    v2_split = v2.split('.')
    max_loop = min(len(v1_split), len(v2_split))

    for i in range(max_loop):
        if int(v1_split[i]) > int(v2_split[i]):
            return v1
        if int(v2_split[i]) > int(v1_split[i]):
            return v2

    if len(v1_split) > len(v2_split):
        return v1

    return v2


def is_4xx_error(status_code: int) -> bool:
    return status_code // 100 == 4


def is_5xx_error(status_code: int) -> bool:
    return status_code // 100 == 5


def send_non_200_response(message: str, status_code: int,
                          response: BaseResponse) -> BaseResponse:
    if status_code < 300:
        raise_general_exception(
            'Calling sendNon200Response with status code < 300')
    log_debug_message("Sending response to client with status code: %s", str(status_code))
    response.set_status_code(status_code)
    response.set_json_content(content={
        ERROR_MESSAGE_KEY: message
    })
    return response


def send_200_response(
        data_json: Dict[str, Any], response: BaseResponse) -> BaseResponse:
    log_debug_message("Sending response to client with status code: 200")
    response.set_json_content(data_json)
    response.set_status_code(200)
    return response


def get_timestamp_ms() -> int:
    return int(time() * 1000)


def utf_base64encode(s: str) -> str:
    return b64encode(s.encode('utf-8')).decode('utf-8')


def utf_base64decode(s: str) -> str:
    return b64decode(s.encode('utf-8')).decode('utf-8')


def get_filtered_list(func: Callable[[_T], bool], given_list: List[_T]) -> List[_T]:
    return list(filter(func, given_list))


def find_first_occurrence_in_list(
        condition: Callable[[_T], bool], given_list: List[_T]) -> Union[_T, None]:
    for item in given_list:
        if condition(item):
            return item
    return None


def execute_async(mode: str, func: Callable[[], Coroutine[Any, Any, None]]):
    real_mode = None
    try:
        asyncio.get_running_loop()
        real_mode = 'asgi'
    except RuntimeError:
        real_mode = 'wsgi'

    if mode != real_mode:
        warnings.warn('Inconsistent mode detected, check if you are using the right asgi / wsgi mode', category=RuntimeWarning)

    if real_mode == 'wsgi':
        asyncio.run(func())
    else:
        check_event_loop()
        loop = asyncio.get_event_loop()
        loop.create_task(func())


def frontend_has_interceptor(request: BaseRequest) -> bool:
    return get_rid_from_request(request) is not None


def deprecated_warn(msg: str):
    warnings.warn(msg, DeprecationWarning, stacklevel=2)


def handle_httpx_client_exceptions(e: Exception, input_: Union[Dict[str, Any], None] = None):
    if isinstance(e, HTTPStatusError) and isinstance(e.response, Response):  # type: ignore
        res = e.response  # type: ignore
        log_debug_message("Error status: %s", res.status_code)  # type: ignore
        log_debug_message("Error response: %s", res.json())
    else:
        log_debug_message("Error: %s", str(e))

<<<<<<< HEAD
    log_debug_message("Logging the input:")
    log_debug_message("%s", json.dumps(input_))


def humanize_time(ms: int) -> str:
    t = floor(ms / 1000)
    suffix = ""

    if t < 60:
        if t > 1:
            suffix = "s"
        time_str = f"{t} second{suffix}"
    elif t < 3600:
        m = floor(t / 60)
        if m > 1:
            suffix = "s"
        time_str = f"{m} minute{suffix}"
    else:
        h = floor(t / 360) / 10
        if h > 1:
            suffix = "s"
        if h % 1 == 0:
            h = int(h)
        time_str = f"{h} hour{suffix}"

    return time_str
=======
    if input_ is not None:
        log_debug_message("Logging the input:")
        log_debug_message("%s", json.dumps(input_))
>>>>>>> a09130d9
<|MERGE_RESOLUTION|>--- conflicted
+++ resolved
@@ -193,9 +193,9 @@
     else:
         log_debug_message("Error: %s", str(e))
 
-<<<<<<< HEAD
-    log_debug_message("Logging the input:")
-    log_debug_message("%s", json.dumps(input_))
+    if input_ is not None:
+        log_debug_message("Logging the input:")
+        log_debug_message("%s", json.dumps(input_))
 
 
 def humanize_time(ms: int) -> str:
@@ -219,9 +219,4 @@
             h = int(h)
         time_str = f"{h} hour{suffix}"
 
-    return time_str
-=======
-    if input_ is not None:
-        log_debug_message("Logging the input:")
-        log_debug_message("%s", json.dumps(input_))
->>>>>>> a09130d9
+    return time_str