"""
Copyright (c) 2020, VRAI Labs and/or its affiliates. All rights reserved.

This software is licensed under the Apache License, Version 2.0 (the
"License") as published by the Apache Software Foundation.

You may not use this file except in compliance with the License. You may
obtain a copy of the License at http://www.apache.org/licenses/LICENSE-2.0

Unless required by applicable law or agreed to in writing, software
distributed under the License is distributed on an "AS IS" BASIS, WITHOUT
WARRANTIES OR CONDITIONS OF ANY KIND, either express or implied. See the
License for the specific language governing permissions and limitations
under the License.
"""
from __future__ import annotations
from supertokens_python.emailverification.interfaces import APIOptions, APIInterface


<<<<<<< HEAD
from supertokens_python.session import get_session

if TYPE_CHECKING:
    from supertokens_python.framework.request import BaseRequest
    from supertokens_python.framework.response import BaseResponse
    from supertokens_python.emailverification.recipe import EmailVerificationRecipe
from supertokens_python.exceptions import raise_general_exception
from supertokens_python.emailverification.types import User


async def handle_generate_email_verify_token_api(recipe: EmailVerificationRecipe, request: BaseRequest, response: BaseResponse):
    session = await get_session(request)
    if session is None:
        raise_general_exception(recipe, 'Session is undefined. Should not come here.')

    user_id = session.get_user_id()
    email = await recipe.config.get_email_for_user_id(user_id)

    token = await recipe.create_email_verification_token(user_id, email)
    user = User(user_id, email)

    email_verify_link = (await recipe.config.get_email_verification_url(user)) + '?token=' + token + '&rid' + recipe.get_recipe_id()

    async def send_email():
        try:
            await recipe.config.create_and_send_custom_email(user, email_verify_link)
        except Exception:
            pass

    if recipe.app_info.framework.lower() == 'flask' or recipe.app_info.framework.lower() == 'django2':
        loop = asyncio.get_event_loop()
        loop.run_until_complete(send_email())
    else:
        asyncio.create_task(send_email())

    response.set_content({
        'status': 'OK'
    })
    return response
=======
async def handle_generate_email_verify_token_api(api_implementation: APIInterface, api_options: APIOptions):
    if api_implementation.disable_generate_email_verify_token_post:
        return None
    result = await api_implementation.generate_email_verify_token_post(api_options)
    api_options.response.set_content(result.to_json())
    return api_options.response
>>>>>>> f39870cb
<|MERGE_RESOLUTION|>--- conflicted
+++ resolved
@@ -17,51 +17,9 @@
 from supertokens_python.emailverification.interfaces import APIOptions, APIInterface
 
 
-<<<<<<< HEAD
-from supertokens_python.session import get_session
-
-if TYPE_CHECKING:
-    from supertokens_python.framework.request import BaseRequest
-    from supertokens_python.framework.response import BaseResponse
-    from supertokens_python.emailverification.recipe import EmailVerificationRecipe
-from supertokens_python.exceptions import raise_general_exception
-from supertokens_python.emailverification.types import User
-
-
-async def handle_generate_email_verify_token_api(recipe: EmailVerificationRecipe, request: BaseRequest, response: BaseResponse):
-    session = await get_session(request)
-    if session is None:
-        raise_general_exception(recipe, 'Session is undefined. Should not come here.')
-
-    user_id = session.get_user_id()
-    email = await recipe.config.get_email_for_user_id(user_id)
-
-    token = await recipe.create_email_verification_token(user_id, email)
-    user = User(user_id, email)
-
-    email_verify_link = (await recipe.config.get_email_verification_url(user)) + '?token=' + token + '&rid' + recipe.get_recipe_id()
-
-    async def send_email():
-        try:
-            await recipe.config.create_and_send_custom_email(user, email_verify_link)
-        except Exception:
-            pass
-
-    if recipe.app_info.framework.lower() == 'flask' or recipe.app_info.framework.lower() == 'django2':
-        loop = asyncio.get_event_loop()
-        loop.run_until_complete(send_email())
-    else:
-        asyncio.create_task(send_email())
-
-    response.set_content({
-        'status': 'OK'
-    })
-    return response
-=======
 async def handle_generate_email_verify_token_api(api_implementation: APIInterface, api_options: APIOptions):
     if api_implementation.disable_generate_email_verify_token_post:
         return None
     result = await api_implementation.generate_email_verify_token_post(api_options)
     api_options.response.set_content(result.to_json())
-    return api_options.response
->>>>>>> f39870cb
+    return api_options.response