"""
Copyright (c) 2020, VRAI Labs and/or its affiliates. All rights reserved.

This software is licensed under the Apache License, Version 2.0 (the
"License") as published by the Apache Software Foundation.

You may not use this file except in compliance with the License. You may
obtain a copy of the License at http://www.apache.org/licenses/LICENSE-2.0

Unless required by applicable law or agreed to in writing, software
distributed under the License is distributed on an "AS IS" BASIS, WITHOUT
WARRANTIES OR CONDITIONS OF ANY KIND, either express or implied. See the
License for the specific language governing permissions and limitations
under the License.
"""
from __future__ import annotations

from supertokens_python.emailverification.interfaces import APIOptions, APIInterface

<<<<<<< HEAD
from supertokens_python.session import get_session

if TYPE_CHECKING:
    from supertokens_python.framework.request import BaseRequest
    from supertokens_python.framework.response import BaseResponse
    from supertokens_python.emailverification.recipe import EmailVerificationRecipe

from supertokens_python.exceptions import raise_general_exception, raise_bad_input_exception
=======
from supertokens_python.exceptions import raise_bad_input_exception
>>>>>>> f39870cb
from supertokens_python.utils import normalise_http_method


async def handle_email_verify_api(api_implementation: APIInterface, api_options: APIOptions):
    if normalise_http_method(api_options.request.method()) == 'post':
        if api_implementation.disable_email_verify_post:
            return None
        body = api_options.request.json()
        if 'token' not in body:
            raise_bad_input_exception('Please provide the email verification token')
        if not isinstance(body['token'], str):
            raise_bad_input_exception('The email verification token must be a string')

        token = body['token']
<<<<<<< HEAD
        user = await recipe.verify_email_using_token(token)

        async def send_email():
            try:
                recipe.config.handle_post_email_verification(user)
            except Exception:
                pass

        if recipe.app_info.framework.lower() == 'flask' or recipe.app_info.framework.lower() == 'django2':
            loop = asyncio.get_event_loop()
            loop.run_until_complete(send_email())
        else:
            asyncio.create_task(send_email())
        response.set_content({
            'status': 'OK'
        })

        return response
    else:
        session = await get_session(request)
        if session is None:
            raise_general_exception(recipe, 'Session is undefined. Should not come here.')

        user_id = session.get_user_id()
        email = await recipe.config.get_email_for_user_id(user_id)

        is_verified = await recipe.is_email_verified(user_id, email)
        response.set_content({
            'status': 'OK',
            'isVerified': is_verified
=======
        result = await api_implementation.email_verify_post(token, api_options)
    else:
        if api_implementation.disable_is_email_verified_get:
            return None
>>>>>>> f39870cb

        result = await api_implementation.is_email_verified_get(api_options)

    api_options.response.set_content(result.to_json())
    return api_options.response<|MERGE_RESOLUTION|>--- conflicted
+++ resolved
@@ -17,18 +17,7 @@
 
 from supertokens_python.emailverification.interfaces import APIOptions, APIInterface
 
-<<<<<<< HEAD
-from supertokens_python.session import get_session
-
-if TYPE_CHECKING:
-    from supertokens_python.framework.request import BaseRequest
-    from supertokens_python.framework.response import BaseResponse
-    from supertokens_python.emailverification.recipe import EmailVerificationRecipe
-
-from supertokens_python.exceptions import raise_general_exception, raise_bad_input_exception
-=======
 from supertokens_python.exceptions import raise_bad_input_exception
->>>>>>> f39870cb
 from supertokens_python.utils import normalise_http_method
 
 
@@ -43,43 +32,10 @@
             raise_bad_input_exception('The email verification token must be a string')
 
         token = body['token']
-<<<<<<< HEAD
-        user = await recipe.verify_email_using_token(token)
-
-        async def send_email():
-            try:
-                recipe.config.handle_post_email_verification(user)
-            except Exception:
-                pass
-
-        if recipe.app_info.framework.lower() == 'flask' or recipe.app_info.framework.lower() == 'django2':
-            loop = asyncio.get_event_loop()
-            loop.run_until_complete(send_email())
-        else:
-            asyncio.create_task(send_email())
-        response.set_content({
-            'status': 'OK'
-        })
-
-        return response
-    else:
-        session = await get_session(request)
-        if session is None:
-            raise_general_exception(recipe, 'Session is undefined. Should not come here.')
-
-        user_id = session.get_user_id()
-        email = await recipe.config.get_email_for_user_id(user_id)
-
-        is_verified = await recipe.is_email_verified(user_id, email)
-        response.set_content({
-            'status': 'OK',
-            'isVerified': is_verified
-=======
         result = await api_implementation.email_verify_post(token, api_options)
     else:
         if api_implementation.disable_is_email_verified_get:
             return None
->>>>>>> f39870cb
 
         result = await api_implementation.is_email_verified_get(api_options)
 
