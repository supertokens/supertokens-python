--- conflicted
+++ resolved
@@ -13,13 +13,8 @@
 # under the License.
 from __future__ import annotations
 
-<<<<<<< HEAD
 SUPPORTED_CDI_VERSIONS = ["3.0"]
-VERSION = "0.14.7"
-=======
-SUPPORTED_CDI_VERSIONS = ["2.21"]
-VERSION = "0.14.8"
->>>>>>> e6e798d2
+VERSION = "0.15.0"
 TELEMETRY = "/telemetry"
 USER_COUNT = "/users/count"
 USER_DELETE = "/user/remove"
