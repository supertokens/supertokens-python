# Copyright (c) 2021, VRAI Labs and/or its affiliates. All rights reserved.
#
# This software is licensed under the Apache License, Version 2.0 (the
# "License") as published by the Apache Software Foundation.
#
# You may not use this file except in compliance with the License. You may
# obtain a copy of the License at http://www.apache.org/licenses/LICENSE-2.0
#
# Unless required by applicable law or agreed to in writing, software
# distributed under the License is distributed on an "AS IS" BASIS, WITHOUT
# WARRANTIES OR CONDITIONS OF ANY KIND, either express or implied. See the
# License for the specific language governing permissions and limitations
# under the License.
from __future__ import annotations

from re import fullmatch
from typing import TYPE_CHECKING, Any, Awaitable, Callable, List, Union

from supertokens_python.ingredients.emaildelivery.types import (
    EmailDeliveryConfig, EmailDeliveryConfigWithService)
from supertokens_python.recipe.emailpassword.emaildelivery.services.backward_compatibility import (
    BackwardCompatibilityService, default_create_and_send_custom_email)

from ..emailverification.types import User as EmailVerificationUser
from .interfaces import APIInterface, RecipeInterface
from .types import (InputFormField, NormalisedFormField,
                    TypeEmailPasswordEmailDeliveryInput, User)

if TYPE_CHECKING:
    from .recipe import EmailPasswordRecipe
    from supertokens_python.supertokens import AppInfo

from typing import Dict

from supertokens_python.recipe.emailverification.utils import \
    OverrideConfig as EmailVerificationOverrideConfig
from supertokens_python.recipe.emailverification.utils import \
    ParentRecipeEmailVerificationConfig
from supertokens_python.utils import deprecated_warn, get_filtered_list

from ..emailverification.utils import ParentRecipeEmailVerificationConfig
from .constants import (FORM_FIELD_EMAIL_ID, FORM_FIELD_PASSWORD_ID,
                        RESET_PASSWORD)


async def default_validator(_: str) -> Union[str, None]:
    return None


async def default_password_validator(value: str) -> Union[str, None]:
    # length >= 8 && < 100
    # must have a number and a character
    # as per
    # https://github.com/supertokens/supertokens-auth-react/issues/5#issuecomment-709512438
    if len(value) < 8:
        return 'Password must contain at least 8 characters, including a number'

    if len(value) >= 100:
        return 'Password\'s length must be lesser than 100 characters'

    if fullmatch(r'^.*[A-Za-z]+.*$', value) is None:
        return 'Password must contain at least one alphabet'

    if fullmatch(r'^.*[0-9]+.*$', value) is None:
        return 'Password must contain at least one number'

    return None


async def default_email_validator(value: str) -> Union[str, None]:
    # We check if the email syntax is correct
    # As per https://github.com/supertokens/supertokens-auth-react/issues/5#issuecomment-709512438
    # Regex from https://stackoverflow.com/a/46181/3867175
    if fullmatch(r'^(([^<>()\[\]\\.,;:\s@"]+(\.[^<>()\[\]\\.,;:\s@"]+)*)|(".+"))@((\[[0-9]{1,3}\.[0-9]{1,3}\.[0-9]{1,'
                 r'3}\.[0-9]{1,3}\])|(([a-zA-Z\-0-9]+\.)+[a-zA-Z]{2,}))$', value) is None:
        return 'Email is not valid'

    return None


def default_get_reset_password_url(
        app_info: AppInfo) -> Callable[[User, Dict[str, Any]], Awaitable[str]]:
    async def func(_: User, __: Dict[str, Any]):
        return app_info.website_domain.get_as_string_dangerous(
        ) + app_info.website_base_path.get_as_string_dangerous() + RESET_PASSWORD

    return func


class InputSignUpFeature:
    def __init__(self, form_fields: Union[List[InputFormField], None] = None):
        if form_fields is None:
            form_fields = []
        self.form_fields = normalise_sign_up_form_fields(form_fields)


class SignUpFeature:
    def __init__(self, form_fields: List[NormalisedFormField]):
        self.form_fields = form_fields


def normalise_sign_up_form_fields(
        form_fields: List[InputFormField]) -> List[NormalisedFormField]:
    normalised_form_fields: List[NormalisedFormField] = []
    for field in form_fields:
        if field.id == FORM_FIELD_PASSWORD_ID:
            validator = field.validate if field.validate is not None else default_password_validator
            normalised_form_fields.append(
                NormalisedFormField(
                    field.id, validator, False))
        elif field.id == FORM_FIELD_EMAIL_ID:
            validator = field.validate if field.validate is not None else default_email_validator
            normalised_form_fields.append(
                NormalisedFormField(
                    field.id, validator, False))
        else:
            validator = field.validate if field.validate is not None else default_validator
            optional = field.optional if field.optional is not None else False
            normalised_form_fields.append(
                NormalisedFormField(
                    field.id, validator, optional))
    if len(get_filtered_list(lambda x: x.id ==
           FORM_FIELD_PASSWORD_ID, normalised_form_fields)) == 0:
        normalised_form_fields.append(
            NormalisedFormField(
                FORM_FIELD_PASSWORD_ID,
                default_password_validator,
                False))
    if len(get_filtered_list(lambda x: x.id ==
           FORM_FIELD_EMAIL_ID, normalised_form_fields)) == 0:
        normalised_form_fields.append(
            NormalisedFormField(
                FORM_FIELD_EMAIL_ID,
                default_email_validator,
                False))
    return normalised_form_fields


class SignInFeature:
    def __init__(self, form_fields: List[NormalisedFormField]):
        self.form_fields = form_fields


def normalise_sign_in_form_fields(
        form_fields: List[NormalisedFormField]) -> List[NormalisedFormField]:
    return list(map(
        lambda y: NormalisedFormField(
            y.id, y.validate if y.id == FORM_FIELD_EMAIL_ID else default_validator, False),
        get_filtered_list(lambda x: x.id in (FORM_FIELD_PASSWORD_ID, FORM_FIELD_EMAIL_ID), form_fields)))


def validate_and_normalise_sign_in_config(
        sign_up_config: SignUpFeature) -> SignInFeature:
    form_fields = normalise_sign_in_form_fields(sign_up_config.form_fields)
    return SignInFeature(form_fields)


class InputResetPasswordUsingTokenFeature:
    def __init__(self,
                 get_reset_password_url: Union[Callable[[
                     User, Dict[str, Any]], Awaitable[str]], None] = None,
                 create_and_send_custom_email: Union[Callable[[User, str, Dict[str, Any]], Awaitable[None]], None] = None):
        self.get_reset_password_url = get_reset_password_url
        self.create_and_send_custom_email = create_and_send_custom_email


class ResetPasswordUsingTokenFeature:
    def __init__(self,
                 form_fields_for_password_reset_form: List[NormalisedFormField],
                 form_fields_for_generate_token_form: List[NormalisedFormField],
                 get_reset_password_url: Callable[[User, Dict[str, Any]], Awaitable[str]],
                 create_and_send_custom_email: Union[Callable[[User, str, Dict[str, Any]], Awaitable[None]], None] = None):
        self.form_fields_for_password_reset_form = form_fields_for_password_reset_form
        self.form_fields_for_generate_token_form = form_fields_for_generate_token_form
        self.get_reset_password_url = get_reset_password_url
        self.create_and_send_custom_email = create_and_send_custom_email

        if create_and_send_custom_email:
            deprecated_warn("create_and_send_custom_email is deprecated. Please use email delivery config instead")


class InputEmailVerificationConfig:
    def __init__(self,
                 get_email_verification_url: Union[Callable[[
                     User, Dict[str, Any]], Awaitable[str]], None] = None,
                 create_and_send_custom_email: Union[Callable[[
                     User, str, Dict[str, Any]], Awaitable[None]], None] = None
                 ):
        self.get_email_verification_url = get_email_verification_url
        self.create_and_send_custom_email = create_and_send_custom_email


def validate_and_normalise_reset_password_using_token_config(app_info: AppInfo, sign_up_config: InputSignUpFeature,
                                                             config: InputResetPasswordUsingTokenFeature) -> ResetPasswordUsingTokenFeature:
    form_fields_for_password_reset_form = list(map(lambda y: NormalisedFormField(y.id, y.validate, False),
                                                   get_filtered_list(lambda x: x.id == FORM_FIELD_PASSWORD_ID,
                                                                     sign_up_config.form_fields)))
    form_fields_for_generate_token_form = list(map(lambda y: NormalisedFormField(y.id, y.validate, False),
                                                   get_filtered_list(lambda x: x.id == FORM_FIELD_EMAIL_ID,
                                                                     sign_up_config.form_fields)))
    get_reset_password_url = config.get_reset_password_url if config.get_reset_password_url is not None else default_get_reset_password_url(
        app_info)

    create_and_send_custom_email = config.create_and_send_custom_email if config.create_and_send_custom_email is not None else default_create_and_send_custom_email(app_info)
    return ResetPasswordUsingTokenFeature(form_fields_for_password_reset_form, form_fields_for_generate_token_form,
                                          get_reset_password_url, create_and_send_custom_email)


def email_verification_create_and_send_custom_email(
        recipe: EmailPasswordRecipe, create_and_send_custom_email: Callable[[
            User, str, Dict[str, Any]], Awaitable[None]]) -> Callable[[
                EmailVerificationUser, str, Dict[str, Any]], Awaitable[None]]:
    async def func(user: EmailVerificationUser, link: str, user_context: Dict[str, Any]):
        user_info = await recipe.recipe_implementation.get_user_by_id(user.user_id, user_context)
        if user_info is None:
            raise Exception('Unknown User ID provided')
        return await create_and_send_custom_email(user_info, link, user_context)

    return func


def email_verification_get_email_verification_url(
        recipe: EmailPasswordRecipe, get_email_verification_url: Callable[[
            User, Any], Awaitable[str]]) -> Callable[[
                EmailVerificationUser, Any], Awaitable[str]]:
    async def func(user: EmailVerificationUser, user_context: Dict[str, Any]):
        user_info = await recipe.recipe_implementation.get_user_by_id(user.user_id, user_context)
        if user_info is None:
            raise Exception('Unknown User ID provided')
        return await get_email_verification_url(user_info, user_context)

    return func


def validate_and_normalise_email_verification_config(
        recipe: EmailPasswordRecipe, config: Union[InputEmailVerificationConfig, None], override: InputOverrideConfig) -> ParentRecipeEmailVerificationConfig:
    create_and_send_custom_email = None
    get_email_verification_url = None
    if config is None:
        config = InputEmailVerificationConfig()
    if config.create_and_send_custom_email is not None:
        create_and_send_custom_email = email_verification_create_and_send_custom_email(recipe,
                                                                                       config.create_and_send_custom_email)
    if config.get_email_verification_url is not None:
        get_email_verification_url = email_verification_get_email_verification_url(recipe,
                                                                                   config.get_email_verification_url)
    return ParentRecipeEmailVerificationConfig(
        get_email_for_user_id=recipe.get_email_for_user_id,
        create_and_send_custom_email=create_and_send_custom_email,
        get_email_verification_url=get_email_verification_url,
        override=override.email_verification_feature
    )


class InputOverrideConfig:
    def __init__(self, functions: Union[Callable[[RecipeInterface], RecipeInterface], None] = None,
                 apis: Union[Callable[[APIInterface],
                                      APIInterface], None] = None,
                 email_verification_feature: Union[EmailVerificationOverrideConfig, None] = None):
        self.functions = functions
        self.apis = apis
        self.email_verification_feature = email_verification_feature


class OverrideConfig:
    def __init__(self, functions: Union[Callable[[RecipeInterface], RecipeInterface], None] = None,
                 apis: Union[Callable[[APIInterface], APIInterface], None] = None):
        self.functions = functions
        self.apis = apis


class EmailPasswordConfig:
    def __init__(self,
                 sign_up_feature: SignUpFeature,
                 sign_in_feature: SignInFeature,
                 reset_password_using_token_feature: ResetPasswordUsingTokenFeature,
                 email_verification_feature: ParentRecipeEmailVerificationConfig,
                 override: OverrideConfig,
                 get_email_delivery_config: Callable[[RecipeInterface], EmailDeliveryConfigWithService[TypeEmailPasswordEmailDeliveryInput]]
                 ):
        self.sign_up_feature = sign_up_feature
        self.sign_in_feature = sign_in_feature
        self.reset_password_using_token_feature = reset_password_using_token_feature
        self.email_verification_feature = email_verification_feature
        self.override = override
        self.get_email_delivery_config = get_email_delivery_config


def validate_and_normalise_user_input(recipe: EmailPasswordRecipe, app_info: AppInfo,
                                      sign_up_feature: Union[InputSignUpFeature,
                                                             None] = None,
                                      reset_password_using_token_feature: Union[
                                          InputResetPasswordUsingTokenFeature, None] = None,
                                      email_verification_feature: Union[InputEmailVerificationConfig, None] = None,
<<<<<<< HEAD
                                      override: Union[InputOverrideConfig, None] = None,
                                      email_delivery_config: Union[EmailDeliveryConfig[TypeEmailPasswordEmailDeliveryInput], None] = None
                                      ) -> EmailPasswordConfig:
=======
                                      override: Union[InputOverrideConfig, None] = None) -> EmailPasswordConfig:

    if sign_up_feature is not None and not isinstance(sign_up_feature, InputSignUpFeature):  # type: ignore
        raise ValueError('sign_up_feature must be of type InputSignUpFeature or None')

    if reset_password_using_token_feature is not None and not isinstance(reset_password_using_token_feature, InputResetPasswordUsingTokenFeature):  # type: ignore
        raise ValueError('reset_password_using_token_feature must be of type InputResetPasswordUsingTokenFeature or None')

    if email_verification_feature is not None and not isinstance(email_verification_feature, InputEmailVerificationConfig):  # type: ignore
        raise ValueError('email_verification_feature must be of type InputEmailVerificationConfig or None')

    if override is not None and not isinstance(override, InputOverrideConfig):  # type: ignore
        raise ValueError('override must be of type InputOverrideConfig or None')

>>>>>>> 8ebcffd6
    if override is None:
        override = InputOverrideConfig()
    if reset_password_using_token_feature is None:
        reset_password_using_token_feature = InputResetPasswordUsingTokenFeature()

    if sign_up_feature is None:
        sign_up_feature = InputSignUpFeature()

    def get_email_delivery_config(
        ep_recipe: RecipeInterface,
    ) -> EmailDeliveryConfigWithService[TypeEmailPasswordEmailDeliveryInput]:
        if email_delivery_config and email_delivery_config.service:
            return EmailDeliveryConfigWithService(
                service=email_delivery_config.service,
                override=email_delivery_config.override
            )

        email_service = BackwardCompatibilityService(
            app_info=app_info,
            recipe_interface_impl=ep_recipe,
            reset_password_using_token_feature=reset_password_using_token_feature,
            email_verification_feature=email_verification_feature,
        )
        if email_delivery_config is not None and email_delivery_config.override is not None:
            override = email_delivery_config.override
        else:
            override = None
        return EmailDeliveryConfigWithService(email_service, override=override)

    return EmailPasswordConfig(
        SignUpFeature(sign_up_feature.form_fields),
        SignInFeature(
            normalise_sign_in_form_fields(
                sign_up_feature.form_fields)),
        validate_and_normalise_reset_password_using_token_config(
            app_info,
            sign_up_feature,
            reset_password_using_token_feature
        ),
        validate_and_normalise_email_verification_config(
            recipe,
            email_verification_feature,
            override
        ),
        OverrideConfig(functions=override.functions, apis=override.apis),
        get_email_delivery_config=get_email_delivery_config,
    )<|MERGE_RESOLUTION|>--- conflicted
+++ resolved
@@ -292,12 +292,9 @@
                                       reset_password_using_token_feature: Union[
                                           InputResetPasswordUsingTokenFeature, None] = None,
                                       email_verification_feature: Union[InputEmailVerificationConfig, None] = None,
-<<<<<<< HEAD
                                       override: Union[InputOverrideConfig, None] = None,
                                       email_delivery_config: Union[EmailDeliveryConfig[TypeEmailPasswordEmailDeliveryInput], None] = None
                                       ) -> EmailPasswordConfig:
-=======
-                                      override: Union[InputOverrideConfig, None] = None) -> EmailPasswordConfig:
 
     if sign_up_feature is not None and not isinstance(sign_up_feature, InputSignUpFeature):  # type: ignore
         raise ValueError('sign_up_feature must be of type InputSignUpFeature or None')
@@ -311,7 +308,6 @@
     if override is not None and not isinstance(override, InputOverrideConfig):  # type: ignore
         raise ValueError('override must be of type InputOverrideConfig or None')
 
->>>>>>> 8ebcffd6
     if override is None:
         override = InputOverrideConfig()
     if reset_password_using_token_feature is None:
