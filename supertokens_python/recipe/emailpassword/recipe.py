# Copyright (c) 2021, VRAI Labs and/or its affiliates. All rights reserved.
#
# This software is licensed under the Apache License, Version 2.0 (the
# "License") as published by the Apache Software Foundation.
#
# You may not use this file except in compliance with the License. You may
# obtain a copy of the License at http://www.apache.org/licenses/LICENSE-2.0
#
# Unless required by applicable law or agreed to in writing, software
# distributed under the License is distributed on an "AS IS" BASIS, WITHOUT
# WARRANTIES OR CONDITIONS OF ANY KIND, either express or implied. See the
# License for the specific language governing permissions and limitations
# under the License.
from __future__ import annotations

from os import environ
from typing import TYPE_CHECKING, Any, Dict, List, Union

from supertokens_python.ingredients.emaildelivery import EmailDeliveryIngredient
from supertokens_python.ingredients.emaildelivery.types import EmailDeliveryConfig
from supertokens_python.normalised_url_path import NormalisedURLPath
from supertokens_python.recipe.emailpassword.types import (
    EmailPasswordIngredients,
    EmailTemplateVars,
)
from supertokens_python.recipe_module import APIHandled, RecipeModule
from ..emailverification.interfaces import (
    UnknownUserIdError,
    GetEmailForUserIdOkResult,
    EmailDoesNotExistError,
)

from .api.implementation import APIImplementation
from .exceptions import FieldError, SuperTokensEmailPasswordError
from .interfaces import APIOptions
from .recipe_implementation import RecipeImplementation
from ...post_init_callbacks import PostSTInitCallbacks

if TYPE_CHECKING:
    from supertokens_python.framework.request import BaseRequest
    from supertokens_python.framework.response import BaseResponse
    from supertokens_python.supertokens import AppInfo

from supertokens_python.exceptions import SuperTokensError, raise_general_exception
from supertokens_python.querier import Querier
from supertokens_python.recipe.emailverification import EmailVerificationRecipe

from .api import (
    handle_email_exists_api,
    handle_generate_password_reset_token_api,
    handle_password_reset_api,
    handle_sign_in_api,
    handle_sign_up_api,
)
from .constants import (
    SIGNIN,
    SIGNUP,
    SIGNUP_EMAIL_EXISTS,
    USER_PASSWORD_RESET,
    USER_PASSWORD_RESET_TOKEN,
)
from .utils import (
    InputOverrideConfig,
    InputResetPasswordUsingTokenFeature,
    InputSignUpFeature,
    validate_and_normalise_user_input,
    EmailPasswordConfig,
)


class EmailPasswordRecipe(RecipeModule):
    recipe_id = "emailpassword"
    __instance = None
    email_delivery: EmailDeliveryIngredient[EmailTemplateVars]

    def __init__(
        self,
        recipe_id: str,
        app_info: AppInfo,
        ingredients: EmailPasswordIngredients,
        sign_up_feature: Union[InputSignUpFeature, None] = None,
        reset_password_using_token_feature: Union[
            InputResetPasswordUsingTokenFeature, None
        ] = None,
        override: Union[InputOverrideConfig, None] = None,
        email_delivery: Union[EmailDeliveryConfig[EmailTemplateVars], None] = None,
    ):
        super().__init__(recipe_id, app_info)
        self.config = validate_and_normalise_user_input(
            app_info,
            sign_up_feature,
            reset_password_using_token_feature,
            override,
            email_delivery,
        )

        def get_emailpassword_config() -> EmailPasswordConfig:
            return self.config

        recipe_implementation = RecipeImplementation(
            Querier.get_instance(recipe_id), get_emailpassword_config
        )
        self.recipe_implementation = (
            recipe_implementation
            if self.config.override.functions is None
            else self.config.override.functions(recipe_implementation)
        )

        email_delivery_ingredient = ingredients.email_delivery
        if email_delivery_ingredient is None:
            self.email_delivery = EmailDeliveryIngredient(
                self.config.get_email_delivery_config(self.recipe_implementation)
            )
        else:
            self.email_delivery = email_delivery_ingredient

        api_implementation = APIImplementation()
        self.api_implementation = (
            api_implementation
            if self.config.override.apis is None
            else self.config.override.apis(api_implementation)
        )

        def callback():
            ev_recipe = EmailVerificationRecipe.get_instance_optional()
            if ev_recipe:
                ev_recipe.add_get_email_for_user_id_func(self.get_email_for_user_id)

        PostSTInitCallbacks.add_post_init_callback(callback)

    def is_error_from_this_recipe_based_on_instance(self, err: Exception) -> bool:
        return isinstance(err, SuperTokensError) and (
            isinstance(err, SuperTokensEmailPasswordError)
        )

    def get_apis_handled(self) -> List[APIHandled]:
        return [
            APIHandled(
                NormalisedURLPath(SIGNUP),
                "post",
                SIGNUP,
                self.api_implementation.disable_sign_up_post,
            ),
            APIHandled(
                NormalisedURLPath(SIGNIN),
                "post",
                SIGNIN,
                self.api_implementation.disable_sign_in_post,
            ),
            APIHandled(
                NormalisedURLPath(USER_PASSWORD_RESET_TOKEN),
                "post",
                USER_PASSWORD_RESET_TOKEN,
                self.api_implementation.disable_generate_password_reset_token_post,
            ),
            APIHandled(
                NormalisedURLPath(USER_PASSWORD_RESET),
                "post",
                USER_PASSWORD_RESET,
                self.api_implementation.disable_password_reset_post,
            ),
            APIHandled(
                NormalisedURLPath(SIGNUP_EMAIL_EXISTS),
                "get",
                SIGNUP_EMAIL_EXISTS,
                self.api_implementation.disable_email_exists_get,
            ),
        ]

    async def handle_api_request(
        self,
        request_id: str,
        tenant_id: str,
        request: BaseRequest,
        path: NormalisedURLPath,
        method: str,
        response: BaseResponse,
        user_context: Dict[str, Any],
    ):
        api_options = APIOptions(
            request,
            response,
            self.recipe_id,
            self.config,
            self.recipe_implementation,
            self.get_app_info(),
            self.email_delivery,
        )
        if request_id == SIGNUP:
            return await handle_sign_up_api(
<<<<<<< HEAD
                tenant_id, self.api_implementation, api_options
            )
        if request_id == SIGNIN:
            return await handle_sign_in_api(
                tenant_id, self.api_implementation, api_options
            )
        if request_id == SIGNUP_EMAIL_EXISTS:
            return await handle_email_exists_api(
                tenant_id, self.api_implementation, api_options
            )
        if request_id == USER_PASSWORD_RESET_TOKEN:
            return await handle_generate_password_reset_token_api(
                tenant_id, self.api_implementation, api_options
            )
        if request_id == USER_PASSWORD_RESET:
            return await handle_password_reset_api(
                tenant_id, self.api_implementation, api_options
=======
                self.api_implementation, api_options, user_context
            )
        if request_id == SIGNIN:
            return await handle_sign_in_api(
                self.api_implementation, api_options, user_context
            )
        if request_id == SIGNUP_EMAIL_EXISTS:
            return await handle_email_exists_api(
                self.api_implementation, api_options, user_context
            )
        if request_id == USER_PASSWORD_RESET_TOKEN:
            return await handle_generate_password_reset_token_api(
                self.api_implementation, api_options, user_context
            )
        if request_id == USER_PASSWORD_RESET:
            return await handle_password_reset_api(
                self.api_implementation, api_options, user_context
>>>>>>> 72b54e0a
            )

        return None

    async def handle_error(
        self, request: BaseRequest, err: SuperTokensError, response: BaseResponse
    ) -> BaseResponse:
        if isinstance(err, SuperTokensEmailPasswordError):
            if isinstance(err, FieldError):
                response.set_json_content(
                    {"status": "FIELD_ERROR", "formFields": err.get_json_form_fields()}
                )
                return response
        raise err

    def get_all_cors_headers(self) -> List[str]:
        return []

    @staticmethod
    def init(
        sign_up_feature: Union[InputSignUpFeature, None] = None,
        reset_password_using_token_feature: Union[
            InputResetPasswordUsingTokenFeature, None
        ] = None,
        override: Union[InputOverrideConfig, None] = None,
        email_delivery: Union[EmailDeliveryConfig[EmailTemplateVars], None] = None,
    ):
        def func(app_info: AppInfo):
            if EmailPasswordRecipe.__instance is None:
                ingredients = EmailPasswordIngredients(None)
                EmailPasswordRecipe.__instance = EmailPasswordRecipe(
                    EmailPasswordRecipe.recipe_id,
                    app_info,
                    ingredients,
                    sign_up_feature,
                    reset_password_using_token_feature,
                    override,
                    email_delivery=email_delivery,
                )
                return EmailPasswordRecipe.__instance
            raise Exception(
                None,
                "Emailpassword recipe has already been initialised. Please check your code for bugs.",
            )

        return func

    @staticmethod
    def get_instance() -> EmailPasswordRecipe:
        if EmailPasswordRecipe.__instance is not None:
            return EmailPasswordRecipe.__instance
        raise_general_exception(
            "Initialisation not done. Did you forget to call the SuperTokens.init function?"
        )

    @staticmethod
    def reset():
        if ("SUPERTOKENS_ENV" not in environ) or (
            environ["SUPERTOKENS_ENV"] != "testing"
        ):
            raise_general_exception("calling testing function in non testing env")
        EmailPasswordRecipe.__instance = None

    # instance functions below...............

    async def get_email_for_user_id(
        self, user_id: str, user_context: Dict[str, Any]
    ) -> Union[UnknownUserIdError, GetEmailForUserIdOkResult, EmailDoesNotExistError]:
        user_info = await self.recipe_implementation.get_user_by_id(
            user_id, user_context
        )
        if user_info is not None:
            return GetEmailForUserIdOkResult(user_info.email)

        return UnknownUserIdError()<|MERGE_RESOLUTION|>--- conflicted
+++ resolved
@@ -14,7 +14,7 @@
 from __future__ import annotations
 
 from os import environ
-from typing import TYPE_CHECKING, Any, Dict, List, Union
+from typing import TYPE_CHECKING, Any, Dict, List, Union, Optional
 
 from supertokens_python.ingredients.emaildelivery import EmailDeliveryIngredient
 from supertokens_python.ingredients.emaildelivery.types import EmailDeliveryConfig
@@ -188,7 +188,6 @@
         )
         if request_id == SIGNUP:
             return await handle_sign_up_api(
-<<<<<<< HEAD
                 tenant_id, self.api_implementation, api_options
             )
         if request_id == SIGNIN:
@@ -206,25 +205,6 @@
         if request_id == USER_PASSWORD_RESET:
             return await handle_password_reset_api(
                 tenant_id, self.api_implementation, api_options
-=======
-                self.api_implementation, api_options, user_context
-            )
-        if request_id == SIGNIN:
-            return await handle_sign_in_api(
-                self.api_implementation, api_options, user_context
-            )
-        if request_id == SIGNUP_EMAIL_EXISTS:
-            return await handle_email_exists_api(
-                self.api_implementation, api_options, user_context
-            )
-        if request_id == USER_PASSWORD_RESET_TOKEN:
-            return await handle_generate_password_reset_token_api(
-                self.api_implementation, api_options, user_context
-            )
-        if request_id == USER_PASSWORD_RESET:
-            return await handle_password_reset_api(
-                self.api_implementation, api_options, user_context
->>>>>>> 72b54e0a
             )
 
         return None
