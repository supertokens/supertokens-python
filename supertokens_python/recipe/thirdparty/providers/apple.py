# Copyright (c) 2021, VRAI Labs and/or its affiliates. All rights reserved.
#
# This software is licensed under the Apache License, Version 2.0 (the
# "License") as published by the Apache Software Foundation.
#
# You may not use this file except in compliance with the License. You may
# obtain a copy of the License at http://www.apache.org/licenses/LICENSE-2.0
#
# Unless required by applicable law or agreed to in writing, software
# distributed under the License is distributed on an "AS IS" BASIS, WITHOUT
# WARRANTIES OR CONDITIONS OF ANY KIND, either express or implied. See the
# License for the specific language governing permissions and limitations
# under the License.
from __future__ import annotations

from re import sub
from typing import Any, Dict, Optional
from jwt import encode  # type: ignore
from time import time
<<<<<<< HEAD

from ..provider import (
    Provider,
    ProviderConfigForClientType,
    ProviderInput,
=======
from typing import TYPE_CHECKING, Any, Callable, Dict, List, Union
from httpx import AsyncClient
from jwt import decode, encode

# You must have cryptography library installed for these imports to work:
from jwt.algorithms import RSAAlgorithm
from cryptography.hazmat.primitives.asymmetric.rsa import RSAPublicKey

from supertokens_python.recipe.thirdparty.api.implementation import (
    get_actual_client_id_from_development_client_id,
>>>>>>> 90ccc1bb
)
from .custom import GenericProvider, NewProvider
from .utils import get_actual_client_id_from_development_client_id


class AppleImpl(GenericProvider):
    async def get_config_for_client_type(
        self, client_type: Optional[str], user_context: Dict[str, Any]
    ) -> ProviderConfigForClientType:
        config = await super().get_config_for_client_type(client_type, user_context)

        if config.scope is None:
            config.scope = ["openid", "email"]

        if config.client_secret is None:
            config.client_secret = await self._get_client_secret(config)

        return config

    async def _get_client_secret(self, config: ProviderConfigForClientType) -> str:
        if (
            config.additional_config is None
            or config.additional_config.get("keyId") is None
            or config.additional_config.get("teamId") is None
            or config.additional_config.get("privateKey") is None
        ):
            raise Exception(
                "Please ensure that keyId, teamId and privateKey are provided in the additionalConfig"
            )

        payload = {
            "iss": config.additional_config.get("teamId"),
            "iat": time(),
            "exp": time() + (86400 * 180),  # 6 months
            "aud": "https://appleid.apple.com",
            "sub": get_actual_client_id_from_development_client_id(config.client_id),
        }
        headers = {"kid": config.additional_config.get("keyId")}
        return encode(  # type: ignore
            payload,
            sub(r"\\n", "\n", config.additional_config.get("privateKey")),  # type: ignore
            algorithm="ES256",
            headers=headers,
        )  # type: ignore


def Apple(input: ProviderInput) -> Provider:
    if input.config.name is None:
        input.config.name = "Apple"

    if input.config.oidc_discovery_endpoint is None:
        input.config.oidc_discovery_endpoint = "https://appleid.apple.com/"

    input.config.authorization_endpoint_query_params = {
        "response_mode": "form_post",
        **(input.config.authorization_endpoint_query_params or {}),
    }

    return NewProvider(input, AppleImpl)<|MERGE_RESOLUTION|>--- conflicted
+++ resolved
@@ -13,31 +13,15 @@
 # under the License.
 from __future__ import annotations
 
+from typing import Any, Dict, Optional
 from re import sub
-from typing import Any, Dict, Optional
-from jwt import encode  # type: ignore
 from time import time
-<<<<<<< HEAD
 
-from ..provider import (
-    Provider,
-    ProviderConfigForClientType,
-    ProviderInput,
-=======
-from typing import TYPE_CHECKING, Any, Callable, Dict, List, Union
-from httpx import AsyncClient
-from jwt import decode, encode
+from jwt import encode
 
-# You must have cryptography library installed for these imports to work:
-from jwt.algorithms import RSAAlgorithm
-from cryptography.hazmat.primitives.asymmetric.rsa import RSAPublicKey
-
-from supertokens_python.recipe.thirdparty.api.implementation import (
-    get_actual_client_id_from_development_client_id,
->>>>>>> 90ccc1bb
-)
 from .custom import GenericProvider, NewProvider
 from .utils import get_actual_client_id_from_development_client_id
+from ..provider import Provider, ProviderConfigForClientType, ProviderInput
 
 
 class AppleImpl(GenericProvider):
@@ -54,7 +38,9 @@
 
         return config
 
-    async def _get_client_secret(self, config: ProviderConfigForClientType) -> str:
+    async def _get_client_secret(  # pylint: disable=no-self-use
+        self, config: ProviderConfigForClientType
+    ) -> str:
         if (
             config.additional_config is None
             or config.additional_config.get("keyId") is None
@@ -65,7 +51,7 @@
                 "Please ensure that keyId, teamId and privateKey are provided in the additionalConfig"
             )
 
-        payload = {
+        payload: Dict[str, Any] = {
             "iss": config.additional_config.get("teamId"),
             "iat": time(),
             "exp": time() + (86400 * 180),  # 6 months
@@ -81,7 +67,7 @@
         )  # type: ignore
 
 
-def Apple(input: ProviderInput) -> Provider:
+def Apple(input: ProviderInput) -> Provider:  # pylint: disable=redefined-builtin
     if input.config.name is None:
         input.config.name = "Apple"
 
