--- conflicted
+++ resolved
@@ -13,19 +13,14 @@
 # under the License.
 from __future__ import annotations
 
-from typing import Any, Dict, Optional
 from re import sub
 from typing import Any, Dict, Optional
 from jwt import encode  # type: ignore
 from time import time
 
-<<<<<<< HEAD
-from jwt import encode
-
 from .custom import GenericProvider, NewProvider
+from ..provider import Provider, ProviderConfigForClientType, ProviderInput
 from .utils import get_actual_client_id_from_development_client_id
-from ..provider import Provider, ProviderConfigForClientType, ProviderInput
-
 
 class AppleImpl(GenericProvider):
     async def get_config_for_client_type(
@@ -55,45 +50,6 @@
             )
 
         payload: Dict[str, Any] = {
-=======
-from ..provider import (
-    Provider,
-    ProviderConfigForClientType,
-    ProviderInput,
-)
-from .custom import GenericProvider, NewProvider
-from .utils import get_actual_client_id_from_development_client_id
-
-
-class AppleImpl(GenericProvider):
-    async def get_config_for_client_type(
-        self, client_type: Optional[str], user_context: Dict[str, Any]
-    ) -> ProviderConfigForClientType:
-        config = await super().get_config_for_client_type(client_type, user_context)
-
-        if config.scope is None:
-            config.scope = ["openid", "email"]
-
-        if config.client_secret is None:
-            config.client_secret = await self._get_client_secret(config)
-
-        return config
-
-    async def _get_client_secret(  # pylint: disable=no-self-use
-        self, config: ProviderConfigForClientType
-    ) -> str:
-        if (
-            config.additional_config is None
-            or config.additional_config.get("keyId") is None
-            or config.additional_config.get("teamId") is None
-            or config.additional_config.get("privateKey") is None
-        ):
-            raise Exception(
-                "Please ensure that keyId, teamId and privateKey are provided in the additionalConfig"
-            )
-
-        payload = {
->>>>>>> 53b7710b
             "iss": config.additional_config.get("teamId"),
             "iat": time(),
             "exp": time() + (86400 * 180),  # 6 months
