# Copyright (c) 2021, VRAI Labs and/or its affiliates. All rights reserved.
#
# This software is licensed under the Apache License, Version 2.0 (the
# "License") as published by the Apache Software Foundation.
#
# You may not use this file except in compliance with the License. You may
# obtain a copy of the License at http://www.apache.org/licenses/LICENSE-2.0
#
# Unless required by applicable law or agreed to in writing, software
# distributed under the License is distributed on an "AS IS" BASIS, WITHOUT
# WARRANTIES OR CONDITIONS OF ANY KIND, either express or implied. See the
# License for the specific language governing permissions and limitations
# under the License.

from __future__ import annotations

from typing import TYPE_CHECKING, Callable, Optional, Union


from . import exceptions as ex
<<<<<<< HEAD
from . import utils, provider, providers
=======
from . import utils, provider
>>>>>>> 53b7710b
from .recipe import ThirdPartyRecipe

InputOverrideConfig = utils.InputOverrideConfig
SignInAndUpFeature = utils.SignInAndUpFeature
ProviderInput = provider.ProviderInput
ProviderConfig = provider.ProviderConfig
ProviderClientConfig = provider.ProviderClientConfig
<<<<<<< HEAD
Apple = providers.Apple
Discord = providers.Discord
Facebook = providers.Facebook
Github = providers.Github
Google = providers.Google
GoogleWorkspaces = providers.GoogleWorkspaces
Bitbucket = providers.Bitbucket
GitLab = providers.GitLab
=======
>>>>>>> 53b7710b
exceptions = ex

if TYPE_CHECKING:
    from supertokens_python.supertokens import AppInfo

    from ...recipe_module import RecipeModule


def init(
    sign_in_and_up_feature: Optional[SignInAndUpFeature] = None,
    override: Union[InputOverrideConfig, None] = None,
) -> Callable[[AppInfo], RecipeModule]:
    if sign_in_and_up_feature is None:
        sign_in_and_up_feature = SignInAndUpFeature()
    return ThirdPartyRecipe.init(sign_in_and_up_feature, override)<|MERGE_RESOLUTION|>--- conflicted
+++ resolved
@@ -18,11 +18,7 @@
 
 
 from . import exceptions as ex
-<<<<<<< HEAD
-from . import utils, provider, providers
-=======
 from . import utils, provider
->>>>>>> 53b7710b
 from .recipe import ThirdPartyRecipe
 
 InputOverrideConfig = utils.InputOverrideConfig
@@ -30,17 +26,6 @@
 ProviderInput = provider.ProviderInput
 ProviderConfig = provider.ProviderConfig
 ProviderClientConfig = provider.ProviderClientConfig
-<<<<<<< HEAD
-Apple = providers.Apple
-Discord = providers.Discord
-Facebook = providers.Facebook
-Github = providers.Github
-Google = providers.Google
-GoogleWorkspaces = providers.GoogleWorkspaces
-Bitbucket = providers.Bitbucket
-GitLab = providers.GitLab
-=======
->>>>>>> 53b7710b
 exceptions = ex
 
 if TYPE_CHECKING:
