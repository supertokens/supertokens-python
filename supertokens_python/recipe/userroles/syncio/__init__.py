# Copyright (c) 2021, VRAI Labs and/or its affiliates. All rights reserved.
#
# This software is licensed under the Apache License, Version 2.0 (the
# "License") as published by the Apache Software Foundation.
#
# You may not use this file except in compliance with the License. You may
# obtain a copy of the License at http://www.apache.org/licenses/LICENSE-2.0
#
# Unless required by applicable law or agreed to in writing, software
# distributed under the License is distributed on an "AS IS" BASIS, WITHOUT
# WARRANTIES OR CONDITIONS OF ANY KIND, either express or implied. See the
# License for the specific language governing permissions and limitations
# under the License.

from typing import Any, Dict, List, Union, Optional

from supertokens_python.async_to_sync_wrapper import sync
from supertokens_python.recipe.userroles.interfaces import (
    AddRoleToUserOkResult,
    CreateNewRoleOrAddPermissionsOkResult,
    DeleteRoleOkResult,
    GetAllRolesOkResult,
    GetPermissionsForRoleOkResult,
    GetRolesForUserOkResult,
    GetRolesThatHavePermissionOkResult,
    GetUsersThatHaveRoleOkResult,
    RemovePermissionsFromRoleOkResult,
    RemoveUserRoleOkResult,
    UnknownRoleError,
)


def add_role_to_user(
<<<<<<< HEAD
    tenant_id: str,
=======
    tenant_id: Optional[str],
>>>>>>> 72b54e0a
    user_id: str,
    role: str,
    user_context: Union[Dict[str, Any], None] = None,
) -> Union[AddRoleToUserOkResult, UnknownRoleError]:
    from supertokens_python.recipe.userroles.asyncio import add_role_to_user

    return sync(add_role_to_user(tenant_id, user_id, role, user_context))


def remove_user_role(
<<<<<<< HEAD
    tenant_id: str,
=======
    tenant_id: Optional[str],
>>>>>>> 72b54e0a
    user_id: str,
    role: str,
    user_context: Union[Dict[str, Any], None] = None,
) -> Union[RemoveUserRoleOkResult, UnknownRoleError]:
    from supertokens_python.recipe.userroles.asyncio import remove_user_role

    return sync(remove_user_role(tenant_id, user_id, role, user_context))


def get_roles_for_user(
    tenant_id: Optional[str],
    user_id: str,
    user_context: Union[Dict[str, Any], None] = None,
) -> GetRolesForUserOkResult:
    from supertokens_python.recipe.userroles.asyncio import get_roles_for_user

    return sync(get_roles_for_user(tenant_id, user_id, user_context))


def get_users_that_have_role(
    tenant_id: Optional[str],
    role: str,
    user_context: Union[Dict[str, Any], None] = None,
) -> Union[GetUsersThatHaveRoleOkResult, UnknownRoleError]:
    from supertokens_python.recipe.userroles.asyncio import get_users_that_have_role

    return sync(get_users_that_have_role(tenant_id, role, user_context))


def create_new_role_or_add_permissions(
    role: str, permissions: List[str], user_context: Union[Dict[str, Any], None] = None
) -> CreateNewRoleOrAddPermissionsOkResult:
    from supertokens_python.recipe.userroles.asyncio import (
        create_new_role_or_add_permissions,
    )

    return sync(create_new_role_or_add_permissions(role, permissions, user_context))


def get_permissions_for_role(
    role: str, user_context: Union[Dict[str, Any], None] = None
) -> Union[GetPermissionsForRoleOkResult, UnknownRoleError]:
    from supertokens_python.recipe.userroles.asyncio import get_permissions_for_role

    return sync(get_permissions_for_role(role, user_context))


def remove_permissions_from_role(
    role: str, permissions: List[str], user_context: Union[Dict[str, Any], None] = None
) -> Union[RemovePermissionsFromRoleOkResult, UnknownRoleError]:
    from supertokens_python.recipe.userroles.asyncio import remove_permissions_from_role

    return sync(remove_permissions_from_role(role, permissions, user_context))


def get_roles_that_have_permission(
    permission: str, user_context: Union[Dict[str, Any], None] = None
) -> GetRolesThatHavePermissionOkResult:
    from supertokens_python.recipe.userroles.asyncio import (
        get_roles_that_have_permission,
    )

    return sync(get_roles_that_have_permission(permission, user_context))


def delete_role(
    role: str, user_context: Union[Dict[str, Any], None] = None
) -> DeleteRoleOkResult:
    from supertokens_python.recipe.userroles.asyncio import delete_role

    return sync(delete_role(role, user_context))


def get_all_roles(
    user_context: Union[Dict[str, Any], None] = None
) -> GetAllRolesOkResult:
    from supertokens_python.recipe.userroles.asyncio import get_all_roles

    return sync(get_all_roles(user_context))<|MERGE_RESOLUTION|>--- conflicted
+++ resolved
@@ -31,11 +31,7 @@
 
 
 def add_role_to_user(
-<<<<<<< HEAD
-    tenant_id: str,
-=======
     tenant_id: Optional[str],
->>>>>>> 72b54e0a
     user_id: str,
     role: str,
     user_context: Union[Dict[str, Any], None] = None,
@@ -46,11 +42,7 @@
 
 
 def remove_user_role(
-<<<<<<< HEAD
-    tenant_id: str,
-=======
     tenant_id: Optional[str],
->>>>>>> 72b54e0a
     user_id: str,
     role: str,
     user_context: Union[Dict[str, Any], None] = None,
