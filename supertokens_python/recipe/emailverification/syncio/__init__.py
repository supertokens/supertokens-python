# Copyright (c) 2021, VRAI Labs and/or its affiliates. All rights reserved.
#
# This software is licensed under the Apache License, Version 2.0 (the
# "License") as published by the Apache Software Foundation.
#
# You may not use this file except in compliance with the License. You may
# obtain a copy of the License at http://www.apache.org/licenses/LICENSE-2.0
#
# Unless required by applicable law or agreed to in writing, software
# distributed under the License is distributed on an "AS IS" BASIS, WITHOUT
# WARRANTIES OR CONDITIONS OF ANY KIND, either express or implied. See the
# License for the specific language governing permissions and limitations
# under the License.

from typing import Any, Dict, Optional, Union

from supertokens_python.async_to_sync_wrapper import sync
from supertokens_python.recipe.emailverification.types import EmailTemplateVars


def create_email_verification_token(
    user_id: str,
    email: Optional[str] = None,
    tenant_id: Optional[str] = None,
    user_context: Union[None, Dict[str, Any]] = None,
):
    from supertokens_python.recipe.emailverification.asyncio import (
        create_email_verification_token,
    )

    return sync(
        create_email_verification_token(user_id, email, tenant_id, user_context)
    )


def verify_email_using_token(
    token: str,
    tenant_id: Optional[str] = None,
    user_context: Union[None, Dict[str, Any]] = None,
):
    from supertokens_python.recipe.emailverification.asyncio import (
        verify_email_using_token,
    )

    return sync(verify_email_using_token(token, tenant_id, user_context))


def is_email_verified(
    user_id: str,
    email: Optional[str] = None,
    user_context: Union[None, Dict[str, Any]] = None,
):
    from supertokens_python.recipe.emailverification.asyncio import is_email_verified

    return sync(is_email_verified(user_id, email, user_context))


def revoke_email_verification_tokens(
    user_id: str,
    email: Optional[str] = None,
    tenant_id: Optional[str] = None,
    user_context: Optional[Dict[str, Any]] = None,
):
    from supertokens_python.recipe.emailverification.asyncio import (
        revoke_email_verification_tokens,
    )

    return sync(
        revoke_email_verification_tokens(user_id, email, tenant_id, user_context)
    )


def unverify_email(
    user_id: str,
    email: Optional[str] = None,
    user_context: Union[None, Dict[str, Any]] = None,
):
    from supertokens_python.recipe.emailverification.asyncio import unverify_email

    return sync(unverify_email(user_id, email, user_context))


def send_email(
    input_: EmailTemplateVars,
    user_context: Union[None, Dict[str, Any]] = None,
):
    from supertokens_python.recipe.emailverification.asyncio import send_email

<<<<<<< HEAD
    return sync(send_email(input_, tenant_id, user_context))


def create_email_verification_link(
    user_id: str,
    email: Optional[str],
    tenant_id: Optional[str],
    user_context: Dict[str, Any],
):
    from supertokens_python.recipe.emailverification.asyncio import (
        create_email_verification_link,
    )

    return sync(create_email_verification_link(user_id, email, tenant_id, user_context))


def send_email_verification_email(
    user_id: str,
    email: Optional[str],
    tenant_id: Optional[str],
    user_context: Dict[str, Any],
):
    from supertokens_python.recipe.emailverification.asyncio import (
        send_email_verification_email,
    )

    return sync(send_email_verification_email(user_id, email, tenant_id, user_context))
=======
    return sync(send_email(input_, user_context))
>>>>>>> c2c85b74
<|MERGE_RESOLUTION|>--- conflicted
+++ resolved
@@ -86,8 +86,7 @@
 ):
     from supertokens_python.recipe.emailverification.asyncio import send_email
 
-<<<<<<< HEAD
-    return sync(send_email(input_, tenant_id, user_context))
+    return sync(send_email(input_, user_context))
 
 
 def create_email_verification_link(
@@ -113,7 +112,4 @@
         send_email_verification_email,
     )
 
-    return sync(send_email_verification_email(user_id, email, tenant_id, user_context))
-=======
-    return sync(send_email(input_, user_context))
->>>>>>> c2c85b74
+    return sync(send_email_verification_email(user_id, email, tenant_id, user_context))