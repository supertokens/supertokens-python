# Copyright (c) 2021, VRAI Labs and/or its affiliates. All rights reserved.
#
# This software is licensed under the Apache License, Version 2.0 (the
# "License") as published by the Apache Software Foundation.
#
# You may not use this file except in compliance with the License. You may
# obtain a copy of the License at http://www.apache.org/licenses/LICENSE-2.0
#
# Unless required by applicable law or agreed to in writing, software
# distributed under the License is distributed on an "AS IS" BASIS, WITHOUT
# WARRANTIES OR CONDITIONS OF ANY KIND, either express or implied. See the
# License for the specific language governing permissions and limitations
# under the License.
from __future__ import annotations

from os import environ
from typing import TYPE_CHECKING, Any, Awaitable, Callable, Dict, List, Optional, Union

from supertokens_python.exceptions import SuperTokensError, raise_general_exception
from supertokens_python.ingredients.emaildelivery import EmailDeliveryIngredient
from supertokens_python.recipe.emailverification.exceptions import (
    EmailVerificationInvalidTokenError,
)
from supertokens_python.recipe.emailverification.types import (
    EmailTemplateVars,
    EmailVerificationIngredients,
    User,
    VerificationEmailTemplateVars,
    VerificationEmailTemplateVarsUser,
)
from supertokens_python.recipe_module import APIHandled, RecipeModule

from ...ingredients.emaildelivery.types import EmailDeliveryConfig
from ...logger import log_debug_message
from ...post_init_callbacks import PostSTInitCallbacks
from ...types import MaybeAwaitable
from ...utils import get_timestamp_ms
from ..session import SessionRecipe
from ..session.claim_base_classes.boolean_claim import (
    BooleanClaim,
    BooleanClaimValidators,
)
from ..session.exceptions import raise_unauthorised_exception
from ..session.interfaces import (
    ClaimValidationResult,
    JSONObject,
    SessionClaimValidator,
    SessionContainer,
)
from .interfaces import (
    APIInterface,
    APIOptions,
    CreateEmailVerificationTokenEmailAlreadyVerifiedError,
    EmailDoesNotExistError,
    EmailVerifyPostInvalidTokenError,
    EmailVerifyPostOkResult,
    GenerateEmailVerifyTokenPostEmailAlreadyVerifiedError,
    GenerateEmailVerifyTokenPostOkResult,
    GetEmailForUserIdOkResult,
    IsEmailVerifiedGetOkResult,
    TypeGetEmailForUserIdFunction,
    UnknownUserIdError,
    VerifyEmailUsingTokenOkResult,
)
from .recipe_implementation import RecipeImplementation

if TYPE_CHECKING:
    from supertokens_python.framework.request import BaseRequest
    from supertokens_python.framework.response import BaseResponse
    from supertokens_python.supertokens import AppInfo

from supertokens_python.normalised_url_path import NormalisedURLPath
from supertokens_python.querier import Querier
from supertokens_python.recipe.emailverification.utils import get_email_verify_link

from .api import handle_email_verify_api, handle_generate_email_verify_token_api
from .constants import USER_EMAIL_VERIFY, USER_EMAIL_VERIFY_TOKEN
from .exceptions import SuperTokensEmailVerificationError
from .utils import MODE_TYPE, OverrideConfig, validate_and_normalise_user_input


class EmailVerificationRecipe(RecipeModule):
    recipe_id = "emailverification"
    __instance = None
    email_delivery: EmailDeliveryIngredient[VerificationEmailTemplateVars]

    def __init__(
        self,
        recipe_id: str,
        app_info: AppInfo,
        ingredients: EmailVerificationIngredients,
        mode: MODE_TYPE,
        email_delivery: Union[EmailDeliveryConfig[EmailTemplateVars], None] = None,
        get_email_for_user_id: Optional[TypeGetEmailForUserIdFunction] = None,
        create_and_send_custom_email: Union[
            Callable[[User, str, Dict[str, Any]], Awaitable[None]], None
        ] = None,
        override: Union[OverrideConfig, None] = None,
    ) -> None:
        super().__init__(recipe_id, app_info)
        self.config = validate_and_normalise_user_input(
            app_info,
            mode,
            email_delivery,
            get_email_for_user_id,
            create_and_send_custom_email,
            override,
        )

        recipe_implementation = RecipeImplementation(
            Querier.get_instance(recipe_id), self.config
        )
        self.recipe_implementation = (
            recipe_implementation
            if self.config.override.functions is None
            else self.config.override.functions(recipe_implementation)
        )

        api_implementation = APIImplementation()
        self.api_implementation = (
            api_implementation
            if self.config.override.apis is None
            else self.config.override.apis(api_implementation)
        )

        email_delivery_ingredient = ingredients.email_delivery
        if email_delivery_ingredient is None:
            self.email_delivery = EmailDeliveryIngredient(
                self.config.get_email_delivery_config()
            )
        else:
            self.email_delivery = email_delivery_ingredient

        self.get_email_for_user_id_funcs_from_other_recipes: List[
            TypeGetEmailForUserIdFunction
        ] = []

    def is_error_from_this_recipe_based_on_instance(self, err: Exception) -> bool:
        return isinstance(err, SuperTokensError) and isinstance(
            err, SuperTokensEmailVerificationError
        )

    def get_apis_handled(self) -> List[APIHandled]:
        return [
            APIHandled(
                NormalisedURLPath(USER_EMAIL_VERIFY_TOKEN),
                "post",
                USER_EMAIL_VERIFY_TOKEN,
                self.api_implementation.disable_generate_email_verify_token_post,
            ),
            APIHandled(
                NormalisedURLPath(USER_EMAIL_VERIFY),
                "post",
                USER_EMAIL_VERIFY,
                self.api_implementation.disable_email_verify_post,
            ),
            APIHandled(
                NormalisedURLPath(USER_EMAIL_VERIFY),
                "get",
                USER_EMAIL_VERIFY,
                self.api_implementation.disable_is_email_verified_get,
            ),
        ]

    async def handle_api_request(
        self,
        request_id: str,
        tenant_id: str,
        request: BaseRequest,
        path: NormalisedURLPath,
        method: str,
        response: BaseResponse,
        user_context: Dict[str, Any],
    ) -> Union[BaseResponse, None]:
        api_options = APIOptions(
            request,
            response,
            self.recipe_id,
            self.config,
            self.recipe_implementation,
            self.get_app_info(),
            self.email_delivery,
        )
        if request_id == USER_EMAIL_VERIFY_TOKEN:
            return await handle_generate_email_verify_token_api(
                self.api_implementation, api_options, user_context
            )
        return await handle_email_verify_api(
            self.api_implementation, tenant_id, api_options, user_context
        )

    async def handle_error(
        self, request: BaseRequest, err: SuperTokensError, response: BaseResponse
    ) -> BaseResponse:
        if isinstance(err, EmailVerificationInvalidTokenError):
            response.set_json_content(
                {"status": "EMAIL_VERIFICATION_INVALID_TOKEN_ERROR"}
            )
            return response
        response.set_json_content({"status": "EMAIL_ALREADY_VERIFIED_ERROR"})
        return response

    def get_all_cors_headers(self) -> List[str]:
        return []

    @staticmethod
    def init(
        mode: MODE_TYPE,
        email_delivery: Union[EmailDeliveryConfig[EmailTemplateVars], None] = None,
        get_email_for_user_id: Optional[TypeGetEmailForUserIdFunction] = None,
        create_and_send_custom_email: Union[
            Callable[[User, str, Dict[str, Any]], Awaitable[None]], None
        ] = None,
        override: Union[OverrideConfig, None] = None,
    ):
        def func(app_info: AppInfo):
            if EmailVerificationRecipe.__instance is None:
                ingredients = EmailVerificationIngredients(email_delivery=None)
                EmailVerificationRecipe.__instance = EmailVerificationRecipe(
                    EmailVerificationRecipe.recipe_id,
                    app_info,
                    ingredients,
                    mode,
                    email_delivery,
                    get_email_for_user_id,
                    create_and_send_custom_email,
                    override,
                )

                def callback():
                    SessionRecipe.get_instance().add_claim_from_other_recipe(
                        EmailVerificationClaim
                    )
                    if mode == "REQUIRED":
                        SessionRecipe.get_instance().add_claim_validator_from_other_recipe(
                            EmailVerificationClaim.validators.is_verified()
                        )

                PostSTInitCallbacks.add_post_init_callback(callback)

                return EmailVerificationRecipe.__instance
            raise_general_exception(
                "Emailverification recipe has already been initialised. Please check your code for bugs."
            )

        return func

    @staticmethod
    def get_instance() -> EmailVerificationRecipe:
        if EmailVerificationRecipe.__instance is not None:
            return EmailVerificationRecipe.__instance
        raise_general_exception(
            "Initialisation not done. Did you forget to call the SuperTokens.init function?"
        )

    @staticmethod
    def get_instance_optional() -> Optional[EmailVerificationRecipe]:
        return EmailVerificationRecipe.__instance

    @staticmethod
    def reset():
        if ("SUPERTOKENS_ENV" not in environ) or (
            environ["SUPERTOKENS_ENV"] != "testing"
        ):
            raise_general_exception("calling testing function in non testing env")
        EmailVerificationRecipe.__instance = None

    async def get_email_for_user_id(
        self, user_id: str, user_context: Dict[str, Any]
    ) -> Union[GetEmailForUserIdOkResult, EmailDoesNotExistError, UnknownUserIdError]:
        if self.config.get_email_for_user_id is not None:
            res = await self.config.get_email_for_user_id(user_id, user_context)
            if not isinstance(res, UnknownUserIdError):
                return res

        for f in self.get_email_for_user_id_funcs_from_other_recipes:
            res = await f(user_id, user_context)
            if not isinstance(res, UnknownUserIdError):
                return res

        return UnknownUserIdError()

    def add_get_email_for_user_id_func(self, f: TypeGetEmailForUserIdFunction):
        self.get_email_for_user_id_funcs_from_other_recipes.append(f)


class EmailVerificationClaimValidators(BooleanClaimValidators):
    def __init__(self, claim: EmailVerificationClaimClass, default_max_age_in_sec: int):
        super().__init__(claim, default_max_age_in_sec)
        # required to override the type as "int":
        self.default_max_age_in_sec = default_max_age_in_sec

    def is_verified(
        self,
        refetch_time_on_false_in_seconds: int = 10,
        max_age_in_seconds: Optional[int] = None,
        id_: Optional[str] = None,
    ) -> SessionClaimValidator:
        max_age_in_seconds = max_age_in_seconds or self.default_max_age_in_sec

        assert isinstance(self.claim, EmailVerificationClaimClass)
        return IsVerifiedSCV(
            (id_ or self.claim.key),
            self.claim,
            self,
            refetch_time_on_false_in_seconds,
            max_age_in_seconds,
        )


class EmailVerificationClaimClass(BooleanClaim):
    def __init__(self):
        default_max_age_in_sec = 300

        async def fetch_value(
            user_id: str, _tenant_id: str, user_context: Dict[str, Any]
        ) -> bool:
            recipe = EmailVerificationRecipe.get_instance()
            email_info = await recipe.get_email_for_user_id(user_id, user_context)

            if isinstance(email_info, GetEmailForUserIdOkResult):
                return await recipe.recipe_implementation.is_email_verified(
                    user_id, email_info.email, user_context
                )
            if isinstance(email_info, EmailDoesNotExistError):
                # we consider people without email addresses as validated
                return True
            raise Exception("UNKNOWN_USER_ID")

        super().__init__("st-ev", fetch_value, default_max_age_in_sec)

        self.validators = EmailVerificationClaimValidators(
            claim=self, default_max_age_in_sec=default_max_age_in_sec
        )


EmailVerificationClaim = EmailVerificationClaimClass()


class APIImplementation(APIInterface):
    async def email_verify_post(
        self,
        token: str,
        session: Optional[SessionContainer],
        tenant_id: str,
        api_options: APIOptions,
        user_context: Dict[str, Any],
    ) -> Union[EmailVerifyPostOkResult, EmailVerifyPostInvalidTokenError]:

        response = await api_options.recipe_implementation.verify_email_using_token(
            token, tenant_id, user_context
        )
        if isinstance(response, VerifyEmailUsingTokenOkResult):
            if session is not None:
                try:
                    await session.fetch_and_set_claim(
                        EmailVerificationClaim, user_context
                    )
                except Exception as e:
                    # This should never happen since we have just set the status above
                    if str(e) == "UNKNOWN_USER_ID":
                        log_debug_message(
                            "verifyEmailPOST: Returning UNAUTHORISED because the user id provided is unknown"
                        )
                        raise_unauthorised_exception("Unknown User ID provided")
                    else:
                        raise e

            return EmailVerifyPostOkResult(response.user)
        return EmailVerifyPostInvalidTokenError()

    async def is_email_verified_get(
        self,
        session: SessionContainer,
        api_options: APIOptions,
        user_context: Dict[str, Any],
    ) -> IsEmailVerifiedGetOkResult:
        if session is None:
            raise Exception("Session is undefined. Should not come here.")
        try:
            await session.fetch_and_set_claim(EmailVerificationClaim, user_context)
        except Exception as e:
            if str(e) == "UNKNOWN_USER_ID":
                log_debug_message(
                    "isEmailVerifiedGET: Returning UNAUTHORISED because the user id provided is unknown"
                )
                raise_unauthorised_exception("Unknown User ID provided")
            else:
                raise e

        is_verified = await session.get_claim_value(
            EmailVerificationClaim, user_context
        )

        if is_verified is None:
            raise Exception(
                "Should never come here: EmailVerificationClaim failed to set value"
            )

        return IsEmailVerifiedGetOkResult(is_verified)

    async def generate_email_verify_token_post(
        self,
        session: SessionContainer,
        api_options: APIOptions,
        user_context: Dict[str, Any],
    ) -> Union[
        GenerateEmailVerifyTokenPostOkResult,
        GenerateEmailVerifyTokenPostEmailAlreadyVerifiedError,
    ]:
        user_id = session.get_user_id(user_context)
        email_info = await EmailVerificationRecipe.get_instance().get_email_for_user_id(
            user_id, user_context
        )
<<<<<<< HEAD
        tenant_id = session.get_tenant_id()
=======
        tenant_id = session.get_access_token_payload()["tId"]
>>>>>>> 071501cc

        if isinstance(email_info, EmailDoesNotExistError):
            log_debug_message(
                "Email verification email not sent to user %s because it doesn't have an email address.",
                user_id,
            )
            return GenerateEmailVerifyTokenPostEmailAlreadyVerifiedError()
        if isinstance(email_info, GetEmailForUserIdOkResult):
            response = (
                await api_options.recipe_implementation.create_email_verification_token(
                    user_id,
                    email_info.email,
                    tenant_id,
                    user_context,
                )
            )

            if isinstance(
                response, CreateEmailVerificationTokenEmailAlreadyVerifiedError
            ):
                if await session.get_claim_value(EmailVerificationClaim) is not True:
                    # this can happen if the email was "verified" in another browser
                    # and this session is still outdated - and the user has not
                    # called the get email verification API yet.
                    await session.fetch_and_set_claim(
                        EmailVerificationClaim, user_context
                    )
                log_debug_message(
                    "Email verification email not sent to %s because it is already verified.",
                    email_info.email,
                )
                return GenerateEmailVerifyTokenPostEmailAlreadyVerifiedError()

            if await session.get_claim_value(EmailVerificationClaim) is not False:
                # this can happen if the email was "unverified" in another browser
                # and this session is still outdated - and the user has not
                # called the get email verification API yet.
                await session.fetch_and_set_claim(EmailVerificationClaim, user_context)

            email_verify_link = get_email_verify_link(
                api_options.app_info, response.token, api_options.recipe_id, tenant_id
            )

            log_debug_message("Sending email verification email to %s", email_info)
            email_verification_email_delivery_input = VerificationEmailTemplateVars(
                user=VerificationEmailTemplateVarsUser(user_id, email_info.email),
                email_verify_link=email_verify_link,
                tenant_id=tenant_id,
            )
            await api_options.email_delivery.ingredient_interface_impl.send_email(
                email_verification_email_delivery_input, user_context
            )
            return GenerateEmailVerifyTokenPostOkResult()

        log_debug_message(
            "generateEmailVerifyTokenPOST: Returning UNAUTHORISED because the user id provided is unknown"
        )
        raise_unauthorised_exception("Unknown User ID provided")


class IsVerifiedSCV(SessionClaimValidator):
    def __init__(
        self,
        id_: str,
        claim: EmailVerificationClaimClass,
        ev_claim_validators: EmailVerificationClaimValidators,
        refetch_time_on_false_in_seconds: int,
        max_age_in_seconds: int,
    ):
        super().__init__(id_)
        self.claim: EmailVerificationClaimClass = claim
        self.ev_claim_validators = ev_claim_validators
        self.refetch_time_on_false_in_ms = refetch_time_on_false_in_seconds * 1000
        self.max_age_in_sec = max_age_in_seconds
        self.max_age_in_ms = max_age_in_seconds * 1000

    async def validate(
        self, payload: JSONObject, user_context: Dict[str, Any]
    ) -> ClaimValidationResult:
        return await self.ev_claim_validators.has_value(
            True, self.max_age_in_sec
        ).validate(payload, user_context)

    def should_refetch(
        self, payload: JSONObject, user_context: Dict[str, Any]
    ) -> MaybeAwaitable[bool]:
        value = self.claim.get_value_from_payload(payload, user_context)
        if value is None:
            return True

        last_refetch_time = self.claim.get_last_refetch_time(payload, user_context)
        assert last_refetch_time is not None

        return (last_refetch_time < get_timestamp_ms() - self.max_age_in_ms) or (
            value is False
            and (
                last_refetch_time
                < (get_timestamp_ms() - self.refetch_time_on_false_in_ms)
            )
        )<|MERGE_RESOLUTION|>--- conflicted
+++ resolved
@@ -412,11 +412,7 @@
         email_info = await EmailVerificationRecipe.get_instance().get_email_for_user_id(
             user_id, user_context
         )
-<<<<<<< HEAD
         tenant_id = session.get_tenant_id()
-=======
-        tenant_id = session.get_access_token_payload()["tId"]
->>>>>>> 071501cc
 
         if isinstance(email_info, EmailDoesNotExistError):
             log_debug_message(
