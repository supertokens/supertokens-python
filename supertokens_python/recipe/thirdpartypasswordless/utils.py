# Copyright (c) 2021, VRAI Labs and/or its affiliates. All rights reserved.
#
# This software is licensed under the Apache License, Version 2.0 (the
# "License") as published by the Apache Software Foundation.
#
# You may not use this file except in compliance with the License. You may
# obtain a copy of the License at http://www.apache.org/licenses/LICENSE-2.0
#
# Unless required by applicable law or agreed to in writing, software
# distributed under the License is distributed on an "AS IS" BASIS, WITHOUT
# WARRANTIES OR CONDITIONS OF ANY KIND, either express or implied. See the
# License for the specific language governing permissions and limitations
# under the License.

from __future__ import annotations

from typing import TYPE_CHECKING, Any, Awaitable, Callable, Dict, List, Union

from supertokens_python.ingredients.emaildelivery.types import (
    EmailDeliveryConfig, EmailDeliveryConfigWithService)
from supertokens_python.ingredients.smsdelivery.types import (
    SMSDeliveryConfig, SMSDeliveryConfigWithService)
from supertokens_python.recipe.passwordless import (ContactEmailOnlyConfig,
                                                    ContactEmailOrPhoneConfig,
                                                    ContactPhoneOnlyConfig)
from supertokens_python.recipe.thirdparty.provider import Provider
from supertokens_python.recipe.thirdpartypasswordless.emaildelivery.service.backward_compatibility import \
    BackwardCompatibilityService
<<<<<<< HEAD
from supertokens_python.recipe.thirdpartypasswordless.types import \
    TypeThirdPartyPasswordlessSmsDeliveryInput
=======
from supertokens_python.utils import deprecated_warn
>>>>>>> fd4ac3d6
from typing_extensions import Literal

from ..emailverification.types import User as EmailVerificationUser
from ..passwordless.utils import (ContactConfig, ContactEmailOnlyConfig,
                                  ContactEmailOrPhoneConfig, PhoneOrEmailInput,
                                  default_get_link_domain_and_path)

if TYPE_CHECKING:
    from .recipe import ThirdPartyPasswordlessRecipe
    from .interfaces import APIInterface, RecipeInterface
    from .types import TypeThirdPartyPasswordlessEmailDeliveryInput, User

from supertokens_python.recipe.emailverification.utils import \
    OverrideConfig as EmailVerificationOverrideConfig
from supertokens_python.recipe.emailverification.utils import \
    ParentRecipeEmailVerificationConfig

from .smsdelivery.service.backward_compatibility import \
    BackwardCompatibilityService as SMSBackwardCompatibilityService


class InputEmailVerificationConfig:
    def __init__(self,
                 get_email_verification_url: Union[Callable[[
                     User, Any], Awaitable[str]], None] = None,
                 create_and_send_custom_email: Union[Callable[[
                     User, str, Any], Awaitable[None]], None] = None
                 ):
        self.get_email_verification_url = get_email_verification_url
        self.create_and_send_custom_email = create_and_send_custom_email
        if create_and_send_custom_email:
            deprecated_warn("create_and_send_custom_email is deprecated. Please use email delivery config instead")


def email_verification_create_and_send_custom_email(
        recipe: ThirdPartyPasswordlessRecipe, create_and_send_custom_email: Callable[[
            User, str, Dict[str, Any]], Awaitable[None]]) -> Callable[[
                EmailVerificationUser, str, Dict[str, Any]], Awaitable[None]]:
    async def func(user: EmailVerificationUser, link: str, user_context: Dict[str, Any]):
        user_info = await recipe.recipe_implementation.get_user_by_id(user.user_id, user_context)
        if user_info is None:
            raise Exception('Unknown User ID provided')
        return await create_and_send_custom_email(user_info, link, user_context)

    return func


def email_verification_get_email_verification_url(
        recipe: ThirdPartyPasswordlessRecipe, get_email_verification_url: Callable[[
            User, Any], Awaitable[str]]) -> Callable[[
                EmailVerificationUser, Any], Awaitable[str]]:
    async def func(user: EmailVerificationUser, user_context: Dict[str, Any]):
        user_info = await recipe.recipe_implementation.get_user_by_id(user.user_id, user_context)
        if user_info is None:
            raise Exception('Unknown User ID provided')
        return await get_email_verification_url(user_info, user_context)

    return func


def validate_and_normalise_email_verification_config(
        recipe: ThirdPartyPasswordlessRecipe, config: Union[InputEmailVerificationConfig, None],
        override: InputOverrideConfig) -> ParentRecipeEmailVerificationConfig:
    create_and_send_custom_email = None
    get_email_verification_url = None
    if config is None:
        config = InputEmailVerificationConfig()
    if config.create_and_send_custom_email is not None:
        create_and_send_custom_email = email_verification_create_and_send_custom_email(recipe,
                                                                                       config.create_and_send_custom_email)
    if config.get_email_verification_url is not None:
        get_email_verification_url = email_verification_get_email_verification_url(recipe,
                                                                                   config.get_email_verification_url)

    return ParentRecipeEmailVerificationConfig(
        get_email_for_user_id=recipe.get_email_for_user_id,
        create_and_send_custom_email=create_and_send_custom_email,
        get_email_verification_url=get_email_verification_url,
        override=override.email_verification_feature
    )


class InputOverrideConfig:
    def __init__(self, functions: Union[Callable[[RecipeInterface], RecipeInterface], None] = None,
                 apis: Union[Callable[[APIInterface],
                                      APIInterface], None] = None,
                 email_verification_feature: Union[EmailVerificationOverrideConfig, None] = None):
        self.functions = functions
        self.apis = apis
        self.email_verification_feature = email_verification_feature


class OverrideConfig:
    def __init__(self, functions: Union[Callable[[RecipeInterface], RecipeInterface], None] = None,
                 apis: Union[Callable[[APIInterface], APIInterface], None] = None):
        self.functions = functions
        self.apis = apis


class ThirdPartyPasswordlessConfig:
    def __init__(self,
                 override: OverrideConfig,
                 providers: List[Provider],
                 email_verification_feature: ParentRecipeEmailVerificationConfig,
                 contact_config: ContactConfig,
                 flow_type: Literal['USER_INPUT_CODE', 'MAGIC_LINK', 'USER_INPUT_CODE_AND_MAGIC_LINK'],
                 get_link_domain_and_path: Callable[[PhoneOrEmailInput, Dict[str, Any]], Awaitable[str]],
                 get_email_delivery_config: Callable[
                     [RecipeInterface], EmailDeliveryConfigWithService[TypeThirdPartyPasswordlessEmailDeliveryInput]
                 ],
                 get_sms_delivery_config: Callable[
                     [], SMSDeliveryConfigWithService[TypeThirdPartyPasswordlessSmsDeliveryInput]
                 ],
                 get_custom_user_input_code: Union[Callable[[Dict[str, Any]], Awaitable[str]], None] = None
                 ):
        self.email_verification_feature = email_verification_feature
        self.providers = providers
        self.contact_config = contact_config
        self.flow_type: Literal['USER_INPUT_CODE', 'MAGIC_LINK', 'USER_INPUT_CODE_AND_MAGIC_LINK'] = flow_type
        self.get_link_domain_and_path = get_link_domain_and_path
        self.get_custom_user_input_code = get_custom_user_input_code
        self.get_email_delivery_config = get_email_delivery_config
        self.get_sms_delivery_config = get_sms_delivery_config
        self.override = override


def validate_and_normalise_user_input(
        recipe: ThirdPartyPasswordlessRecipe,
        contact_config: ContactConfig,
        flow_type: Literal['USER_INPUT_CODE', 'MAGIC_LINK', 'USER_INPUT_CODE_AND_MAGIC_LINK'],
        get_link_domain_and_path: Union[Callable[[
            PhoneOrEmailInput, Dict[str, Any]], Awaitable[str]], None] = None,
        get_custom_user_input_code: Union[Callable[[Dict[str, Any]], Awaitable[str]], None] = None,
        email_verification_feature: Union[InputEmailVerificationConfig, None] = None,
        override: Union[InputOverrideConfig, None] = None,
        providers: Union[List[Provider], None] = None,
        email_delivery_config: Union[EmailDeliveryConfig[TypeThirdPartyPasswordlessEmailDeliveryInput], None] = None,
        sms_delivery_config: Union[SMSDeliveryConfig[TypeThirdPartyPasswordlessSmsDeliveryInput], None] = None,
) -> ThirdPartyPasswordlessConfig:
    if not isinstance(contact_config, ContactConfig):  # type: ignore
        raise ValueError('contact_config must be an instance of ContactConfig')

    if flow_type not in {'USER_INPUT_CODE', 'MAGIC_LINK', 'USER_INPUT_CODE_AND_MAGIC_LINK'}:  # type: ignore
        raise ValueError("flow_type must be one of USER_INPUT_CODE, MAGIC_LINK, USER_INPUT_CODE_AND_MAGIC_LINK")

    if email_verification_feature is not None and not isinstance(email_verification_feature, InputEmailVerificationConfig):  # type: ignore
        raise ValueError('email_verification_feature must be an instance of InputEmailVerificationConfig or None')

    if override is not None and not isinstance(override, InputOverrideConfig):  # type: ignore
        raise ValueError('override must be an instance of InputOverrideConfig or None')

    if providers is not None and not isinstance(providers, List):  # type: ignore
        raise ValueError('providers must be of type List[Provider] or None')

    for provider in providers or []:
        if not isinstance(provider, Provider):  # type: ignore
            raise ValueError('providers must be of type List[Provider] or None')

    if providers is None:
        providers = []
    if override is None:
        override = InputOverrideConfig()

    if get_link_domain_and_path is None:
        get_link_domain_and_path = default_get_link_domain_and_path(recipe.app_info)

    def get_email_delivery_config(
        tppless_recipe: RecipeInterface,
    ) -> EmailDeliveryConfigWithService[TypeThirdPartyPasswordlessEmailDeliveryInput]:
        email_service = email_delivery_config.service if email_delivery_config is not None else None
<<<<<<< HEAD
        if isinstance(contact_config, (ContactEmailOrPhoneConfig, ContactEmailOnlyConfig)):
=======
        if isinstance(contact_config, (ContactEmailOnlyConfig, ContactEmailOrPhoneConfig)):
>>>>>>> fd4ac3d6
            create_and_send_custom_email = contact_config.create_and_send_custom_email
        else:
            create_and_send_custom_email = None

        if email_service is None:
            ev_feature = email_verification_feature
            email_service = BackwardCompatibilityService(recipe.app_info, tppless_recipe, create_and_send_custom_email, ev_feature)

        if email_delivery_config is not None and email_delivery_config.override is not None:
            override = email_delivery_config.override
        else:
            override = None

        return EmailDeliveryConfigWithService(email_service, override=override)

    def get_sms_delivery_config() -> SMSDeliveryConfigWithService[TypeThirdPartyPasswordlessSmsDeliveryInput]:
        if sms_delivery_config and sms_delivery_config.service:
            return SMSDeliveryConfigWithService(
                service=sms_delivery_config.service,
                override=sms_delivery_config.override
            )

        if isinstance(contact_config, (ContactPhoneOnlyConfig, ContactEmailOrPhoneConfig)):
            pless_create_and_send_custom_text_message = contact_config.create_and_send_custom_text_message
        else:
            pless_create_and_send_custom_text_message = None

        sms_service = SMSBackwardCompatibilityService(
            recipe.app_info,
            pless_create_and_send_custom_text_message,
        )

        if sms_delivery_config is not None and sms_delivery_config.override is not None:
            override = sms_delivery_config.override
        else:
            override = None

        return SMSDeliveryConfigWithService(sms_service, override=override)

    return ThirdPartyPasswordlessConfig(
        override=OverrideConfig(functions=override.functions, apis=override.apis), providers=providers, contact_config=contact_config, flow_type=flow_type, get_link_domain_and_path=get_link_domain_and_path, get_custom_user_input_code=get_custom_user_input_code, email_verification_feature=validate_and_normalise_email_verification_config(
            recipe, email_verification_feature, override
        ),
        get_email_delivery_config=get_email_delivery_config,
        get_sms_delivery_config=get_sms_delivery_config,
    )<|MERGE_RESOLUTION|>--- conflicted
+++ resolved
@@ -26,12 +26,9 @@
 from supertokens_python.recipe.thirdparty.provider import Provider
 from supertokens_python.recipe.thirdpartypasswordless.emaildelivery.service.backward_compatibility import \
     BackwardCompatibilityService
-<<<<<<< HEAD
 from supertokens_python.recipe.thirdpartypasswordless.types import \
     TypeThirdPartyPasswordlessSmsDeliveryInput
-=======
 from supertokens_python.utils import deprecated_warn
->>>>>>> fd4ac3d6
 from typing_extensions import Literal
 
 from ..emailverification.types import User as EmailVerificationUser
@@ -168,8 +165,8 @@
         email_verification_feature: Union[InputEmailVerificationConfig, None] = None,
         override: Union[InputOverrideConfig, None] = None,
         providers: Union[List[Provider], None] = None,
-        email_delivery_config: Union[EmailDeliveryConfig[TypeThirdPartyPasswordlessEmailDeliveryInput], None] = None,
-        sms_delivery_config: Union[SMSDeliveryConfig[TypeThirdPartyPasswordlessSmsDeliveryInput], None] = None,
+        email_delivery: Union[EmailDeliveryConfig[TypeThirdPartyPasswordlessEmailDeliveryInput], None] = None,
+        sms_delivery: Union[SMSDeliveryConfig[TypeThirdPartyPasswordlessSmsDeliveryInput], None] = None,
 ) -> ThirdPartyPasswordlessConfig:
     if not isinstance(contact_config, ContactConfig):  # type: ignore
         raise ValueError('contact_config must be an instance of ContactConfig')
@@ -201,12 +198,8 @@
     def get_email_delivery_config(
         tppless_recipe: RecipeInterface,
     ) -> EmailDeliveryConfigWithService[TypeThirdPartyPasswordlessEmailDeliveryInput]:
-        email_service = email_delivery_config.service if email_delivery_config is not None else None
-<<<<<<< HEAD
-        if isinstance(contact_config, (ContactEmailOrPhoneConfig, ContactEmailOnlyConfig)):
-=======
+        email_service = email_delivery.service if email_delivery is not None else None
         if isinstance(contact_config, (ContactEmailOnlyConfig, ContactEmailOrPhoneConfig)):
->>>>>>> fd4ac3d6
             create_and_send_custom_email = contact_config.create_and_send_custom_email
         else:
             create_and_send_custom_email = None
@@ -215,18 +208,18 @@
             ev_feature = email_verification_feature
             email_service = BackwardCompatibilityService(recipe.app_info, tppless_recipe, create_and_send_custom_email, ev_feature)
 
-        if email_delivery_config is not None and email_delivery_config.override is not None:
-            override = email_delivery_config.override
+        if email_delivery is not None and email_delivery.override is not None:
+            override = email_delivery.override
         else:
             override = None
 
         return EmailDeliveryConfigWithService(email_service, override=override)
 
     def get_sms_delivery_config() -> SMSDeliveryConfigWithService[TypeThirdPartyPasswordlessSmsDeliveryInput]:
-        if sms_delivery_config and sms_delivery_config.service:
+        if sms_delivery and sms_delivery.service:
             return SMSDeliveryConfigWithService(
-                service=sms_delivery_config.service,
-                override=sms_delivery_config.override
+                service=sms_delivery.service,
+                override=sms_delivery.override
             )
 
         if isinstance(contact_config, (ContactPhoneOnlyConfig, ContactEmailOrPhoneConfig)):
@@ -239,8 +232,8 @@
             pless_create_and_send_custom_text_message,
         )
 
-        if sms_delivery_config is not None and sms_delivery_config.override is not None:
-            override = sms_delivery_config.override
+        if sms_delivery is not None and sms_delivery.override is not None:
+            override = sms_delivery.override
         else:
             override = None
 
