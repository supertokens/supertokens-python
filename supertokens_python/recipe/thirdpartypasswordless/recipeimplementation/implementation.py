--- conflicted
+++ resolved
@@ -15,7 +15,6 @@
 
 from typing import TYPE_CHECKING, Any, Dict, List, Union
 
-<<<<<<< HEAD
 from ...passwordless.interfaces import (
     ConsumeCodeExpiredUserInputCodeErrorResult,
     ConsumeCodeIncorrectUserInputCodeErrorResult, ConsumeCodeOkResult,
@@ -28,17 +27,7 @@
     UpdateUserEmailAlreadyExistsErrorResult, UpdateUserOkResult,
     UpdateUserPhoneNumberAlreadyExistsErrorResult,
     UpdateUserUnknownUserIdErrorResult)
-from ...thirdparty.interfaces import SignInUpResult
-=======
-from ...passwordless.interfaces import (CreateCodeResult,
-                                        CreateNewCodeForDeviceResult,
-                                        DeleteUserInfoResult,
-                                        DeleteUserInfoUnknownUserIdErrorResult,
-                                        DeviceType, RevokeAllCodesResult,
-                                        RevokeCodeResult, UpdateUserResult,
-                                        UpdateUserUnknownUserIdErrorResult)
 from ...thirdparty.interfaces import SignInUpFieldErrorResult, SignInUpOkResult
->>>>>>> dbbbd5dc
 
 if TYPE_CHECKING:
     from supertokens_python.querier import Querier
