# Copyright (c) 2021, VRAI Labs and/or its affiliates. All rights reserved.
#
# This software is licensed under the Apache License, Version 2.0 (the
# "License") as published by the Apache Software Foundation.
#
# You may not use this file except in compliance with the License. You may
# obtain a copy of the License at http://www.apache.org/licenses/LICENSE-2.0
#
# Unless required by applicable law or agreed to in writing, software
# distributed under the License is distributed on an "AS IS" BASIS, WITHOUT
# WARRANTIES OR CONDITIONS OF ANY KIND, either express or implied. See the
# License for the specific language governing permissions and limitations
# under the License.
from __future__ import annotations

from os import environ
from typing import TYPE_CHECKING, Awaitable, Callable, List, Optional, Union

from supertokens_python.normalised_url_path import NormalisedURLPath
from supertokens_python.recipe_module import APIHandled, RecipeModule

from .api import (
    api_key_protector,
    handle_analytics_post,
    handle_dashboard_api,
    handle_email_verify_token_post,
    handle_emailpassword_signin_api,
    handle_emailpassword_signout_api,
    handle_get_tags,
    handle_metadata_get,
    handle_metadata_put,
    handle_sessions_get,
    handle_user_delete,
    handle_user_email_verify_get,
    handle_user_email_verify_put,
    handle_user_get,
    handle_user_password_put,
    handle_user_put,
    handle_user_sessions_post,
    handle_users_count_get_api,
    handle_users_get_api,
    handle_validate_key_api,
)
from .api.implementation import APIImplementation
from .exceptions import SuperTokensDashboardError
from .interfaces import APIInterface, APIOptions
from .recipe_implementation import RecipeImplementation

if TYPE_CHECKING:
    from supertokens_python.framework.request import BaseRequest
    from supertokens_python.framework.response import BaseResponse
    from supertokens_python.supertokens import AppInfo
    from supertokens_python.types import APIResponse

from supertokens_python.exceptions import SuperTokensError, raise_general_exception

from .constants import (
    DASHBOARD_ANALYTICS_API,
    DASHBOARD_API,
    EMAIL_PASSSWORD_SIGNOUT,
    EMAIL_PASSWORD_SIGN_IN,
    SEARCH_TAGS_API,
    USER_API,
    USER_EMAIL_VERIFY_API,
    USER_EMAIL_VERIFY_TOKEN_API,
    USER_METADATA_API,
    USER_PASSWORD_API,
    USER_SESSION_API,
    USERS_COUNT_API,
    USERS_LIST_GET_API,
    VALIDATE_KEY_API,
)
from .utils import (
    InputOverrideConfig,
    get_api_if_matched,
    is_api_path,
    validate_and_normalise_user_input,
)


class DashboardRecipe(RecipeModule):
    recipe_id = "dashboard"
    __instance = None

    def __init__(
        self,
        recipe_id: str,
        app_info: AppInfo,
        api_key: Union[str, None],
        override: Union[InputOverrideConfig, None] = None,
    ):
        super().__init__(recipe_id, app_info)
        self.config = validate_and_normalise_user_input(
            api_key,
            override,
        )
        recipe_implementation = RecipeImplementation()
        self.recipe_implementation = (
            recipe_implementation
            if self.config.override.functions is None
            else self.config.override.functions(recipe_implementation)
        )

        api_implementation = APIImplementation()
        self.api_implementation = (
            api_implementation
            if self.config.override.apis is None
            else self.config.override.apis(api_implementation)
        )

    def is_error_from_this_recipe_based_on_instance(self, err: Exception) -> bool:
        return isinstance(err, SuperTokensError) and (
            isinstance(err, SuperTokensDashboardError)
        )

    def get_apis_handled(self) -> List[APIHandled]:
        # Normally this array is used by the SDK to decide whether the recipe
        # handles a specific API path and method and then returns the ID.

        # However, for the dashboard recipe this logic is fully custom and handled inside the
        # `return_api_id_if_can_handle_request` method of this class. Since this array is never
        # used for this recipe, we simply return an empty array.

        return []

    async def handle_api_request(
        self,
        request_id: str,
        request: BaseRequest,
        path: NormalisedURLPath,
        method: str,
        response: BaseResponse,
    ) -> Optional[BaseResponse]:
        api_options = APIOptions(
            request,
            response,
            self.recipe_id,
            self.config,
            self.recipe_implementation,
            self.get_app_info(),
        )
        # For these APIs we dont need API key validation
        if request_id == DASHBOARD_API:
            return await handle_dashboard_api(self.api_implementation, api_options)
        if request_id == VALIDATE_KEY_API:
            return await handle_validate_key_api(self.api_implementation, api_options)
        if request_id == EMAIL_PASSWORD_SIGN_IN:
            return await handle_emailpassword_signin_api(
                self.api_implementation, api_options
            )

        # Do API key validation for the remaining APIs
        api_function: Optional[
            Callable[[APIInterface, APIOptions], Awaitable[APIResponse]]
        ] = None
        if request_id == USERS_LIST_GET_API:
            api_function = handle_users_get_api
        elif request_id == USERS_COUNT_API:
            api_function = handle_users_count_get_api
        elif request_id == USER_API:
            if method == "get":
                api_function = handle_user_get
            if method == "delete":
                api_function = handle_user_delete
            if method == "put":
                api_function = handle_user_put
        elif request_id == USER_EMAIL_VERIFY_API:
            if method == "get":
                api_function = handle_user_email_verify_get
            if method == "put":
                api_function = handle_user_email_verify_put
        elif request_id == USER_METADATA_API:
            if method == "get":
                api_function = handle_metadata_get
            if method == "put":
                api_function = handle_metadata_put
        elif request_id == USER_SESSION_API:
            if method == "get":
                api_function = handle_sessions_get
            if method == "post":
                api_function = handle_user_sessions_post
        elif request_id == USER_PASSWORD_API:
            api_function = handle_user_password_put
        elif request_id == USER_EMAIL_VERIFY_TOKEN_API:
            api_function = handle_email_verify_token_post
        elif request_id == EMAIL_PASSSWORD_SIGNOUT:
            api_function = handle_emailpassword_signout_api
<<<<<<< HEAD
        elif request_id == SEARCH_TAGS_API:
            api_function = handle_get_tags
=======
        elif request_id == DASHBOARD_ANALYTICS_API:
            if method == "post":
                api_function = handle_analytics_post
>>>>>>> 5c8da9ac

        if api_function is not None:
            return await api_key_protector(
                self.api_implementation, api_options, api_function
            )

        return None

    async def handle_error(
        self, request: BaseRequest, err: SuperTokensError, response: BaseResponse
    ) -> BaseResponse:
        raise err

    def get_all_cors_headers(self) -> List[str]:
        return []

    @staticmethod
    def init(
        api_key: Union[str, None],
        override: Union[InputOverrideConfig, None] = None,
    ):
        def func(app_info: AppInfo):
            if DashboardRecipe.__instance is None:
                DashboardRecipe.__instance = DashboardRecipe(
                    DashboardRecipe.recipe_id,
                    app_info,
                    api_key,
                    override,
                )
                return DashboardRecipe.__instance
            raise Exception(
                None,
                "Dashboard recipe has already been initialised. Please check your code for bugs.",
            )

        return func

    @staticmethod
    def get_instance() -> DashboardRecipe:
        if DashboardRecipe.__instance is not None:
            return DashboardRecipe.__instance
        raise_general_exception(
            "Initialisation not done. Did you forget to call the SuperTokens.init function?"
        )

    @staticmethod
    def reset():
        if ("SUPERTOKENS_ENV" not in environ) or (
            environ["SUPERTOKENS_ENV"] != "testing"
        ):
            raise_general_exception("calling testing function in non testing env")
        DashboardRecipe.__instance = None

    def return_api_id_if_can_handle_request(
        self, path: NormalisedURLPath, method: str
    ) -> Union[str, None]:
        dashboard_bundle_path = self.app_info.api_base_path.append(
            NormalisedURLPath(DASHBOARD_API)
        )

        if is_api_path(path, self.app_info):
            return get_api_if_matched(path, method)

        if path.startswith(dashboard_bundle_path):
            return DASHBOARD_API

        return None<|MERGE_RESOLUTION|>--- conflicted
+++ resolved
@@ -185,14 +185,11 @@
             api_function = handle_email_verify_token_post
         elif request_id == EMAIL_PASSSWORD_SIGNOUT:
             api_function = handle_emailpassword_signout_api
-<<<<<<< HEAD
         elif request_id == SEARCH_TAGS_API:
             api_function = handle_get_tags
-=======
         elif request_id == DASHBOARD_ANALYTICS_API:
             if method == "post":
                 api_function = handle_analytics_post
->>>>>>> 5c8da9ac
 
         if api_function is not None:
             return await api_key_protector(
