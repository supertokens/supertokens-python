# Copyright (c) 2021, VRAI Labs and/or its affiliates. All rights reserved.
#
# This software is licensed under the Apache License, Version 2.0 (the
# "License") as published by the Apache Software Foundation.
#
# You may not use this file except in compliance with the License. You may
# obtain a copy of the License at http://www.apache.org/licenses/LICENSE-2.0
#
# Unless required by applicable law or agreed to in writing, software
# distributed under the License is distributed on an "AS IS" BASIS, WITHOUT
# WARRANTIES OR CONDITIONS OF ANY KIND, either express or implied. See the
# License for the specific language governing permissions and limitations
# under the License.
from .analytics import handle_analytics_post
from .api_key_protector import api_key_protector
from .dashboard import handle_dashboard_api
from .search.getTags import handle_get_tags
from .signin import handle_emailpassword_signin_api
from .signout import handle_emailpassword_signout_api
from .userdetails.user_delete import handle_user_delete
from .userdetails.user_email_verify_get import handle_user_email_verify_get
from .userdetails.user_email_verify_put import handle_user_email_verify_put
from .userdetails.user_email_verify_token_post import handle_email_verify_token_post
from .userdetails.user_get import handle_user_get
from .userdetails.user_metadata_get import handle_metadata_get
from .userdetails.user_metadata_put import handle_metadata_put
from .userdetails.user_password_put import handle_user_password_put
from .userdetails.user_put import handle_user_put
from .userdetails.user_sessions_get import handle_sessions_get
from .userdetails.user_sessions_post import handle_user_sessions_post
from .users_count_get import handle_users_count_get_api
from .users_get import handle_users_get_api
from .validate_key import handle_validate_key_api

__all__ = [
    "handle_dashboard_api",
    "api_key_protector",
    "handle_users_count_get_api",
    "handle_users_get_api",
    "handle_validate_key_api",
    "handle_user_email_verify_get",
    "handle_user_get",
    "handle_metadata_get",
    "handle_sessions_get",
    "handle_user_delete",
    "handle_user_put",
    "handle_user_email_verify_put",
    "handle_metadata_put",
    "handle_user_sessions_post",
    "handle_user_password_put",
    "handle_email_verify_token_post",
    "handle_emailpassword_signin_api",
    "handle_emailpassword_signout_api",
<<<<<<< HEAD
    "handle_get_tags",
=======
    "handle_analytics_post",
>>>>>>> 5c8da9ac
]<|MERGE_RESOLUTION|>--- conflicted
+++ resolved
@@ -51,9 +51,6 @@
     "handle_email_verify_token_post",
     "handle_emailpassword_signin_api",
     "handle_emailpassword_signout_api",
-<<<<<<< HEAD
     "handle_get_tags",
-=======
     "handle_analytics_post",
->>>>>>> 5c8da9ac
 ]