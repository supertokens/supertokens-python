--- conflicted
+++ resolved
@@ -26,14 +26,9 @@
     if user_id is None:
         raise_bad_input_exception("Missing required parameter 'userId'")
 
-<<<<<<< HEAD
-    session_handles = await get_all_session_handles_for_user(
-        user_id, None, user_context
-=======
     # TODO: Pass tenant id here
     session_handles = await get_all_session_handles_for_user(
         user_id, "pass-tenant-id", user_context
->>>>>>> 06a2da3c
     )
     sessions: List[Optional[SessionInfo]] = [None for _ in session_handles]
 
