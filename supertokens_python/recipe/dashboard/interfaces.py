--- conflicted
+++ resolved
@@ -295,7 +295,6 @@
         return {"status": self.status}
 
 
-<<<<<<< HEAD
 class SearchTagsOK(APIResponse):
     status: str = "OK"
     tags: List[str]
@@ -305,10 +304,10 @@
 
     def to_json(self):
         return {"status": self.status, "tags": self.tags}
-=======
+
+
 class AnalyticsResponse(APIResponse):
     status: str = "OK"
 
     def to_json(self) -> Dict[str, Any]:
-        return {"status": self.status}
->>>>>>> 5c8da9ac
+        return {"status": self.status}