--- conflicted
+++ resolved
@@ -426,13 +426,7 @@
 
 
 async def revoke_all_sessions_for_user(
-<<<<<<< HEAD
-    user_id: str,
-    tenant_id: Optional[str],
-    user_context: Union[None, Dict[str, Any]] = None,
-=======
     user_id: str, tenant_id: Optional[str] = None, user_context: Union[None, Dict[str, Any]] = None
->>>>>>> c2c85b74
 ) -> List[str]:
     if user_context is None:
         user_context = {}
