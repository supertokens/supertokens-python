--- conflicted
+++ resolved
@@ -47,26 +47,14 @@
             nonlocal user_context
             from flask import make_response, request
 
-<<<<<<< HEAD
-            baseRequest = FlaskRequest(request)
+            base_req = FlaskRequest(request)
             user_context = set_request_in_user_context_if_not_defined(
-                user_context, baseRequest
+                user_context, base_req
             )
 
             recipe = SessionRecipe.get_instance()
-            session = sync(
-                recipe.verify_session(
-                    baseRequest,
-                    anti_csrf_check,
-                    session_required,
-                    check_database,
-                    override_global_claim_validators,
-                    user_context,
-=======
-            base_req = FlaskRequest(request)
 
             try:
-                recipe = SessionRecipe.get_instance()
                 session = sync(
                     recipe.verify_session(
                         base_req,
@@ -76,7 +64,6 @@
                         override_global_claim_validators,
                         user_context,
                     )
->>>>>>> e6e798d2
                 )
                 if session is None:
                     if session_required:
