# Copyright (c) 2021, VRAI Labs and/or its affiliates. All rights reserved.
#
# This software is licensed under the Apache License, Version 2.0 (the
# "License") as published by the Apache Software Foundation.
#
# You may not use this file except in compliance with the License. You may
# obtain a copy of the License at http://www.apache.org/licenses/LICENSE-2.0
#
# Unless required by applicable law or agreed to in writing, software
# distributed under the License is distributed on an "AS IS" BASIS, WITHOUT
# WARRANTIES OR CONDITIONS OF ANY KIND, either express or implied. See the
# License for the specific language governing permissions and limitations
# under the License.
from __future__ import annotations

from typing import TYPE_CHECKING, Any, Dict

from supertokens_python.framework.request import BaseRequest
from supertokens_python.logger import log_debug_message
from supertokens_python.normalised_url_path import NormalisedURLPath
from supertokens_python.process_state import AllowedProcessStates, ProcessState
<<<<<<< HEAD
from supertokens_python.utils import (execute_async, frontend_has_interceptor,
                                      get_timestamp_ms, normalise_http_method)
=======
from supertokens_python.utils import (
    FRAMEWORKS,
    execute_async,
    frontend_has_interceptor,
    get_timestamp_ms,
    normalise_http_method,
)
>>>>>>> b1073e1e

from . import session_functions
from .cookie_and_header import (
    get_access_token_from_cookie,
    get_anti_csrf_header,
    get_id_refresh_token_from_cookie,
    get_refresh_token_from_cookie,
    get_rid_header,
)
from .exceptions import raise_try_refresh_token_exception, raise_unauthorised_exception
from .interfaces import (
    AccessTokenObj,
    RecipeInterface,
    RegenerateAccessTokenOkResult,
    SessionInformationResult,
    SessionObj,
)
from .session_class import Session

if TYPE_CHECKING:
    from typing import List, Union

    from supertokens_python.querier import Querier

    from .utils import SessionConfig

from .interfaces import SessionContainer


class HandshakeInfo:
    def __init__(self, info: Dict[str, Any]):
        self.access_token_blacklisting_enabled = info["accessTokenBlacklistingEnabled"]
        self.raw_jwt_signing_public_key_list: List[Dict[str, Any]] = []
        self.anti_csrf = info["antiCsrf"]
        self.access_token_validity = info["accessTokenValidity"]
        self.refresh_token_validity = info["refreshTokenValidity"]

    def set_jwt_signing_public_key_list(self, updated_list: List[Dict[str, Any]]):
        self.raw_jwt_signing_public_key_list = updated_list

    def get_jwt_signing_public_key_list(self) -> List[Dict[str, Any]]:
        time_now = get_timestamp_ms()
        return [
            key
            for key in self.raw_jwt_signing_public_key_list
            if key["expiryTime"] > time_now
        ]


class RecipeImplementation(RecipeInterface):
    def __init__(self, querier: Querier, config: SessionConfig):
        super().__init__()
        self.querier = querier
        self.config = config
        self.handshake_info: Union[HandshakeInfo, None] = None

        async def call_get_handshake_info():
            try:
                await self.get_handshake_info()
            except Exception:
                pass

        try:
            execute_async(config.mode, call_get_handshake_info)
        except Exception:
            pass

    async def get_handshake_info(self, force_refetch: bool = False) -> HandshakeInfo:
        if (
            self.handshake_info is None
            or len(self.handshake_info.get_jwt_signing_public_key_list()) == 0
            or force_refetch
        ):
            ProcessState.get_instance().add_state(
                AllowedProcessStates.CALLING_SERVICE_IN_GET_HANDSHAKE_INFO
            )
            response = await self.querier.send_post_request(
                NormalisedURLPath("/recipe/handshake"), {}
            )
            self.handshake_info = HandshakeInfo(
                {**response, "antiCsrf": self.config.anti_csrf}
            )

            self.update_jwt_signing_public_key_info(
                response["jwtSigningPublicKeyList"],
                response["jwtSigningPublicKey"],
                response["jwtSigningPublicKeyExpiryTime"],
            )

        return self.handshake_info

    def update_jwt_signing_public_key_info(
        self,
        key_list: Union[List[Dict[str, Any]], None],
        public_key: str,
        expiry_time: int,
    ):
        if key_list is None:
            key_list = [
                {
                    "publicKey": public_key,
                    "expiryTime": expiry_time,
                    "createdAt": get_timestamp_ms(),
                }
            ]

        if self.handshake_info is not None:
            self.handshake_info.set_jwt_signing_public_key_list(key_list)

<<<<<<< HEAD
    async def create_new_session(self, request: BaseRequest, user_id: str,
                                 access_token_payload: Union[None, Dict[str, Any]],
                                 session_data: Union[None, Dict[str, Any]], user_context: Dict[str, Any]) -> SessionContainer:
        session = await session_functions.create_new_session(self, user_id, access_token_payload, session_data)
        access_token = session['accessToken']
        refresh_token = session['refreshToken']
        id_refresh_token = session['idRefreshToken']
        new_session = Session(self, access_token['token'], session['session']['handle'],
                              session['session']['userId'], session['session']['userDataInJWT'])
=======
    async def create_new_session(
        self,
        request: Any,
        user_id: str,
        access_token_payload: Union[None, Dict[str, Any]],
        session_data: Union[None, Dict[str, Any]],
        user_context: Dict[str, Any],
    ) -> SessionContainer:
        if not hasattr(request, "wrapper_used") or not request.wrapper_used:
            request = FRAMEWORKS[self.config.framework].wrap_request(request)
        session = await session_functions.create_new_session(
            self, user_id, access_token_payload, session_data
        )
        access_token = session["accessToken"]
        refresh_token = session["refreshToken"]
        id_refresh_token = session["idRefreshToken"]
        new_session = Session(
            self,
            access_token["token"],
            session["session"]["handle"],
            session["session"]["userId"],
            session["session"]["userDataInJWT"],
        )
>>>>>>> b1073e1e
        new_session.new_access_token_info = access_token
        new_session.new_refresh_token_info = refresh_token
        new_session.new_id_refresh_token_info = id_refresh_token
        if "antiCsrfToken" in session and session["antiCsrfToken"] is not None:
            new_session.new_anti_csrf_token = session["antiCsrfToken"]
        request.set_session(new_session)
        return new_session

<<<<<<< HEAD
    async def get_session(self, request: BaseRequest, anti_csrf_check: Union[bool, None],
                          session_required: bool, user_context: Dict[str, Any]) -> Union[SessionContainer, None]:
        log_debug_message("getSession: Started")
=======
    async def get_session(
        self,
        request: Any,
        anti_csrf_check: Union[bool, None],
        session_required: bool,
        user_context: Dict[str, Any],
    ) -> Union[SessionContainer, None]:
        log_debug_message("getSession: Started")
        if not hasattr(request, "wrapper_used") or not request.wrapper_used:
            request = FRAMEWORKS[self.config.framework].wrap_request(request)
>>>>>>> b1073e1e

        log_debug_message(
            "getSession: rid in header: %s", str(frontend_has_interceptor(request))
        )
        log_debug_message("getSession: request method: %s", request.method())

        id_refresh_token = get_id_refresh_token_from_cookie(request)
        if id_refresh_token is None:
            if not session_required:
                log_debug_message(
                    "getSession: returning None because idRefreshToken is undefined and session_required is false"
                )
                return None
            log_debug_message(
                "getSession: UNAUTHORISED because idRefreshToken from cookies is undefined"
            )
            raise_unauthorised_exception(
                "Session does not exist. Are you sending the session tokens in the request as cookies?",
                False,
            )
        access_token: Union[str, None] = get_access_token_from_cookie(request)
        if access_token is None:
            if (
                session_required is True
                or frontend_has_interceptor(request)
                or normalise_http_method(request.method()) == "get"
            ):
                log_debug_message(
                    "getSession: Returning try refresh token because access token from cookies is undefined"
                )
                raise_try_refresh_token_exception(
                    "Access token has expired. Please call the refresh API"
                )
            return None
        anti_csrf_token = get_anti_csrf_header(request)
        if anti_csrf_check is None:
            anti_csrf_check = normalise_http_method(request.method()) != "get"

        log_debug_message(
            "getSession: Value of doAntiCsrfCheck is: %s", str(anti_csrf_check)
        )
        new_session = await session_functions.get_session(
            self,
            access_token,
            anti_csrf_token,
            anti_csrf_check,
            get_rid_header(request) is not None,
        )
        if "accessToken" in new_session:
            access_token = new_session["accessToken"]["token"]

        if access_token is None:
            raise Exception("Should never come here")
        session = Session(
            self,
            access_token,
            new_session["session"]["handle"],
            new_session["session"]["userId"],
            new_session["session"]["userDataInJWT"],
        )

        if "accessToken" in new_session:
            session.new_access_token_info = new_session["accessToken"]

        log_debug_message("getSession: Success!")
        request.set_session(session)
        return request.get_session()

<<<<<<< HEAD
    async def refresh_session(self, request: BaseRequest, user_context: Dict[str, Any]) -> SessionContainer:
        log_debug_message("refreshSession: Started")
=======
    async def refresh_session(
        self, request: Any, user_context: Dict[str, Any]
    ) -> SessionContainer:
        log_debug_message("refreshSession: Started")
        if not hasattr(request, "wrapper_used") or not request.wrapper_used:
            request = FRAMEWORKS[self.config.framework].wrap_request(request)
>>>>>>> b1073e1e

        id_refresh_token = get_id_refresh_token_from_cookie(request)
        if id_refresh_token is None:
            log_debug_message(
                "refreshSession: UNAUTHORISED because idRefreshToken from cookies is undefined"
            )
            raise_unauthorised_exception(
                "Session does not exist. Are you sending the session tokens in the request "
                "as cookies?",
                False,
            )
        refresh_token = get_refresh_token_from_cookie(request)
        if refresh_token is None:
            log_debug_message(
                "refreshSession: UNAUTHORISED because refresh token from cookies is undefined"
            )
            raise_unauthorised_exception(
                "Refresh token not found. Are you sending the refresh token in the "
                "request as a cookie?"
            )
        anti_csrf_token = get_anti_csrf_header(request)
        new_session = await session_functions.refresh_session(
            self, refresh_token, anti_csrf_token, get_rid_header(request) is not None
        )
        access_token = new_session["accessToken"]
        refresh_token = new_session["refreshToken"]
        id_refresh_token = new_session["idRefreshToken"]
        session = Session(
            self,
            access_token["token"],
            new_session["session"]["handle"],
            new_session["session"]["userId"],
            new_session["session"]["userDataInJWT"],
        )
        session.new_access_token_info = access_token
        session.new_refresh_token_info = refresh_token
        session.new_id_refresh_token_info = id_refresh_token
        if "antiCsrfToken" in new_session and new_session["antiCsrfToken"] is not None:
            session.new_anti_csrf_token = new_session["antiCsrfToken"]

        log_debug_message("refreshSession: Success!")
        request.set_session(session)
        return session

    async def revoke_session(
        self, session_handle: str, user_context: Dict[str, Any]
    ) -> bool:
        return await session_functions.revoke_session(self, session_handle)

    async def revoke_all_sessions_for_user(
        self, user_id: str, user_context: Dict[str, Any]
    ) -> List[str]:
        return await session_functions.revoke_all_sessions_for_user(self, user_id)

    async def get_all_session_handles_for_user(
        self, user_id: str, user_context: Dict[str, Any]
    ) -> List[str]:
        return await session_functions.get_all_session_handles_for_user(self, user_id)

    async def revoke_multiple_sessions(
        self, session_handles: List[str], user_context: Dict[str, Any]
    ) -> List[str]:
        return await session_functions.revoke_multiple_sessions(self, session_handles)

    async def get_session_information(
        self, session_handle: str, user_context: Dict[str, Any]
    ) -> SessionInformationResult:
        return await session_functions.get_session_information(self, session_handle)

    async def update_session_data(
        self,
        session_handle: str,
        new_session_data: Dict[str, Any],
        user_context: Dict[str, Any],
    ) -> None:
        await session_functions.update_session_data(
            self, session_handle, new_session_data
        )

    async def update_access_token_payload(
        self,
        session_handle: str,
        new_access_token_payload: Dict[str, Any],
        user_context: Dict[str, Any],
    ) -> None:
        await session_functions.update_access_token_payload(
            self, session_handle, new_access_token_payload
        )

    async def get_access_token_lifetime_ms(self, user_context: Dict[str, Any]) -> int:
        return (await self.get_handshake_info()).access_token_validity

    async def get_refresh_token_lifetime_ms(self, user_context: Dict[str, Any]) -> int:
        return (await self.get_handshake_info()).refresh_token_validity

    async def regenerate_access_token(
        self,
        access_token: str,
        new_access_token_payload: Union[Dict[str, Any], None],
        user_context: Dict[str, Any],
    ) -> RegenerateAccessTokenOkResult:
        if new_access_token_payload is None:
            new_access_token_payload = {}
        response: Dict[str, Any] = await self.querier.send_post_request(
            NormalisedURLPath("/recipe/session/regenerate"),
            {"accessToken": access_token, "userDataInJWT": new_access_token_payload},
        )
        if response["status"] == "UNAUTHORISED":
            raise_unauthorised_exception(response["message"])
        access_token_obj: Union[None, AccessTokenObj] = None
        if "accessToken" in response:
            access_token_obj = AccessTokenObj(
                response["accessToken"]["token"],
                response["accessToken"]["expiry"],
                response["accessToken"]["createdTime"],
            )
        session = SessionObj(
            response["session"]["handle"],
            response["session"]["userId"],
            response["session"]["userDataInJWT"],
        )
        return RegenerateAccessTokenOkResult(session, access_token_obj)<|MERGE_RESOLUTION|>--- conflicted
+++ resolved
@@ -19,18 +19,12 @@
 from supertokens_python.logger import log_debug_message
 from supertokens_python.normalised_url_path import NormalisedURLPath
 from supertokens_python.process_state import AllowedProcessStates, ProcessState
-<<<<<<< HEAD
-from supertokens_python.utils import (execute_async, frontend_has_interceptor,
-                                      get_timestamp_ms, normalise_http_method)
-=======
 from supertokens_python.utils import (
-    FRAMEWORKS,
     execute_async,
     frontend_has_interceptor,
     get_timestamp_ms,
     normalise_http_method,
 )
->>>>>>> b1073e1e
 
 from . import session_functions
 from .cookie_and_header import (
@@ -140,27 +134,14 @@
         if self.handshake_info is not None:
             self.handshake_info.set_jwt_signing_public_key_list(key_list)
 
-<<<<<<< HEAD
-    async def create_new_session(self, request: BaseRequest, user_id: str,
-                                 access_token_payload: Union[None, Dict[str, Any]],
-                                 session_data: Union[None, Dict[str, Any]], user_context: Dict[str, Any]) -> SessionContainer:
-        session = await session_functions.create_new_session(self, user_id, access_token_payload, session_data)
-        access_token = session['accessToken']
-        refresh_token = session['refreshToken']
-        id_refresh_token = session['idRefreshToken']
-        new_session = Session(self, access_token['token'], session['session']['handle'],
-                              session['session']['userId'], session['session']['userDataInJWT'])
-=======
     async def create_new_session(
         self,
-        request: Any,
+        request: BaseRequest,
         user_id: str,
         access_token_payload: Union[None, Dict[str, Any]],
         session_data: Union[None, Dict[str, Any]],
         user_context: Dict[str, Any],
     ) -> SessionContainer:
-        if not hasattr(request, "wrapper_used") or not request.wrapper_used:
-            request = FRAMEWORKS[self.config.framework].wrap_request(request)
         session = await session_functions.create_new_session(
             self, user_id, access_token_payload, session_data
         )
@@ -174,7 +155,6 @@
             session["session"]["userId"],
             session["session"]["userDataInJWT"],
         )
->>>>>>> b1073e1e
         new_session.new_access_token_info = access_token
         new_session.new_refresh_token_info = refresh_token
         new_session.new_id_refresh_token_info = id_refresh_token
@@ -183,22 +163,14 @@
         request.set_session(new_session)
         return new_session
 
-<<<<<<< HEAD
-    async def get_session(self, request: BaseRequest, anti_csrf_check: Union[bool, None],
-                          session_required: bool, user_context: Dict[str, Any]) -> Union[SessionContainer, None]:
-        log_debug_message("getSession: Started")
-=======
     async def get_session(
         self,
-        request: Any,
+        request: BaseRequest,
         anti_csrf_check: Union[bool, None],
         session_required: bool,
         user_context: Dict[str, Any],
     ) -> Union[SessionContainer, None]:
         log_debug_message("getSession: Started")
-        if not hasattr(request, "wrapper_used") or not request.wrapper_used:
-            request = FRAMEWORKS[self.config.framework].wrap_request(request)
->>>>>>> b1073e1e
 
         log_debug_message(
             "getSession: rid in header: %s", str(frontend_has_interceptor(request))
@@ -267,17 +239,10 @@
         request.set_session(session)
         return request.get_session()
 
-<<<<<<< HEAD
-    async def refresh_session(self, request: BaseRequest, user_context: Dict[str, Any]) -> SessionContainer:
-        log_debug_message("refreshSession: Started")
-=======
     async def refresh_session(
-        self, request: Any, user_context: Dict[str, Any]
+        self, request: BaseRequest, user_context: Dict[str, Any]
     ) -> SessionContainer:
         log_debug_message("refreshSession: Started")
-        if not hasattr(request, "wrapper_used") or not request.wrapper_used:
-            request = FRAMEWORKS[self.config.framework].wrap_request(request)
->>>>>>> b1073e1e
 
         id_refresh_token = get_id_refresh_token_from_cookie(request)
         if id_refresh_token is None:
