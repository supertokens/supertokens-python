# Copyright (c) 2021, VRAI Labs and/or its affiliates. All rights reserved.
#
# This software is licensed under the Apache License, Version 2.0 (the
# "License") as published by the Apache Software Foundation.
#
# You may not use this file except in compliance with the License. You may
# obtain a copy of the License at http://www.apache.org/licenses/LICENSE-2.0
#
# Unless required by applicable law or agreed to in writing, software
# distributed under the License is distributed on an "AS IS" BASIS, WITHOUT
# WARRANTIES OR CONDITIONS OF ANY KIND, either express or implied. See the
# License for the specific language governing permissions and limitations
# under the License.

from typing import Any, Dict, List, Optional, Union

from supertokens_python.async_to_sync_wrapper import sync

from ..interfaces import (
    EmailPasswordSignInOkResult,
    EmailPasswordSignInWrongCredentialsError,
)
from ..types import EmailTemplateVars, User


def get_user_by_id(
    user_id: str, user_context: Union[None, Dict[str, Any]] = None
) -> Union[None, User]:
    from supertokens_python.recipe.thirdpartyemailpassword.asyncio import get_user_by_id

    return sync(get_user_by_id(user_id, user_context))


def get_user_by_third_party_info(
    tenant_id: str,
    third_party_id: str,
    third_party_user_id: str,
    user_context: Union[None, Dict[str, Any]] = None,
):
    from supertokens_python.recipe.thirdpartyemailpassword.asyncio import (
        get_user_by_third_party_info,
    )

    return sync(
        get_user_by_third_party_info(
            tenant_id, third_party_id, third_party_user_id, user_context
        )
    )


<<<<<<< HEAD
def thirdparty_sign_in_up(
    tenant_id: str,
    third_party_id: str,
    third_party_user_id: str,
    email: str,
    oauth_tokens: Dict[str, Any],
    raw_user_info_from_provider: RawUserInfoFromProvider,
    user_context: Optional[Dict[str, Any]] = None,
):
    from supertokens_python.recipe.thirdpartyemailpassword.asyncio import (
        thirdparty_sign_in_up,
    )

    return sync(
        thirdparty_sign_in_up(
            tenant_id,
            third_party_id,
            third_party_user_id,
            email,
            oauth_tokens,
            raw_user_info_from_provider,
            user_context,
        )
    )


=======
>>>>>>> f16623ea
def thirdparty_manually_create_or_update_user(
    tenant_id: str,
    third_party_id: str,
    third_party_user_id: str,
    email: str,
    user_context: Union[None, Dict[str, Any]] = None,
):
    from supertokens_python.recipe.thirdpartyemailpassword.asyncio import (
        thirdparty_manually_create_or_update_user,
    )

    return sync(
        thirdparty_manually_create_or_update_user(
            tenant_id, third_party_id, third_party_user_id, email, user_context
        )
    )


def thirdparty_get_provider(
    tenant_id: str,
    third_party_id: str,
    client_type: Optional[str] = None,
    user_context: Union[None, Dict[str, Any]] = None,
):
    from supertokens_python.recipe.thirdpartyemailpassword.asyncio import (
        thirdparty_get_provider,
    )

    return sync(
        thirdparty_get_provider(tenant_id, third_party_id, client_type, user_context)
    )


def create_reset_password_token(
    tenant_id: str, user_id: str, user_context: Union[None, Dict[str, Any]] = None
):
    from supertokens_python.recipe.thirdpartyemailpassword.asyncio import (
        create_reset_password_token,
    )

    return sync(create_reset_password_token(tenant_id, user_id, user_context))


def reset_password_using_token(
    tenant_id: str,
    token: str,
    new_password: str,
    user_context: Union[None, Dict[str, Any]] = None,
):
    from supertokens_python.recipe.thirdpartyemailpassword.asyncio import (
        reset_password_using_token,
    )

    return sync(
        reset_password_using_token(tenant_id, token, new_password, user_context)
    )


def emailpassword_sign_in(
    tenant_id: str,
    email: str,
    password: str,
    user_context: Union[None, Dict[str, Any]] = None,
) -> Union[EmailPasswordSignInOkResult, EmailPasswordSignInWrongCredentialsError]:
    from supertokens_python.recipe.thirdpartyemailpassword.asyncio import (
        emailpassword_sign_in,
    )

    return sync(emailpassword_sign_in(tenant_id, email, password, user_context))


def emailpassword_sign_up(
    tenant_id: str,
    email: str,
    password: str,
    user_context: Union[None, Dict[str, Any]] = None,
):
    from supertokens_python.recipe.thirdpartyemailpassword.asyncio import (
        emailpassword_sign_up,
    )

    return sync(emailpassword_sign_up(tenant_id, email, password, user_context))


def update_email_or_password(
    user_id: str,
    email: Union[None, str] = None,
    password: Union[None, str] = None,
    apply_password_policy: Union[bool, None] = None,
    tenant_id_for_password_policy: Optional[str] = None,
    user_context: Union[None, Dict[str, Any]] = None,
):
    from supertokens_python.recipe.thirdpartyemailpassword.asyncio import (
        update_email_or_password,
    )

    return sync(
        update_email_or_password(
            user_id,
            email,
            password,
            apply_password_policy,
            tenant_id_for_password_policy,
            user_context,
        )
    )


def get_users_by_email(
    tenant_id: str, email: str, user_context: Union[None, Dict[str, Any]] = None
) -> List[User]:
    from supertokens_python.recipe.thirdpartyemailpassword.asyncio import (
        get_users_by_email,
    )

    return sync(get_users_by_email(tenant_id, email, user_context))


def send_email(
    input_: EmailTemplateVars,
    user_context: Union[None, Dict[str, Any]] = None,
):
    from supertokens_python.recipe.thirdpartyemailpassword.asyncio import send_email

    return sync(send_email(input_, user_context))


def create_reset_password_link(
    tenant_id: str, user_id: str, user_context: Optional[Dict[str, Any]] = None
):
    from supertokens_python.recipe.thirdpartyemailpassword.asyncio import (
        create_reset_password_link,
    )

    return sync(create_reset_password_link(tenant_id, user_id, user_context))


def send_reset_password_email(
    tenant_id: str,
    user_id: str,
    user_context: Optional[Dict[str, Any]] = None,
):
    from supertokens_python.recipe.thirdpartyemailpassword.asyncio import (
        send_reset_password_email,
    )

    return sync(send_reset_password_email(tenant_id, user_id, user_context))<|MERGE_RESOLUTION|>--- conflicted
+++ resolved
@@ -48,35 +48,6 @@
     )
 
 
-<<<<<<< HEAD
-def thirdparty_sign_in_up(
-    tenant_id: str,
-    third_party_id: str,
-    third_party_user_id: str,
-    email: str,
-    oauth_tokens: Dict[str, Any],
-    raw_user_info_from_provider: RawUserInfoFromProvider,
-    user_context: Optional[Dict[str, Any]] = None,
-):
-    from supertokens_python.recipe.thirdpartyemailpassword.asyncio import (
-        thirdparty_sign_in_up,
-    )
-
-    return sync(
-        thirdparty_sign_in_up(
-            tenant_id,
-            third_party_id,
-            third_party_user_id,
-            email,
-            oauth_tokens,
-            raw_user_info_from_provider,
-            user_context,
-        )
-    )
-
-
-=======
->>>>>>> f16623ea
 def thirdparty_manually_create_or_update_user(
     tenant_id: str,
     third_party_id: str,
