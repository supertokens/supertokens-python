# Copyright (c) 2021, VRAI Labs and/or its affiliates. All rights reserved.
#
# This software is licensed under the Apache License, Version 2.0 (the
# "License") as published by the Apache Software Foundation.
#
# You may not use this file except in compliance with the License. You may
# obtain a copy of the License at http://www.apache.org/licenses/LICENSE-2.0
#
# Unless required by applicable law or agreed to in writing, software
# distributed under the License is distributed on an "AS IS" BASIS, WITHOUT
# WARRANTIES OR CONDITIONS OF ANY KIND, either express or implied. See the
# License for the specific language governing permissions and limitations
# under the License.
from __future__ import annotations

from os import environ
from typing import TYPE_CHECKING, List, Union

from supertokens_python.framework.response import BaseResponse
from supertokens_python.ingredients.emaildelivery.types import EmailDeliveryConfig
from supertokens_python.normalised_url_path import NormalisedURLPath
from supertokens_python.querier import Querier
from supertokens_python.recipe.emailpassword.types import EmailPasswordIngredients
from supertokens_python.recipe.thirdparty.provider import ProviderInput
from supertokens_python.recipe.thirdparty.types import ThirdPartyIngredients
from supertokens_python.recipe.thirdpartyemailpassword.types import (
    EmailTemplateVars,
    ThirdPartyEmailPasswordIngredients,
)
from supertokens_python.recipe_module import APIHandled, RecipeModule

from ..emailpassword.utils import (
    InputResetPasswordUsingTokenFeature,
    InputSignUpFeature,
)
from .api.emailpassword_api_impementation import (
    get_interface_impl as get_email_password_interface_impl,
)
from .api.implementation import APIImplementation
from .api.thirdparty_api_implementation import (
    get_interface_impl as get_third_party_interface_impl,
)
from .recipeimplementation.email_password_recipe_implementation import (
    RecipeImplementation as EmailPasswordRecipeImplementation,
)
from .recipeimplementation.implementation import RecipeImplementation
from .recipeimplementation.third_party_recipe_implementation import (
    RecipeImplementation as ThirdPartyRecipeImplementation,
)

if TYPE_CHECKING:
    from supertokens_python.framework.request import BaseRequest
    from supertokens_python.supertokens import AppInfo

from supertokens_python.exceptions import SuperTokensError
from supertokens_python.ingredients.emaildelivery import EmailDeliveryIngredient
from supertokens_python.recipe.emailpassword import EmailPasswordRecipe
from supertokens_python.recipe.emailpassword.utils import (
    InputOverrideConfig as EPOverrideConfig,
)
from supertokens_python.recipe.thirdparty import ThirdPartyRecipe
from supertokens_python.recipe.thirdparty.utils import (
    InputOverrideConfig as TPOverrideConfig,
)
from supertokens_python.recipe.thirdparty.utils import SignInAndUpFeature

from ..emailpassword.interfaces import APIInterface as EmailPasswordAPIInterface
from ..emailpassword.interfaces import RecipeInterface as EmailPasswordRecipeInterface
from ..emailpassword.utils import EmailPasswordConfig
from ..thirdparty.interfaces import APIInterface as ThirdPartyAPIInterface
from ..thirdparty.interfaces import RecipeInterface as ThirdPartyRecipeInterface
from .exceptions import SupertokensThirdPartyEmailPasswordError
from .interfaces import APIInterface, RecipeInterface
from .utils import InputOverrideConfig, validate_and_normalise_user_input


class ThirdPartyEmailPasswordRecipe(RecipeModule):
    recipe_id = "thirdpartyemailpassword"
    __instance = None
    email_delivery: EmailDeliveryIngredient[EmailTemplateVars]

    def __init__(
        self,
        recipe_id: str,
        app_info: AppInfo,
        ingredients: ThirdPartyEmailPasswordIngredients,
        sign_up_feature: Union[InputSignUpFeature, None] = None,
        reset_password_using_token_feature: Union[
            InputResetPasswordUsingTokenFeature, None
        ] = None,
        override: Union[InputOverrideConfig, None] = None,
        providers: Union[List[ProviderInput], None] = None,
        email_password_recipe: Union[EmailPasswordRecipe, None] = None,
        third_party_recipe: Union[ThirdPartyRecipe, None] = None,
        email_delivery: Union[EmailDeliveryConfig[EmailTemplateVars], None] = None,
    ):
        super().__init__(recipe_id, app_info)
        self.config = validate_and_normalise_user_input(
            self,
            sign_up_feature,
            reset_password_using_token_feature,
            override,
            providers,
            email_delivery,
        )

        def get_emailpassword_config() -> EmailPasswordConfig:
            return self.email_password_recipe.config

        recipe_implementation = RecipeImplementation(
            Querier.get_instance(EmailPasswordRecipe.recipe_id),
            Querier.get_instance(ThirdPartyRecipe.recipe_id),
<<<<<<< HEAD
            self.config.providers,
=======
            get_emailpassword_config,
>>>>>>> 90ccc1bb
        )
        self.recipe_implementation: RecipeInterface = (
            recipe_implementation
            if self.config.override.functions is None
            else self.config.override.functions(recipe_implementation)
        )
        api_implementation = APIImplementation()
        self.api_implementation: APIInterface = (
            api_implementation
            if self.config.override.apis is None
            else self.config.override.apis(api_implementation)
        )

        ep_recipe_implementation = EmailPasswordRecipeImplementation(
            self.recipe_implementation
        )

        email_delivery_ingredient = ingredients.email_delivery
        if email_delivery_ingredient is None:
            self.email_delivery = EmailDeliveryIngredient(
                self.config.get_email_delivery_config(ep_recipe_implementation)
            )
        else:
            self.email_delivery = email_delivery_ingredient

        if email_password_recipe is not None:
            self.email_password_recipe = email_password_recipe
        else:

            def func_override_email_password(_: EmailPasswordRecipeInterface):
                return ep_recipe_implementation

            def apis_override_email_password(_: EmailPasswordAPIInterface):
                return get_email_password_interface_impl(self.api_implementation)

            ingredient = self.email_delivery
            ep_ingredients = EmailPasswordIngredients(ingredient)
            self.email_password_recipe = EmailPasswordRecipe(
                recipe_id,
                app_info,
                ep_ingredients,
                self.config.sign_up_feature,
                self.config.reset_password_using_token_feature,
                EPOverrideConfig(
                    func_override_email_password, apis_override_email_password
                ),
            )

        if third_party_recipe is not None:
            self.third_party_recipe: Union[ThirdPartyRecipe, None] = third_party_recipe
        else:

            def func_override_third_party(
                _: ThirdPartyRecipeInterface,
            ) -> ThirdPartyRecipeInterface:
                return ThirdPartyRecipeImplementation(self.recipe_implementation)

            def apis_override_third_party(
                _: ThirdPartyAPIInterface,
            ) -> ThirdPartyAPIInterface:
                return get_third_party_interface_impl(self.api_implementation)

            self.third_party_recipe: Union[ThirdPartyRecipe, None] = None
            tp_ingredients = ThirdPartyIngredients()
            if len(self.config.providers) != 0:
                self.third_party_recipe = ThirdPartyRecipe(
                    recipe_id,
                    app_info,
                    SignInAndUpFeature(self.config.providers),
                    tp_ingredients,
                    TPOverrideConfig(
                        func_override_third_party, apis_override_third_party
                    ),
                )

    def is_error_from_this_recipe_based_on_instance(self, err: Exception) -> bool:
        return isinstance(err, SuperTokensError) and (
            isinstance(err, SupertokensThirdPartyEmailPasswordError)
            or self.email_password_recipe.is_error_from_this_recipe_based_on_instance(
                err
            )
            or (
                self.third_party_recipe is not None
                and self.third_party_recipe.is_error_from_this_recipe_based_on_instance(
                    err
                )
            )
        )

    def get_apis_handled(self) -> List[APIHandled]:
        apis_handled = self.email_password_recipe.get_apis_handled()
        if self.third_party_recipe is not None:
            apis_handled = apis_handled + self.third_party_recipe.get_apis_handled()
        return apis_handled

    async def handle_api_request(
        self,
        request_id: str,
        request: BaseRequest,
        path: NormalisedURLPath,
        method: str,
        response: BaseResponse,
    ):
        if (
            self.email_password_recipe.return_api_id_if_can_handle_request(path, method)
            is not None
        ):
            return await self.email_password_recipe.handle_api_request(
                request_id, request, path, method, response
            )
        if (
            self.third_party_recipe is not None
            and self.third_party_recipe.return_api_id_if_can_handle_request(
                path, method
            )
            is not None
        ):
            return await self.third_party_recipe.handle_api_request(
                request_id, request, path, method, response
            )
        return None

    async def handle_error(
        self, request: BaseRequest, err: SuperTokensError, response: BaseResponse
    ) -> BaseResponse:
        if self.email_password_recipe.is_error_from_this_recipe_based_on_instance(err):
            return await self.email_password_recipe.handle_error(request, err, response)
        if (
            self.third_party_recipe is not None
            and self.third_party_recipe.is_error_from_this_recipe_based_on_instance(err)
        ):
            return await self.third_party_recipe.handle_error(request, err, response)
        raise err

    def get_all_cors_headers(self) -> List[str]:
        cors_headers = self.email_password_recipe.get_all_cors_headers()
        if self.third_party_recipe is not None:
            cors_headers = cors_headers + self.third_party_recipe.get_all_cors_headers()
        return cors_headers

    @staticmethod
    def init(
        sign_up_feature: Union[InputSignUpFeature, None] = None,
        reset_password_using_token_feature: Union[
            InputResetPasswordUsingTokenFeature, None
        ] = None,
        override: Union[InputOverrideConfig, None] = None,
        providers: Union[List[ProviderInput], None] = None,
        email_delivery: Union[EmailDeliveryConfig[EmailTemplateVars], None] = None,
    ):
        def func(app_info: AppInfo):
            if ThirdPartyEmailPasswordRecipe.__instance is None:
                ingredients = ThirdPartyEmailPasswordIngredients(None)
                ThirdPartyEmailPasswordRecipe.__instance = (
                    ThirdPartyEmailPasswordRecipe(
                        ThirdPartyEmailPasswordRecipe.recipe_id,
                        app_info,
                        ingredients,
                        sign_up_feature,
                        reset_password_using_token_feature,
                        override,
                        providers,
                        email_delivery=email_delivery,
                    )
                )
                return ThirdPartyEmailPasswordRecipe.__instance
            raise Exception(
                None,
                "ThirdPartyEmailPassword recipe has already been initialised. Please check your code for bugs.",
            )

        return func

    @staticmethod
    def get_instance() -> ThirdPartyEmailPasswordRecipe:
        if ThirdPartyEmailPasswordRecipe.__instance is not None:
            return ThirdPartyEmailPasswordRecipe.__instance
        raise Exception(
            None,
            "Initialisation not done. Did you forget to call the SuperTokens.init function?",
        )

    @staticmethod
    def reset():
        if ("SUPERTOKENS_ENV" not in environ) or (
            environ["SUPERTOKENS_ENV"] != "testing"
        ):
            raise Exception(None, "calling testing function in non testing env")
        ThirdPartyEmailPasswordRecipe.__instance = None<|MERGE_RESOLUTION|>--- conflicted
+++ resolved
@@ -110,11 +110,8 @@
         recipe_implementation = RecipeImplementation(
             Querier.get_instance(EmailPasswordRecipe.recipe_id),
             Querier.get_instance(ThirdPartyRecipe.recipe_id),
-<<<<<<< HEAD
             self.config.providers,
-=======
             get_emailpassword_config,
->>>>>>> 90ccc1bb
         )
         self.recipe_implementation: RecipeInterface = (
             recipe_implementation
