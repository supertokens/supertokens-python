# Copyright (c) 2021, VRAI Labs and/or its affiliates. All rights reserved.
#
# This software is licensed under the Apache License, Version 2.0 (the
# "License") as published by the Apache Software Foundation.
#
# You may not use this file except in compliance with the License. You may
# obtain a copy of the License at http://www.apache.org/licenses/LICENSE-2.0
#
# Unless required by applicable law or agreed to in writing, software
# distributed under the License is distributed on an "AS IS" BASIS, WITHOUT
# WARRANTIES OR CONDITIONS OF ANY KIND, either express or implied. See the
# License for the specific language governing permissions and limitations
# under the License.
from __future__ import annotations

from os import environ
<<<<<<< HEAD
from typing import TYPE_CHECKING, List, Union
=======
from typing import TYPE_CHECKING, List, Union, Optional, Dict, Any
>>>>>>> 72b54e0a

from supertokens_python.framework.response import BaseResponse
from supertokens_python.ingredients.emaildelivery.types import EmailDeliveryConfig
from supertokens_python.normalised_url_path import NormalisedURLPath
from supertokens_python.querier import Querier
from supertokens_python.recipe.emailpassword.types import EmailPasswordIngredients
from supertokens_python.recipe.thirdparty.provider import ProviderInput
from supertokens_python.recipe.thirdparty.types import ThirdPartyIngredients
from supertokens_python.recipe.thirdpartyemailpassword.types import (
    EmailTemplateVars,
    ThirdPartyEmailPasswordIngredients,
)
from supertokens_python.recipe_module import APIHandled, RecipeModule

from ..emailpassword.utils import (
    InputResetPasswordUsingTokenFeature,
    InputSignUpFeature,
)
from .api.emailpassword_api_impementation import (
    get_interface_impl as get_email_password_interface_impl,
)
from .api.implementation import APIImplementation
from .api.thirdparty_api_implementation import (
    get_interface_impl as get_third_party_interface_impl,
)
from .recipeimplementation.email_password_recipe_implementation import (
    RecipeImplementation as EmailPasswordRecipeImplementation,
)
from .recipeimplementation.implementation import RecipeImplementation
from .recipeimplementation.third_party_recipe_implementation import (
    RecipeImplementation as ThirdPartyRecipeImplementation,
)

if TYPE_CHECKING:
    from supertokens_python.framework.request import BaseRequest
    from supertokens_python.supertokens import AppInfo

from supertokens_python.exceptions import SuperTokensError
from supertokens_python.ingredients.emaildelivery import EmailDeliveryIngredient
from supertokens_python.recipe.emailpassword import EmailPasswordRecipe
from supertokens_python.recipe.emailpassword.utils import (
    InputOverrideConfig as EPOverrideConfig,
)
from supertokens_python.recipe.thirdparty import ThirdPartyRecipe
from supertokens_python.recipe.thirdparty.utils import (
    InputOverrideConfig as TPOverrideConfig,
)
from supertokens_python.recipe.thirdparty.utils import SignInAndUpFeature

from ..emailpassword.interfaces import APIInterface as EmailPasswordAPIInterface
from ..emailpassword.interfaces import RecipeInterface as EmailPasswordRecipeInterface
from ..emailpassword.utils import EmailPasswordConfig
from ..thirdparty.interfaces import APIInterface as ThirdPartyAPIInterface
from ..thirdparty.interfaces import RecipeInterface as ThirdPartyRecipeInterface
from .exceptions import SupertokensThirdPartyEmailPasswordError
from .interfaces import APIInterface, RecipeInterface
from .utils import InputOverrideConfig, validate_and_normalise_user_input


class ThirdPartyEmailPasswordRecipe(RecipeModule):
    recipe_id = "thirdpartyemailpassword"
    __instance = None
    email_delivery: EmailDeliveryIngredient[EmailTemplateVars]

    def __init__(
        self,
        recipe_id: str,
        app_info: AppInfo,
        ingredients: ThirdPartyEmailPasswordIngredients,
        sign_up_feature: Union[InputSignUpFeature, None] = None,
        reset_password_using_token_feature: Union[
            InputResetPasswordUsingTokenFeature, None
        ] = None,
        override: Union[InputOverrideConfig, None] = None,
        providers: Union[List[ProviderInput], None] = None,
        email_password_recipe: Union[EmailPasswordRecipe, None] = None,
        third_party_recipe: Union[ThirdPartyRecipe, None] = None,
        email_delivery: Union[EmailDeliveryConfig[EmailTemplateVars], None] = None,
    ):
        super().__init__(recipe_id, app_info)
        self.config = validate_and_normalise_user_input(
            self,
            sign_up_feature,
            reset_password_using_token_feature,
            override,
            providers,
            email_delivery,
        )

        def get_emailpassword_config() -> EmailPasswordConfig:
            return self.email_password_recipe.config

        recipe_implementation = RecipeImplementation(
            Querier.get_instance(EmailPasswordRecipe.recipe_id),
            Querier.get_instance(ThirdPartyRecipe.recipe_id),
            self.config.providers,
            get_emailpassword_config,
        )
        self.recipe_implementation: RecipeInterface = (
            recipe_implementation
            if self.config.override.functions is None
            else self.config.override.functions(recipe_implementation)
        )
        api_implementation = APIImplementation()
        self.api_implementation: APIInterface = (
            api_implementation
            if self.config.override.apis is None
            else self.config.override.apis(api_implementation)
        )

        ep_recipe_implementation = EmailPasswordRecipeImplementation(
            self.recipe_implementation
        )

        email_delivery_ingredient = ingredients.email_delivery
        if email_delivery_ingredient is None:
            self.email_delivery = EmailDeliveryIngredient(
                self.config.get_email_delivery_config(ep_recipe_implementation)
            )
        else:
            self.email_delivery = email_delivery_ingredient

        if email_password_recipe is not None:
            self.email_password_recipe = email_password_recipe
        else:

            def func_override_email_password(_: EmailPasswordRecipeInterface):
                return ep_recipe_implementation

            def apis_override_email_password(_: EmailPasswordAPIInterface):
                return get_email_password_interface_impl(self.api_implementation)

            ingredient = self.email_delivery
            ep_ingredients = EmailPasswordIngredients(ingredient)
            self.email_password_recipe = EmailPasswordRecipe(
                recipe_id,
                app_info,
                ep_ingredients,
                self.config.sign_up_feature,
                self.config.reset_password_using_token_feature,
                EPOverrideConfig(
                    func_override_email_password, apis_override_email_password
                ),
            )

        if third_party_recipe is not None:
            self.third_party_recipe: Union[ThirdPartyRecipe, None] = third_party_recipe
        else:

            def func_override_third_party(
                _: ThirdPartyRecipeInterface,
            ) -> ThirdPartyRecipeInterface:
                return ThirdPartyRecipeImplementation(self.recipe_implementation)

            def apis_override_third_party(
                _: ThirdPartyAPIInterface,
            ) -> ThirdPartyAPIInterface:
                return get_third_party_interface_impl(self.api_implementation)

            self.third_party_recipe: Union[ThirdPartyRecipe, None] = None
            tp_ingredients = ThirdPartyIngredients()
            if len(self.config.providers) != 0:
                self.third_party_recipe = ThirdPartyRecipe(
                    recipe_id,
                    app_info,
                    SignInAndUpFeature(self.config.providers),
                    tp_ingredients,
                    TPOverrideConfig(
                        func_override_third_party, apis_override_third_party
                    ),
                )

    def is_error_from_this_recipe_based_on_instance(self, err: Exception) -> bool:
        return isinstance(err, SuperTokensError) and (
            isinstance(err, SupertokensThirdPartyEmailPasswordError)
            or self.email_password_recipe.is_error_from_this_recipe_based_on_instance(
                err
            )
            or (
                self.third_party_recipe is not None
                and self.third_party_recipe.is_error_from_this_recipe_based_on_instance(
                    err
                )
            )
        )

    def get_apis_handled(self) -> List[APIHandled]:
        apis_handled = self.email_password_recipe.get_apis_handled()
        if self.third_party_recipe is not None:
            apis_handled = apis_handled + self.third_party_recipe.get_apis_handled()
        return apis_handled

    async def handle_api_request(
        self,
        request_id: str,
        tenant_id: str,
        request: BaseRequest,
        path: NormalisedURLPath,
        method: str,
        response: BaseResponse,
        user_context: Dict[str, Any],
    ):
        if (
            await self.email_password_recipe.return_api_id_if_can_handle_request(
                path, method, user_context
            )
            is not None
        ):
            return await self.email_password_recipe.handle_api_request(
                request_id, tenant_id, request, path, method, response, user_context
            )
        if (
            self.third_party_recipe is not None
            and await self.third_party_recipe.return_api_id_if_can_handle_request(
                path, method, user_context
            )
            is not None
        ):
            return await self.third_party_recipe.handle_api_request(
                request_id, tenant_id, request, path, method, response, user_context
            )
        return None

    async def handle_error(
        self, request: BaseRequest, err: SuperTokensError, response: BaseResponse
    ) -> BaseResponse:
        if self.email_password_recipe.is_error_from_this_recipe_based_on_instance(err):
            return await self.email_password_recipe.handle_error(request, err, response)
        if (
            self.third_party_recipe is not None
            and self.third_party_recipe.is_error_from_this_recipe_based_on_instance(err)
        ):
            return await self.third_party_recipe.handle_error(request, err, response)
        raise err

    def get_all_cors_headers(self) -> List[str]:
        cors_headers = self.email_password_recipe.get_all_cors_headers()
        if self.third_party_recipe is not None:
            cors_headers = cors_headers + self.third_party_recipe.get_all_cors_headers()
        return cors_headers

    @staticmethod
    def init(
        sign_up_feature: Union[InputSignUpFeature, None] = None,
        reset_password_using_token_feature: Union[
            InputResetPasswordUsingTokenFeature, None
        ] = None,
        override: Union[InputOverrideConfig, None] = None,
        providers: Union[List[ProviderInput], None] = None,
        email_delivery: Union[EmailDeliveryConfig[EmailTemplateVars], None] = None,
    ):
        def func(app_info: AppInfo):
            if ThirdPartyEmailPasswordRecipe.__instance is None:
                ingredients = ThirdPartyEmailPasswordIngredients(None)
                ThirdPartyEmailPasswordRecipe.__instance = (
                    ThirdPartyEmailPasswordRecipe(
                        ThirdPartyEmailPasswordRecipe.recipe_id,
                        app_info,
                        ingredients,
                        sign_up_feature,
                        reset_password_using_token_feature,
                        override,
                        providers,
                        email_delivery=email_delivery,
                    )
                )
                return ThirdPartyEmailPasswordRecipe.__instance
            raise Exception(
                None,
                "ThirdPartyEmailPassword recipe has already been initialised. Please check your code for bugs.",
            )

        return func

    @staticmethod
    def get_instance() -> ThirdPartyEmailPasswordRecipe:
        if ThirdPartyEmailPasswordRecipe.__instance is not None:
            return ThirdPartyEmailPasswordRecipe.__instance
        raise Exception(
            None,
            "Initialisation not done. Did you forget to call the SuperTokens.init function?",
        )

    @staticmethod
    def reset():
        if ("SUPERTOKENS_ENV" not in environ) or (
            environ["SUPERTOKENS_ENV"] != "testing"
        ):
            raise Exception(None, "calling testing function in non testing env")
        ThirdPartyEmailPasswordRecipe.__instance = None<|MERGE_RESOLUTION|>--- conflicted
+++ resolved
@@ -14,11 +14,7 @@
 from __future__ import annotations
 
 from os import environ
-<<<<<<< HEAD
-from typing import TYPE_CHECKING, List, Union
-=======
-from typing import TYPE_CHECKING, List, Union, Optional, Dict, Any
->>>>>>> 72b54e0a
+from typing import TYPE_CHECKING, List, Union, Dict, Any
 
 from supertokens_python.framework.response import BaseResponse
 from supertokens_python.ingredients.emaildelivery.types import EmailDeliveryConfig
