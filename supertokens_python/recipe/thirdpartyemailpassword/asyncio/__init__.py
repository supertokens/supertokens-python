--- conflicted
+++ resolved
@@ -25,13 +25,8 @@
     CreateResetPasswordWrongUserIdError,
     CreateResetPasswordLinkUknownUserIdError,
     CreateResetPasswordLinkOkResult,
-<<<<<<< HEAD
-    CreateResetPasswordEmailUnknownUserIdError,
-    CreateResetPasswordEmailOkResult,
-=======
     SendResetPasswordEmailUnknownUserIdError,
     SendResetPasswordEmailEmailOkResult
->>>>>>> ff1ed5c0
 )
 from supertokens_python.recipe.emailpassword.utils import get_password_reset_link
 
