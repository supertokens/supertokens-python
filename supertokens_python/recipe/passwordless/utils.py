# Copyright (c) 2021, VRAI Labs and/or its affiliates. All rights reserved.
#
# This software is licensed under the Apache License, Version 2.0 (the
# "License") as published by the Apache Software Foundation.
#
# You may not use this file except in compliance with the License. You may
# obtain a copy of the License at http://www.apache.org/licenses/LICENSE-2.0
#
# Unless required by applicable law or agreed to in writing, software
# distributed under the License is distributed on an "AS IS" BASIS, WITHOUT
# WARRANTIES OR CONDITIONS OF ANY KIND, either express or implied. See the
# License for the specific language governing permissions and limitations
# under the License.

from __future__ import annotations

from abc import ABC
from typing import TYPE_CHECKING, Any, Awaitable, Callable, Dict, Union

from supertokens_python.ingredients.emaildelivery.types import (
    EmailDeliveryConfig, EmailDeliveryConfigWithService)
from supertokens_python.recipe.passwordless.types import \
    CreateAndSendCustomEmailParameters
from supertokens_python.utils import deprecated_warn
from typing_extensions import Literal


if TYPE_CHECKING:
<<<<<<< HEAD
    from .interfaces import RecipeInterface, APIInterface, TypePasswordlessEmailDeliveryInput
=======
>>>>>>> 207645af
    from supertokens_python import AppInfo
    from .interfaces import RecipeInterface, APIInterface

from re import fullmatch

from phonenumbers import is_valid_number, parse  # type: ignore
from supertokens_python.recipe.passwordless.emaildelivery.service.backward_compatibility import \
    BackwardCompatibilityService


async def default_validate_phone_number(value: str):
    try:
        parsed_phone_number: Any = parse(value, None)
        if not is_valid_number(parsed_phone_number):
            return 'Phone number is invalid'
    except Exception:
        return 'Phone number is invalid'


def default_get_link_domain_and_path(app_info: AppInfo):
    async def get_link_domain_and_path(_: PhoneOrEmailInput, __: Dict[str, Any]) -> str:
        return app_info.website_domain.get_as_string_dangerous(
        ) + app_info.website_base_path.get_as_string_dangerous() + '/verify'
    return get_link_domain_and_path


async def default_validate_email(value: str):
    pattern = r"^(([^<>()\[\]\\.,;:\s@\"]+(\.[^<>()\[\]\\.,;:\s@\"]+)*)|(\".+\"))@((\[[0-9]{1,3}\.[0-9]{1,3}\.[0-9]{1,3}\.[0-9]{1,3}\])|(([a-zA-Z\-0-9]+\.)+[a-zA-Z]{2,}))$"
    if fullmatch(pattern, value) is None:
        return 'Email is invalid'


async def default_create_and_send_custom_text_message(
    _: CreateAndSendCustomTextMessageParameters,
    __: Dict[str, Any]
) -> None:
    # TODO
    pass


class CreateAndSendCustomTextMessageParameters:
    def __init__(self,
                 code_life_time: int,
                 pre_auth_session_id: str,
                 phone_number: str,
                 user_input_code: Union[str, None] = None,
                 url_with_link_code: Union[str, None] = None):
        self.phone_number: str = phone_number
        self.code_life_time: int = code_life_time
        self.pre_auth_session_id: str = pre_auth_session_id
        self.user_input_code: Union[str, None] = user_input_code
        self.url_with_link_code: Union[str, None] = url_with_link_code


class OverrideConfig:
    def __init__(self, functions: Union[Callable[[RecipeInterface], RecipeInterface],
                                        None] = None, apis: Union[Callable[[APIInterface], APIInterface], None] = None):
        self.functions = functions
        self.apis = apis


class ContactConfig(ABC):
    def __init__(
            self, contact_method: Literal['PHONE', 'EMAIL', 'EMAIL_OR_PHONE']):
        self.contact_method = contact_method


class ContactPhoneOnlyConfig(ContactConfig):
    def __init__(self,
                 create_and_send_custom_text_message: Callable[
                     [CreateAndSendCustomTextMessageParameters, Dict[str, Any]], Awaitable[None]],
                 validate_phone_number: Union[Callable[[
                     str], Awaitable[Union[str, None]]], None] = None,
                 ):
        super().__init__('PHONE')
        if create_and_send_custom_text_message is None:
            self.create_and_send_custom_text_message = default_create_and_send_custom_text_message
        else:
            self.create_and_send_custom_text_message = create_and_send_custom_text_message
        if validate_phone_number is None:
            self.validate_phone_number = default_validate_phone_number
        else:
            self.validate_phone_number = validate_phone_number


class ContactEmailOnlyConfig(ContactConfig):
    def __init__(self,
                 create_and_send_custom_email: Union[Callable[
                     [CreateAndSendCustomEmailParameters, Dict[str, Any]], Awaitable[None]], None] = None,
                 validate_email_address: Union[Callable[[
                     str], Awaitable[Union[str, None]]], None] = None,
                 ):
        super().__init__('EMAIL')

        self.create_and_send_custom_email = create_and_send_custom_email
        if create_and_send_custom_email is not None:
            deprecated_warn("create_and_send_custom_email is deprecated. Please use email delivery config instead")

        if validate_email_address is None:
            self.validate_email_address = default_validate_email
        else:
            self.validate_email_address = validate_email_address


class ContactEmailOrPhoneConfig(ContactConfig):
    def __init__(self,
                 create_and_send_custom_email: Union[Callable[
                     [CreateAndSendCustomEmailParameters, Dict[str, Any]], Awaitable[None]], None] = None,
                 create_and_send_custom_text_message: Union[Callable[
                     [CreateAndSendCustomTextMessageParameters, Dict[str, Any]], Awaitable[None]], None] = None,
                 validate_email_address: Union[Callable[[
                     str], Awaitable[Union[str, None]]], None] = None,
                 validate_phone_number: Union[Callable[[
                     str], Awaitable[Union[str, None]]], None] = None,
                 ):
        super().__init__('EMAIL_OR_PHONE')

        self.create_and_send_custom_email = create_and_send_custom_email
        if create_and_send_custom_email is not None:
            deprecated_warn("create_and_send_custom_email is deprecated. Please use email delivery config instead")

        if validate_email_address is None:
            self.validate_email_address = default_validate_email
        else:
            self.validate_email_address = validate_email_address
        if create_and_send_custom_text_message is None:
            self.create_and_send_custom_text_message = default_create_and_send_custom_text_message
        else:
            self.create_and_send_custom_text_message = create_and_send_custom_text_message
        if validate_phone_number is None:
            self.validate_phone_number = default_validate_phone_number
        else:
            self.validate_phone_number = validate_phone_number


class PhoneOrEmailInput:
    def __init__(self, phone_number: Union[str, None], email: Union[str, None]):
        self.phone_number = phone_number
        self.email = email


class PasswordlessConfig:
    def __init__(self,
                 contact_config: ContactConfig,
                 override: OverrideConfig,
                 flow_type: Literal['USER_INPUT_CODE', 'MAGIC_LINK', 'USER_INPUT_CODE_AND_MAGIC_LINK'],
                 get_link_domain_and_path: Callable[[PhoneOrEmailInput, Dict[str, Any]], Awaitable[str]],
                 get_email_delivery_config: Callable[[], EmailDeliveryConfigWithService[TypePasswordlessEmailDeliveryInput]],
                 get_custom_user_input_code: Union[Callable[[
                     Dict[str, Any]], Awaitable[str]], None] = None
                 ):
        self.contact_config = contact_config
        self.override = override
        self.flow_type: Literal['USER_INPUT_CODE', 'MAGIC_LINK', 'USER_INPUT_CODE_AND_MAGIC_LINK'] = flow_type
        self.get_custom_user_input_code = get_custom_user_input_code
        self.get_link_domain_and_path = get_link_domain_and_path
        self.get_email_delivery_config = get_email_delivery_config


def validate_and_normalise_user_input(
        app_info: AppInfo,
        contact_config: ContactConfig,
        flow_type: Literal['USER_INPUT_CODE', 'MAGIC_LINK', 'USER_INPUT_CODE_AND_MAGIC_LINK'],
        override: Union[OverrideConfig, None] = None,
        get_link_domain_and_path: Union[Callable[[
            PhoneOrEmailInput, Dict[str, Any]], Awaitable[str]], None] = None,
        get_custom_user_input_code: Union[Callable[[Dict[str, Any]], Awaitable[str]], None] = None,
        email_delivery_config: Union[EmailDeliveryConfig[TypePasswordlessEmailDeliveryInput], None] = None,
) -> PasswordlessConfig:

    if override is None:
        override = OverrideConfig()

    if get_link_domain_and_path is None:
        get_link_domain_and_path = default_get_link_domain_and_path(app_info)

<<<<<<< HEAD
    def get_email_delivery_config() -> EmailDeliveryConfigWithService[TypePasswordlessEmailDeliveryInput]:
        email_service = email_delivery_config.service if email_delivery_config is not None else None
        if isinstance(contact_config, (ContactEmailOnlyConfig, ContactEmailOrPhoneConfig)):
            create_and_send_custom_email = contact_config.create_and_send_custom_email
        else:
            create_and_send_custom_email = None

        if email_service is None:
            email_service = BackwardCompatibilityService(app_info, create_and_send_custom_email)

        if email_delivery_config is not None and email_delivery_config.override is not None:
            override = email_delivery_config.override
        else:
            override = None

        return EmailDeliveryConfigWithService(email_service, override=override)
=======
    if not isinstance(contact_config, ContactConfig):  # type: ignore user might not have linter enabled
        raise ValueError('contact_config must be of type ContactConfig')

    if flow_type not in ['USER_INPUT_CODE', 'MAGIC_LINK', 'USER_INPUT_CODE_AND_MAGIC_LINK']:
        raise ValueError('flow_type must be one of USER_INPUT_CODE, MAGIC_LINK, USER_INPUT_CODE_AND_MAGIC_LINK')

    if not isinstance(override, OverrideConfig):  # type: ignore user might not have linter enabled
        raise ValueError('override must be of type OverrideConfig')
>>>>>>> 207645af

    return PasswordlessConfig(
        contact_config=contact_config,
        override=OverrideConfig(
            functions=override.functions,
            apis=override.apis),
        flow_type=flow_type,
        get_link_domain_and_path=get_link_domain_and_path,
        get_email_delivery_config=get_email_delivery_config,
        get_custom_user_input_code=get_custom_user_input_code
    )<|MERGE_RESOLUTION|>--- conflicted
+++ resolved
@@ -24,14 +24,10 @@
 from supertokens_python.utils import deprecated_warn
 from typing_extensions import Literal
 
-
 if TYPE_CHECKING:
-<<<<<<< HEAD
-    from .interfaces import RecipeInterface, APIInterface, TypePasswordlessEmailDeliveryInput
-=======
->>>>>>> 207645af
+    from .interfaces import (APIInterface, RecipeInterface,
+                             TypePasswordlessEmailDeliveryInput)
     from supertokens_python import AppInfo
-    from .interfaces import RecipeInterface, APIInterface
 
 from re import fullmatch
 
@@ -206,7 +202,6 @@
     if get_link_domain_and_path is None:
         get_link_domain_and_path = default_get_link_domain_and_path(app_info)
 
-<<<<<<< HEAD
     def get_email_delivery_config() -> EmailDeliveryConfigWithService[TypePasswordlessEmailDeliveryInput]:
         email_service = email_delivery_config.service if email_delivery_config is not None else None
         if isinstance(contact_config, (ContactEmailOnlyConfig, ContactEmailOrPhoneConfig)):
@@ -223,7 +218,7 @@
             override = None
 
         return EmailDeliveryConfigWithService(email_service, override=override)
-=======
+
     if not isinstance(contact_config, ContactConfig):  # type: ignore user might not have linter enabled
         raise ValueError('contact_config must be of type ContactConfig')
 
@@ -232,7 +227,6 @@
 
     if not isinstance(override, OverrideConfig):  # type: ignore user might not have linter enabled
         raise ValueError('override must be of type OverrideConfig')
->>>>>>> 207645af
 
     return PasswordlessConfig(
         contact_config=contact_config,
