# Copyright (c) 2021, VRAI Labs and/or its affiliates. All rights reserved.
#
# This software is licensed under the Apache License, Version 2.0 (the
# "License") as published by the Apache Software Foundation.
#
# You may not use this file except in compliance with the License. You may
# obtain a copy of the License at http://www.apache.org/licenses/LICENSE-2.0
#
# Unless required by applicable law or agreed to in writing, software
# distributed under the License is distributed on an "AS IS" BASIS, WITHOUT
# WARRANTIES OR CONDITIONS OF ANY KIND, either express or implied. See the
# License for the specific language governing permissions and limitations
# under the License.

from __future__ import annotations

from typing import TYPE_CHECKING, Any, Callable, List, Set, Union

from typing_extensions import Literal
from supertokens_python.logger import get_maybe_none_as_str, log_debug_message

from .constants import (FDI_KEY_HEADER, RID_KEY_HEADER, TELEMETRY,
                        TELEMETRY_SUPERTOKENS_API_URL,
                        TELEMETRY_SUPERTOKENS_API_VERSION, USER_COUNT,
                        USER_DELETE, USERS)
from .exceptions import SuperTokensError
from .normalised_url_domain import NormalisedURLDomain
from .normalised_url_path import NormalisedURLPath
from .querier import Querier
from .recipe.session.cookie_and_header import (
    attach_access_token_to_cookie, attach_anti_csrf_header,
    attach_id_refresh_token_to_cookie_and_header,
    attach_refresh_token_to_cookie, clear_cookies, set_front_token_in_headers)
from .types import ThirdPartyInfo, User, UsersResponse
<<<<<<< HEAD
from .utils import (execute_async, get_max_version, get_rid_from_request,
=======
from .utils import (get_rid_from_request, is_version_gte,
>>>>>>> 4db96850
                    normalise_http_method, send_non_200_response)

if TYPE_CHECKING:
    from .recipe_module import RecipeModule
    from supertokens_python.framework.request import BaseRequest
    from supertokens_python.framework.response import BaseResponse
    from supertokens_python.recipe.session import SessionContainer

import json
from os import environ

from httpx import AsyncClient

from .exceptions import BadInputError, GeneralError, raise_general_exception
from .recipe.session import SessionRecipe


class SupertokensConfig:
    def __init__(self, connection_uri: str, api_key: Union[str, None] = None):  # We keep this = None here because this is directly used by the user.
        self.connection_uri = connection_uri
        self.api_key = api_key


class Host:
    def __init__(self, domain: NormalisedURLDomain,
                 base_path: NormalisedURLPath):
        self.domain = domain
        self.base_path = base_path


class InputAppInfo:
    def __init__(self,
                 app_name: str,
                 api_domain: str,
                 website_domain: str,
                 api_gateway_path: str = '',
                 api_base_path: str = '/auth',
                 website_base_path: str = '/auth',
                 ):
        self.app_name = app_name
        self.api_gateway_path = api_gateway_path
        self.api_domain = api_domain
        self.website_domain = website_domain
        self.api_base_path = api_base_path
        self.website_base_path = website_base_path


class AppInfo:
    def __init__(self, app_name: str, api_domain: str, website_domain: str,
                 framework: Literal['fastapi', 'flask', 'django'], api_gateway_path: str,
                 api_base_path: str, website_base_path: str,
                 mode: Union[Literal['asgi', 'wsgi'], None]):
        self.app_name = app_name
        self.api_gateway_path: NormalisedURLPath = NormalisedURLPath(
            api_gateway_path)
        self.api_domain: NormalisedURLDomain = NormalisedURLDomain(api_domain)
        self.website_domain: NormalisedURLDomain = NormalisedURLDomain(
            website_domain)
        self.api_base_path: NormalisedURLPath = self.api_gateway_path.append(
            NormalisedURLPath(api_base_path))
        self.website_base_path: NormalisedURLPath = NormalisedURLPath(
            website_base_path)
        if mode is not None:
            self.mode = mode
        elif framework == 'fastapi':
            mode = 'asgi'
        else:
            mode = 'wsgi'
        self.framework = framework
        self.mode = mode

    def toJSON(self):
        def defaultImpl(o: Any):
            if isinstance(o, (NormalisedURLDomain, NormalisedURLPath)):
                return o.get_as_string_dangerous()
            return o.__dict__
        return json.dumps(self, default=defaultImpl,
                          sort_keys=True, indent=4)


def manage_cookies_post_response(session: SessionContainer, response: BaseResponse):
    recipe = SessionRecipe.get_instance()
    if session['remove_cookies']:
        clear_cookies(recipe, response)
    else:
        access_token = session['new_access_token_info']
        if access_token is not None:
            attach_access_token_to_cookie(
                recipe,
                response,
                access_token['token'],
                access_token['expiry']
            )
            set_front_token_in_headers(
                response,
                session['user_id'],
                access_token['expiry'],
                session['access_token_payload']
            )
        refresh_token = session['new_refresh_token_info']
        if refresh_token is not None:
            attach_refresh_token_to_cookie(
                recipe,
                response,
                refresh_token['token'],
                refresh_token['expiry']
            )
        id_refresh_token = session['new_id_refresh_token_info']
        if id_refresh_token is not None:
            attach_id_refresh_token_to_cookie_and_header(
                recipe,
                response,
                id_refresh_token['token'],
                id_refresh_token['expiry']
            )
        anti_csrf_token = session['new_anti_csrf_token']
        if anti_csrf_token is not None:
            attach_anti_csrf_header(response, anti_csrf_token)


class Supertokens:
    __instance = None

    def __init__(self,
                 app_info: InputAppInfo,
                 framework: Literal['fastapi', 'flask', 'django'],
                 supertokens_config: SupertokensConfig,
                 recipe_list: List[Callable[[AppInfo], RecipeModule]],
                 mode: Union[Literal['asgi', 'wsgi'], None],
                 telemetry: Union[bool, None]
                 ):
        self.app_info = AppInfo(
            app_info.app_name,
            app_info.api_domain,
            app_info.website_domain,
            framework,
            app_info.api_gateway_path,
            app_info.api_base_path,
            app_info.website_base_path,
            mode
        )
        self._telemetry_status: str = 'NONE'
        log_debug_message("Started SuperTokens with debug logging (supertokens.init called)")
        log_debug_message("app_info: %s", self.app_info.toJSON())
        log_debug_message("framework: %s", framework)
        hosts = list(map(lambda h: Host(NormalisedURLDomain(h.strip()), NormalisedURLPath(h.strip())),
                         filter(lambda x: x != '', supertokens_config.connection_uri.split(';'))))
        Querier.init(hosts, supertokens_config.api_key)

        if len(recipe_list) == 0:
            raise_general_exception(
                'Please provide at least one recipe to the supertokens.init function call')

        self.recipe_modules: List[RecipeModule] = list(
            map(lambda func: func(self.app_info), recipe_list))

        if telemetry is None:
            telemetry = ('SUPERTOKENS_ENV' not in environ) or (
                environ['SUPERTOKENS_ENV'] != 'testing')

        if telemetry:
            execute_async(self.app_info.mode, self.send_telemetry)

    async def send_telemetry(self):
        # Don't send telemetry if the app is running in testing mode
        skip_telemetry = ('SUPERTOKENS_ENV' in environ) and (
            environ['SUPERTOKENS_ENV'] == 'testing')
        if skip_telemetry:
            self._telemetry_status = 'SKIPPED'
            return

        try:
            querier = Querier.get_instance(None)
            response = await querier.send_get_request(NormalisedURLPath(TELEMETRY), {})
            telemetry_id = None
            if 'exists' in response and response['exists'] and 'telemetry_id' in response:
                telemetry_id = response['telemetry_id']
            data = {
                'appName': self.app_info.app_name,
                'websiteDomain': self.app_info.website_domain.get_as_string_dangerous(),
                'sdk': 'python'
            }
            if telemetry_id is not None:
                data = {
                    **data,
                    'telemetryId': telemetry_id
                }
            async with AsyncClient() as client:
                await client.post(url=TELEMETRY_SUPERTOKENS_API_URL, json=data,  # type: ignore
                                  headers={'api-version': TELEMETRY_SUPERTOKENS_API_VERSION})

            self._telemetry_status = 'SUCCESS'
        except Exception:
            self._telemetry_status = 'EXCEPTION'

    @staticmethod
    def init(app_info: InputAppInfo,
             framework: Literal['fastapi', 'flask', 'django'],
             supertokens_config: SupertokensConfig,
             recipe_list: List[Callable[[AppInfo], RecipeModule]],
             mode: Union[Literal['asgi', 'wsgi'], None],
             telemetry: Union[bool, None]):
        if Supertokens.__instance is None:
            Supertokens.__instance = Supertokens(
                app_info, framework, supertokens_config, recipe_list, mode, telemetry)

    @staticmethod
    def reset():
        if ('SUPERTOKENS_ENV' not in environ) or (
                environ['SUPERTOKENS_ENV'] != 'testing'):
            raise_general_exception(
                'calling testing function in non testing env')
        Querier.reset()
        Supertokens.__instance = None

    @staticmethod
    def get_instance() -> Supertokens:
        if Supertokens.__instance is not None:
            return Supertokens.__instance
        raise_general_exception(
            'Initialisation not done. Did you forget to call the SuperTokens.init function?')

    def get_all_cors_headers(self) -> List[str]:
        headers_set: Set[str] = set()
        headers_set.add(RID_KEY_HEADER)
        headers_set.add(FDI_KEY_HEADER)
        for recipe in self.recipe_modules:
            headers = recipe.get_all_cors_headers()
            for header in headers:
                headers_set.add(header)

        return list(headers_set)

    async def get_user_count(self, include_recipe_ids: Union[None, List[str]]) -> int:  # pylint: disable=no-self-use
        querier = Querier.get_instance(None)
        include_recipe_ids_str = None
        if include_recipe_ids is not None:
            include_recipe_ids_str = ','.join(include_recipe_ids)

        response = await querier.send_get_request(NormalisedURLPath(USER_COUNT), {
            "includeRecipeIds": include_recipe_ids_str
        })

        return int(response['count'])

    async def delete_user(self, user_id: str) -> None:  # pylint: disable=no-self-use
        querier = Querier.get_instance(None)

        cdi_version = await querier.get_api_version()

        if is_version_gte(cdi_version, "2.10"):
            await querier.send_post_request(NormalisedURLPath(USER_DELETE), {
                "userId": user_id
            })

            return None
        raise_general_exception(
            'Please upgrade the SuperTokens core to >= 3.7.0')

    async def get_users(self, time_joined_order: Literal['ASC', 'DESC'],  # pylint: disable=no-self-use
                        limit: Union[int, None], pagination_token: Union[str, None],
                        include_recipe_ids: Union[None, List[str]]) -> UsersResponse:
        querier = Querier.get_instance(None)
        params = {
            'timeJoinedOrder': time_joined_order
        }
        if limit is not None:
            params = {
                'limit': limit,
                **params
            }
        if pagination_token is not None:
            params = {
                'paginationToken': pagination_token,
                **params
            }

        include_recipe_ids_str = None
        if include_recipe_ids is not None:
            include_recipe_ids_str = ','.join(include_recipe_ids)
            params = {
                'includeRecipeIds': include_recipe_ids_str,
                **params
            }

        response = await querier.send_get_request(NormalisedURLPath(USERS), params)
        next_pagination_token = None
        if 'nextPaginationToken' in response:
            next_pagination_token = response['nextPaginationToken']
        users_list = response['users']
        users: List[User] = []
        for user in users_list:
            recipe_id = user['recipeId']
            user_obj = user['user']
            third_party = None
            if 'thirdParty' in user_obj:
                third_party = ThirdPartyInfo(
                    user_obj['thirdParty']['userId'],
                    user_obj['thirdParty']['id']
                )
            email = None
            if 'email' in user_obj:
                email = user_obj['email']
            phone_number = None
            if 'phoneNumber' in user_obj:
                phone_number = user_obj['phoneNumber']
            users.append(User(
                recipe_id, user_obj['id'], user_obj['timeJoined'], email, phone_number, third_party))

        return UsersResponse(users, next_pagination_token)

    async def middleware(self, request: BaseRequest, response: BaseResponse) -> Union[BaseResponse, None]:  # pylint: disable=no-self-use
        log_debug_message("middleware: Started")
        path = Supertokens.get_instance().app_info.api_gateway_path.append(
            NormalisedURLPath(
                request.get_path()))
        method = normalise_http_method(request.method())

        if not path.startswith(
                Supertokens.get_instance().app_info.api_base_path):
            log_debug_message(
                "middleware: Not handling because request path did not start with config path. Request path: %s", path.get_as_string_dangerous()
            )
            return None
        request_rid = get_rid_from_request(request)
        log_debug_message("middleware: requestRID is: %s", get_maybe_none_as_str(request_rid))
        if request_rid is not None and request_rid == 'anti-csrf':
            # see
            # https://github.com/supertokens/supertokens-python/issues/54
            request_rid = None
        request_id = None
        matched_recipe = None
        if request_rid is not None:
            for recipe in Supertokens.get_instance().recipe_modules:
                log_debug_message("middleware: Checking recipe ID for match: %s", recipe.get_recipe_id())
                if recipe.get_recipe_id() == request_rid:
                    matched_recipe = recipe
                    break
            if matched_recipe is not None:
                request_id = matched_recipe.return_api_id_if_can_handle_request(
                    path, method)
        else:
            for recipe in Supertokens.get_instance().recipe_modules:
                log_debug_message("middleware: Checking recipe ID for match: %s", recipe.get_recipe_id())
                request_id = recipe.return_api_id_if_can_handle_request(
                    path, method)
                if request_id is not None:
                    matched_recipe = recipe
                    break
        if matched_recipe is not None:
            log_debug_message("middleware: Matched with recipe ID: %s", matched_recipe.get_recipe_id())
        else:
            log_debug_message("middleware: Not handling because no recipe matched")
        if matched_recipe is not None and request_id is None:
            log_debug_message("middleware: Not handling because recipe doesn't handle request path or method. Request path: %s, request method: %s", path.get_as_string_dangerous(), method)
        if request_id is not None and matched_recipe is not None:
            log_debug_message("middleware: Request being handled by recipe. ID is: %s", request_id)
            api_resp = await matched_recipe.handle_api_request(request_id, request, path, method, response)
            if api_resp is None:
                log_debug_message("middleware: Not handled because API returned None")
            else:
                log_debug_message("middleware: Ended")
            return api_resp
        return None

    async def handle_supertokens_error(self, request: BaseRequest, err: Exception, response: BaseResponse):
        log_debug_message("errorHandler: Started")
        log_debug_message("errorHandler: Error is from SuperTokens recipe. Message: %s", str(err))
        if isinstance(err, GeneralError):
            raise err

        if isinstance(err, BadInputError):
            log_debug_message("errorHandler: Sending 400 status code response")
            return send_non_200_response(str(err), 400, response)

        for recipe in self.recipe_modules:
            log_debug_message("errorHandler: Checking recipe for match: %s", recipe.get_recipe_id())
            if recipe.is_error_from_this_recipe_based_on_instance(
                    err) and isinstance(err, SuperTokensError):
                log_debug_message("errorHandler: Matched with recipeID: %s", recipe.get_recipe_id())
                return await recipe.handle_error(request, err, response)
        raise err<|MERGE_RESOLUTION|>--- conflicted
+++ resolved
@@ -32,11 +32,7 @@
     attach_id_refresh_token_to_cookie_and_header,
     attach_refresh_token_to_cookie, clear_cookies, set_front_token_in_headers)
 from .types import ThirdPartyInfo, User, UsersResponse
-<<<<<<< HEAD
-from .utils import (execute_async, get_max_version, get_rid_from_request,
-=======
-from .utils import (get_rid_from_request, is_version_gte,
->>>>>>> 4db96850
+from .utils import (execute_async, get_rid_from_request, is_version_gte,
                     normalise_http_method, send_non_200_response)
 
 if TYPE_CHECKING:
