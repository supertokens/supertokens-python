# Copyright (c) 2021, VRAI Labs and/or its affiliates. All rights reserved.
#
# This software is licensed under the Apache License, Version 2.0 (the
# "License") as published by the Apache Software Foundation.
#
# You may not use this file except in compliance with the License. You may
# obtain a copy of the License at http://www.apache.org/licenses/LICENSE-2.0
#
# Unless required by applicable law or agreed to in writing, software
# distributed under the License is distributed on an "AS IS" BASIS, WITHOUT
# WARRANTIES OR CONDITIONS OF ANY KIND, either express or implied. See the
# License for the specific language governing permissions and limitations
# under the License.

from __future__ import annotations

from os import environ
from typing import TYPE_CHECKING, Any, Callable, Dict, List, Optional, Set, Union

from typing_extensions import Literal

from supertokens_python.logger import get_maybe_none_as_str, log_debug_message

from .constants import FDI_KEY_HEADER, RID_KEY_HEADER, USER_COUNT, USER_DELETE, USERS
from .exceptions import SuperTokensError
from .interfaces import (
    CreateUserIdMappingOkResult,
    DeleteUserIdMappingOkResult,
    GetUserIdMappingOkResult,
    UnknownMappingError,
    UnknownSupertokensUserIDError,
    UpdateOrDeleteUserIdMappingInfoOkResult,
    UserIdMappingAlreadyExistsError,
    UserIDTypes,
)
from .normalised_url_domain import NormalisedURLDomain
from .normalised_url_path import NormalisedURLPath
from .post_init_callbacks import PostSTInitCallbacks
from .querier import Querier
from .types import ThirdPartyInfo, User, UsersResponse
from .utils import (
    get_rid_from_header,
    get_top_level_domain_for_same_site_resolution,
    is_version_gte,
    normalise_http_method,
    send_non_200_response_with_message,
)

<<<<<<< HEAD
=======
from supertokens_python.recipe.multitenancy.constants import DEFAULT_TENANT_ID
>>>>>>> 5f8a58b8

if TYPE_CHECKING:
    from .recipe_module import RecipeModule
    from supertokens_python.framework.request import BaseRequest
    from supertokens_python.framework.response import BaseResponse
    from supertokens_python.recipe.session import SessionContainer

import json

from .exceptions import BadInputError, GeneralError, raise_general_exception


class SupertokensConfig:
    def __init__(
        self, connection_uri: str, api_key: Union[str, None] = None
    ):  # We keep this = None here because this is directly used by the user.
        self.connection_uri = connection_uri
        self.api_key = api_key


class Host:
    def __init__(self, domain: NormalisedURLDomain, base_path: NormalisedURLPath):
        self.domain = domain
        self.base_path = base_path


class InputAppInfo:
    def __init__(
        self,
        app_name: str,
        api_domain: str,
        website_domain: str,
        api_gateway_path: str = "",
        api_base_path: str = "/auth",
        website_base_path: str = "/auth",
    ):
        self.app_name = app_name
        self.api_gateway_path = api_gateway_path
        self.api_domain = api_domain
        self.website_domain = website_domain
        self.api_base_path = api_base_path
        self.website_base_path = website_base_path


class AppInfo:
    def __init__(
        self,
        app_name: str,
        api_domain: str,
        website_domain: str,
        framework: Literal["fastapi", "flask", "django"],
        api_gateway_path: str,
        api_base_path: str,
        website_base_path: str,
        mode: Union[Literal["asgi", "wsgi"], None],
    ):
        self.app_name = app_name
        self.api_gateway_path = NormalisedURLPath(api_gateway_path)
        self.api_domain = NormalisedURLDomain(api_domain)
        self.website_domain = NormalisedURLDomain(website_domain)
        self.top_level_api_domain = get_top_level_domain_for_same_site_resolution(
            self.api_domain.get_as_string_dangerous()
        )
        self.top_level_website_domain = get_top_level_domain_for_same_site_resolution(
            self.website_domain.get_as_string_dangerous()
        )
        self.api_base_path = self.api_gateway_path.append(
            NormalisedURLPath(api_base_path)
        )
        self.website_base_path = NormalisedURLPath(website_base_path)
        if mode is not None:
            self.mode = mode
        elif framework == "fastapi":
            mode = "asgi"
        else:
            mode = "wsgi"
        self.framework = framework
        self.mode = mode

    def toJSON(self):
        def defaultImpl(o: Any):
            if isinstance(o, (NormalisedURLDomain, NormalisedURLPath)):
                return o.get_as_string_dangerous()
            return o.__dict__

        return json.dumps(self, default=defaultImpl, sort_keys=True, indent=4)


def manage_session_post_response(session: SessionContainer, response: BaseResponse):
    # Something similar happens in handle_error of session/recipe.py
    for mutator in session.response_mutators:
        mutator(response=response)  # type: ignore


class Supertokens:
    __instance = None

    def __init__(
        self,
        app_info: InputAppInfo,
        framework: Literal["fastapi", "flask", "django"],
        supertokens_config: SupertokensConfig,
        recipe_list: List[Callable[[AppInfo], RecipeModule]],
        mode: Union[Literal["asgi", "wsgi"], None],
        telemetry: Union[bool, None],
    ):
        from .always_initialised_recipes import DEFAULT_MULTITENANCY_RECIPE

        if not isinstance(app_info, InputAppInfo):  # type: ignore
            raise ValueError("app_info must be an instance of InputAppInfo")

        self.app_info = AppInfo(
            app_info.app_name,
            app_info.api_domain,
            app_info.website_domain,
            framework,
            app_info.api_gateway_path,
            app_info.api_base_path,
            app_info.website_base_path,
            mode,
        )
        self.supertokens_config = supertokens_config
        self._telemetry_status: str = "NONE"
        log_debug_message(
            "Started SuperTokens with debug logging (supertokens.init called)"
        )
        log_debug_message("app_info: %s", self.app_info.toJSON())
        log_debug_message("framework: %s", framework)
        hosts = list(
            map(
                lambda h: Host(
                    NormalisedURLDomain(h.strip()), NormalisedURLPath(h.strip())
                ),
                filter(lambda x: x != "", supertokens_config.connection_uri.split(";")),
            )
        )
        Querier.init(hosts, supertokens_config.api_key)

        if len(recipe_list) == 0:
            raise_general_exception(
                "Please provide at least one recipe to the supertokens.init function call"
            )

<<<<<<< HEAD
=======
        from supertokens_python.recipe.multitenancy.recipe import MultitenancyRecipe

>>>>>>> 5f8a58b8
        multitenancy_found = False

        def make_recipe(recipe: Callable[[AppInfo], RecipeModule]) -> RecipeModule:
            nonlocal multitenancy_found
            recipe_module = recipe(self.app_info)
<<<<<<< HEAD
            if recipe_module.get_recipe_id() == "multitenancy":
=======
            if recipe_module.get_recipe_id() == MultitenancyRecipe.recipe_id:
>>>>>>> 5f8a58b8
                multitenancy_found = True
            return recipe_module

        self.recipe_modules: List[RecipeModule] = list(map(make_recipe, recipe_list))

<<<<<<< HEAD
        if callable(DEFAULT_MULTITENANCY_RECIPE) and not multitenancy_found:
            recipe = DEFAULT_MULTITENANCY_RECIPE(  # pylint: disable=not-callable
                self.app_info
            )
=======
        if not multitenancy_found:
            recipe = MultitenancyRecipe.init()(self.app_info)
>>>>>>> 5f8a58b8
            self.recipe_modules.append(recipe)

        self.telemetry = (
            telemetry
            if telemetry is not None
            else (environ.get("TEST_MODE") != "testing")
        )

    @staticmethod
    def init(
        app_info: InputAppInfo,
        framework: Literal["fastapi", "flask", "django"],
        supertokens_config: SupertokensConfig,
        recipe_list: List[Callable[[AppInfo], RecipeModule]],
        mode: Union[Literal["asgi", "wsgi"], None],
        telemetry: Union[bool, None],
    ):
        if Supertokens.__instance is None:
            Supertokens.__instance = Supertokens(
                app_info, framework, supertokens_config, recipe_list, mode, telemetry
            )
            PostSTInitCallbacks.run_post_init_callbacks()

    @staticmethod
    def reset():
        if ("SUPERTOKENS_ENV" not in environ) or (
            environ["SUPERTOKENS_ENV"] != "testing"
        ):
            raise_general_exception("calling testing function in non testing env")
        Querier.reset()
        Supertokens.__instance = None

    @staticmethod
    def get_instance() -> Supertokens:
        if Supertokens.__instance is not None:
            return Supertokens.__instance
        raise_general_exception(
            "Initialisation not done. Did you forget to call the SuperTokens.init function?"
        )

    def get_all_cors_headers(self) -> List[str]:
        headers_set: Set[str] = set()
        headers_set.add(RID_KEY_HEADER)
        headers_set.add(FDI_KEY_HEADER)
        for recipe in self.recipe_modules:
            headers = recipe.get_all_cors_headers()
            for header in headers:
                headers_set.add(header)

        return list(headers_set)

    async def get_user_count(  # pylint: disable=no-self-use
        self,
        include_recipe_ids: Union[None, List[str]],
        tenant_id: Optional[str] = None,
    ) -> int:
        from supertokens_python.recipe.multitenancy.constants import DEFAULT_TENANT_ID

        querier = Querier.get_instance(None)
        include_recipe_ids_str = None
        if include_recipe_ids is not None:
            include_recipe_ids_str = ",".join(include_recipe_ids)

        response = await querier.send_get_request(
            NormalisedURLPath(f"/{tenant_id or DEFAULT_TENANT_ID}{USER_COUNT}"),
            {
                "includeRecipeIds": include_recipe_ids_str,
                "includeAllTenants": tenant_id is None,
            },
        )

        return int(response["count"])

    async def delete_user(self, user_id: str) -> None:  # pylint: disable=no-self-use
        querier = Querier.get_instance(None)

        cdi_version = await querier.get_api_version()

        if is_version_gte(cdi_version, "2.10"):
            await querier.send_post_request(
                NormalisedURLPath(USER_DELETE), {"userId": user_id}
            )

            return None
        raise_general_exception("Please upgrade the SuperTokens core to >= 3.7.0")

    async def get_users(  # pylint: disable=no-self-use
        self,
        time_joined_order: Literal["ASC", "DESC"],
        limit: Union[int, None],
        pagination_token: Union[str, None],
        include_recipe_ids: Union[None, List[str]],
        query: Union[Dict[str, str], None] = None,
        tenant_id: Optional[str] = None,
    ) -> UsersResponse:
        from supertokens_python.recipe.multitenancy.constants import DEFAULT_TENANT_ID

        querier = Querier.get_instance(None)
        params = {"timeJoinedOrder": time_joined_order}
        if limit is not None:
            params = {"limit": limit, **params}
        if pagination_token is not None:
            params = {"paginationToken": pagination_token, **params}

        include_recipe_ids_str = None
        if include_recipe_ids is not None:
            include_recipe_ids_str = ",".join(include_recipe_ids)
            params = {"includeRecipeIds": include_recipe_ids_str, **params}

        if query is not None:
            params = {**params, **query}

        if tenant_id is None:
            tenant_id = DEFAULT_TENANT_ID

        response = await querier.send_get_request(
            NormalisedURLPath(f"/{tenant_id}{USERS}"), params
        )
        next_pagination_token = None
        if "nextPaginationToken" in response:
            next_pagination_token = response["nextPaginationToken"]
        users_list = response["users"]
        users: List[User] = []
        for user in users_list:
            recipe_id = user["recipeId"]
            user_obj = user["user"]
            third_party = None
            if "thirdParty" in user_obj:
                third_party = ThirdPartyInfo(
                    user_obj["thirdParty"]["userId"], user_obj["thirdParty"]["id"]
                )
            email = None
            if "email" in user_obj:
                email = user_obj["email"]
            phone_number = None
            if "phoneNumber" in user_obj:
                phone_number = user_obj["phoneNumber"]
            users.append(
                User(
                    recipe_id,
                    user_obj["id"],
                    user_obj["timeJoined"],
                    email,
                    phone_number,
                    third_party,
                    user_obj["tenantIds"],
                )
            )

        return UsersResponse(users, next_pagination_token)

    async def create_user_id_mapping(  # pylint: disable=no-self-use
        self,
        supertokens_user_id: str,
        external_user_id: str,
        external_user_id_info: Optional[str] = None,
        force: Optional[bool] = None,
    ) -> Union[
        CreateUserIdMappingOkResult,
        UnknownSupertokensUserIDError,
        UserIdMappingAlreadyExistsError,
    ]:
        querier = Querier.get_instance(None)

        cdi_version = await querier.get_api_version()

        if is_version_gte(cdi_version, "2.15"):
            body: Dict[str, Any] = {
                "superTokensUserId": supertokens_user_id,
                "externalUserId": external_user_id,
                "externalUserIdInfo": external_user_id_info,
            }
            if force:
                body["force"] = force

            res = await querier.send_post_request(
                NormalisedURLPath("/recipe/userid/map"), body
            )
            if res["status"] == "OK":
                return CreateUserIdMappingOkResult()
            if res["status"] == "UNKNOWN_SUPERTOKENS_USER_ID_ERROR":
                return UnknownSupertokensUserIDError()
            if res["status"] == "USER_ID_MAPPING_ALREADY_EXISTS_ERROR":
                return UserIdMappingAlreadyExistsError(
                    does_super_tokens_user_id_exist=res["doesSuperTokensUserIdExist"],
                    does_external_user_id_exist=res["does_external_user_id_exist"],
                )

            raise_general_exception("Unknown response")

        raise_general_exception("Please upgrade the SuperTokens core to >= 3.15.0")

    async def get_user_id_mapping(  # pylint: disable=no-self-use
        self,
        user_id: str,
        user_id_type: Optional[UserIDTypes] = None,
    ) -> Union[GetUserIdMappingOkResult, UnknownMappingError]:
        querier = Querier.get_instance(None)

        cdi_version = await querier.get_api_version()

        if is_version_gte(cdi_version, "2.15"):
            body = {
                "userId": user_id,
            }
            if user_id_type:
                body["userIdType"] = user_id_type
            res = await querier.send_get_request(
                NormalisedURLPath("/recipe/userid/map"),
                body,
            )
            if res["status"] == "OK":
                return GetUserIdMappingOkResult(
                    supertokens_user_id=res["superTokensUserId"],
                    external_user_id=res["externalUserId"],
                    external_user_info=res.get("externalUserIdInfo"),
                )
            if res["status"] == "UNKNOWN_MAPPING_ERROR":
                return UnknownMappingError()

            raise_general_exception("Unknown response")

        raise_general_exception("Please upgrade the SuperTokens core to >= 3.15.0")

    async def delete_user_id_mapping(  # pylint: disable=no-self-use
        self,
        user_id: str,
        user_id_type: Optional[UserIDTypes] = None,
        force: Optional[bool] = None,
    ) -> DeleteUserIdMappingOkResult:
        querier = Querier.get_instance(None)

        cdi_version = await querier.get_api_version()

        if is_version_gte(cdi_version, "2.15"):
            body: Dict[str, Any] = {
                "userId": user_id,
                "userIdType": user_id_type,
            }
            if force:
                body["force"] = force
            res = await querier.send_post_request(
                NormalisedURLPath("/recipe/userid/map/remove"), body
            )
            if res["status"] == "OK":
                return DeleteUserIdMappingOkResult(
                    did_mapping_exist=res["didMappingExist"]
                )

            raise_general_exception("Unknown response")

        raise_general_exception("Please upgrade the SuperTokens core to >= 3.15.0")

    async def update_or_delete_user_id_mapping_info(  # pylint: disable=no-self-use
        self,
        user_id: str,
        user_id_type: Optional[UserIDTypes] = None,
        external_user_id_info: Optional[str] = None,
    ) -> Union[UpdateOrDeleteUserIdMappingInfoOkResult, UnknownMappingError]:
        querier = Querier.get_instance(None)

        cdi_version = await querier.get_api_version()

        if is_version_gte(cdi_version, "2.15"):
            res = await querier.send_post_request(
                NormalisedURLPath("/recipe/userid/external-user-id-info"),
                {
                    "userId": user_id,
                    "userIdType": user_id_type,
                    "externalUserIdInfo": external_user_id_info,
                },
            )
            if res["status"] == "OK":
                return UpdateOrDeleteUserIdMappingInfoOkResult()
            if res["status"] == "UNKNOWN_MAPPING_ERROR":
                return UnknownMappingError()

            raise_general_exception("Unknown response")

        raise_general_exception("Please upgrade the SuperTokens core to >= 3.15.0")

    async def middleware(  # pylint: disable=no-self-use
        self, request: BaseRequest, response: BaseResponse, user_context: Dict[str, Any]
    ) -> Union[BaseResponse, None]:
        log_debug_message("middleware: Started")
        path = Supertokens.get_instance().app_info.api_gateway_path.append(
            NormalisedURLPath(request.get_path())
        )
        method = normalise_http_method(request.method())

        if not path.startswith(Supertokens.get_instance().app_info.api_base_path):
            log_debug_message(
                "middleware: Not handling because request path did not start with api base path. Request path: %s",
                path.get_as_string_dangerous(),
            )
            return None
        request_rid = get_rid_from_header(request)
        log_debug_message(
            "middleware: requestRID is: %s", get_maybe_none_as_str(request_rid)
        )
        if request_rid is not None and request_rid == "anti-csrf":
            # see
            # https://github.com/supertokens/supertokens-python/issues/54
            request_rid = None
        api_and_tenant_id = None
        matched_recipe = None
        if request_rid is not None:
            for recipe in Supertokens.get_instance().recipe_modules:
                log_debug_message(
                    "middleware: Checking recipe ID for match: %s",
                    recipe.get_recipe_id(),
                )
                if recipe.get_recipe_id() == request_rid:
                    matched_recipe = recipe
                    break
            if matched_recipe is not None:
                api_and_tenant_id = (
                    await matched_recipe.return_api_id_if_can_handle_request(
                        path, method, user_context
                    )
                )
        else:
            for recipe in Supertokens.get_instance().recipe_modules:
                log_debug_message(
                    "middleware: Checking recipe ID for match: %s",
                    recipe.get_recipe_id(),
                )
                api_and_tenant_id = await recipe.return_api_id_if_can_handle_request(
                    path, method, user_context
                )
                if api_and_tenant_id is not None:
                    matched_recipe = recipe
                    break
        if matched_recipe is not None:
            log_debug_message(
                "middleware: Matched with recipe ID: %s", matched_recipe.get_recipe_id()
            )
        else:
            log_debug_message("middleware: Not handling because no recipe matched")

        if matched_recipe is not None and api_and_tenant_id is None:
            log_debug_message(
                "middleware: Not handling because recipe doesn't handle request path or method. Request path: %s, request method: %s",
                path.get_as_string_dangerous(),
                method,
            )
        if api_and_tenant_id is not None and matched_recipe is not None:
            log_debug_message(
                "middleware: Request being handled by recipe. ID is: %s",
                api_and_tenant_id.api_id,
            )
            api_resp = await matched_recipe.handle_api_request(
                api_and_tenant_id.api_id,
                api_and_tenant_id.tenant_id,
                request,
                path,
                method,
                response,
                user_context,
            )
            if api_resp is None:
                log_debug_message("middleware: Not handled because API returned None")
            else:
                log_debug_message("middleware: Ended")
            return api_resp
        return None

    async def handle_supertokens_error(
        self, request: BaseRequest, err: Exception, response: BaseResponse
    ):
        log_debug_message("errorHandler: Started")
        log_debug_message(
            "errorHandler: Error is from SuperTokens recipe. Message: %s", str(err)
        )
        if isinstance(err, GeneralError):
            raise err

        if isinstance(err, BadInputError):
            log_debug_message("errorHandler: Sending 400 status code response")
            return send_non_200_response_with_message(str(err), 400, response)

        for recipe in self.recipe_modules:
            log_debug_message(
                "errorHandler: Checking recipe for match: %s", recipe.get_recipe_id()
            )
            if recipe.is_error_from_this_recipe_based_on_instance(err) and isinstance(
                err, SuperTokensError
            ):
                log_debug_message(
                    "errorHandler: Matched with recipeID: %s", recipe.get_recipe_id()
                )
                return await recipe.handle_error(request, err, response)
        raise err

    def get_request_from_user_context(  # pylint: disable=no-self-use
        self,
        user_context: Optional[Dict[str, Any]] = None,
    ) -> Optional[BaseRequest]:
        if user_context is None:
            return None

        if "_default" not in user_context:
            return None

        if not isinstance(user_context["_default"], dict):
            return None

        return user_context.get("_default", {}).get("request")<|MERGE_RESOLUTION|>--- conflicted
+++ resolved
@@ -46,11 +46,6 @@
     send_non_200_response_with_message,
 )
 
-<<<<<<< HEAD
-=======
-from supertokens_python.recipe.multitenancy.constants import DEFAULT_TENANT_ID
->>>>>>> 5f8a58b8
-
 if TYPE_CHECKING:
     from .recipe_module import RecipeModule
     from supertokens_python.framework.request import BaseRequest
@@ -156,8 +151,6 @@
         mode: Union[Literal["asgi", "wsgi"], None],
         telemetry: Union[bool, None],
     ):
-        from .always_initialised_recipes import DEFAULT_MULTITENANCY_RECIPE
-
         if not isinstance(app_info, InputAppInfo):  # type: ignore
             raise ValueError("app_info must be an instance of InputAppInfo")
 
@@ -193,35 +186,21 @@
                 "Please provide at least one recipe to the supertokens.init function call"
             )
 
-<<<<<<< HEAD
-=======
         from supertokens_python.recipe.multitenancy.recipe import MultitenancyRecipe
 
->>>>>>> 5f8a58b8
         multitenancy_found = False
 
         def make_recipe(recipe: Callable[[AppInfo], RecipeModule]) -> RecipeModule:
             nonlocal multitenancy_found
             recipe_module = recipe(self.app_info)
-<<<<<<< HEAD
-            if recipe_module.get_recipe_id() == "multitenancy":
-=======
             if recipe_module.get_recipe_id() == MultitenancyRecipe.recipe_id:
->>>>>>> 5f8a58b8
                 multitenancy_found = True
             return recipe_module
 
         self.recipe_modules: List[RecipeModule] = list(map(make_recipe, recipe_list))
 
-<<<<<<< HEAD
-        if callable(DEFAULT_MULTITENANCY_RECIPE) and not multitenancy_found:
-            recipe = DEFAULT_MULTITENANCY_RECIPE(  # pylint: disable=not-callable
-                self.app_info
-            )
-=======
         if not multitenancy_found:
             recipe = MultitenancyRecipe.init()(self.app_info)
->>>>>>> 5f8a58b8
             self.recipe_modules.append(recipe)
 
         self.telemetry = (
