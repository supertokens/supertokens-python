--- conflicted
+++ resolved
@@ -15,24 +15,6 @@
 from __future__ import annotations
 
 from os import environ
-<<<<<<< HEAD
-from typing import (
-    TYPE_CHECKING,
-    Any,
-    Callable,
-    Dict,
-    List,
-    Optional,
-    Set,
-    Union,
-)
-
-from typing_extensions import Literal
-
-
-from supertokens_python.logger import get_maybe_none_as_str, log_debug_message
-
-=======
 from typing import TYPE_CHECKING, Any, Callable, Dict, List, Optional, Set, Union, Tuple
 
 from typing_extensions import Literal
@@ -42,7 +24,8 @@
     log_debug_message,
     enable_debug_logging,
 )
->>>>>>> 41063165
+
+
 from .constants import FDI_KEY_HEADER, RID_KEY_HEADER, USER_COUNT, USER_DELETE, USERS
 from .exceptions import SuperTokensError
 from .interfaces import (
@@ -674,7 +657,11 @@
         return None
 
     async def handle_supertokens_error(
-        self, request: BaseRequest, err: Exception, response: BaseResponse, user_context: Dict[str, Any]
+        self,
+        request: BaseRequest,
+        err: Exception,
+        response: BaseResponse,
+        user_context: Dict[str, Any],
     ):
         log_debug_message("errorHandler: Started")
         log_debug_message(
