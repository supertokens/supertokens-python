--- conflicted
+++ resolved
@@ -369,90 +369,6 @@
 
         return int(response["count"])
 
-<<<<<<< HEAD
-=======
-    async def delete_user(  # pylint: disable=no-self-use
-        self,
-        user_id: str,
-        user_context: Optional[Dict[str, Any]],
-    ) -> None:
-        querier = Querier.get_instance(None)
-
-        cdi_version = await querier.get_api_version(user_context)
-
-        if is_version_gte(cdi_version, "2.10"):
-            await querier.send_post_request(
-                NormalisedURLPath(USER_DELETE),
-                {"userId": user_id},
-                user_context=user_context,
-            )
-
-            return None
-        raise_general_exception("Please upgrade the SuperTokens core to >= 3.7.0")
-
-    async def get_users(  # pylint: disable=no-self-use
-        self,
-        tenant_id: str,
-        time_joined_order: Literal["ASC", "DESC"],
-        limit: Union[int, None],
-        pagination_token: Union[str, None],
-        include_recipe_ids: Union[None, List[str]],
-        query: Union[Dict[str, str], None],
-        user_context: Optional[Dict[str, Any]],
-    ) -> UsersResponse:
-
-        querier = Querier.get_instance(None)
-        params = {"timeJoinedOrder": time_joined_order}
-        if limit is not None:
-            params = {"limit": limit, **params}
-        if pagination_token is not None:
-            params = {"paginationToken": pagination_token, **params}
-
-        include_recipe_ids_str = None
-        if include_recipe_ids is not None:
-            include_recipe_ids_str = ",".join(include_recipe_ids)
-            params = {"includeRecipeIds": include_recipe_ids_str, **params}
-
-        if query is not None:
-            params = {**params, **query}
-
-        response = await querier.send_get_request(
-            NormalisedURLPath(f"/{tenant_id}{USERS}"), params, user_context=user_context
-        )
-        next_pagination_token = None
-        if "nextPaginationToken" in response:
-            next_pagination_token = response["nextPaginationToken"]
-        users_list = response["users"]
-        users: List[User] = []
-        for user in users_list:
-            recipe_id = user["recipeId"]
-            user_obj = user["user"]
-            third_party = None
-            if "thirdParty" in user_obj:
-                third_party = ThirdPartyInfo(
-                    user_obj["thirdParty"]["userId"], user_obj["thirdParty"]["id"]
-                )
-            email = None
-            if "email" in user_obj:
-                email = user_obj["email"]
-            phone_number = None
-            if "phoneNumber" in user_obj:
-                phone_number = user_obj["phoneNumber"]
-            users.append(
-                User(
-                    recipe_id,
-                    user_obj["id"],
-                    user_obj["timeJoined"],
-                    email,
-                    phone_number,
-                    third_party,
-                    user_obj["tenantIds"],
-                )
-            )
-
-        return UsersResponse(users, next_pagination_token)
-
->>>>>>> 47e4decf
     async def create_user_id_mapping(  # pylint: disable=no-self-use
         self,
         supertokens_user_id: str,
