--- conflicted
+++ resolved
@@ -18,36 +18,19 @@
 
 
 from supertokens_python.async_to_sync_wrapper import sync
+from supertokens_python.framework.flask.flask_request import FlaskRequest
 from supertokens_python.normalised_url_path import NormalisedURLPath
 from supertokens_python.session import SessionRecipe
 from supertokens_python.utils import FRAMEWORKS, normalise_http_method
-from supertokens_python import Supertokens
-from supertokens_python.framework.flask.flask_request import FlaskRequest
 
 
 def verify_session(recipe: SessionRecipe, anti_csrf_check: Union[bool, None] = None, session_required: bool = True):
     def session_verify(f):
         @wraps(f)
         def wrapped_function(*args, **kwargs):
-<<<<<<< HEAD
             from flask import request, make_response
-
-            if not hasattr(request, 'wrapper_used') or not request.wrapper_used:
-                request = FRAMEWORKS[recipe.app_info.framework].wrap_request(request)
-            method = normalise_http_method(request.method())
-            if method == 'options' or method == 'trace':
-                return None
-            incoming_path = NormalisedURLPath(recipe, request.get_path())
-            refresh_token_path = recipe.config.refresh_token_path
-            if incoming_path.equals(refresh_token_path) and method == 'post':
-                session = sync(recipe.refresh_session(request))
-            else:
-                session = sync(recipe.get_session(request, anti_csrf_check, session_required))
-=======
-            from flask import request
             request = FlaskRequest(request)
             session = sync(recipe.verify_session)(request, anti_csrf_check, session_required)
->>>>>>> f39870cb
             request.set_session(session)
             response = make_response(f(*args, **kwargs))
             return response
